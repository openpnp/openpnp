package org.openpnp.machine.reference.driver.test;

import java.io.IOException;

import javax.swing.Action;
import javax.swing.Icon;

import org.openpnp.gui.support.Wizard;
import org.openpnp.machine.reference.ReferenceActuator;
import org.openpnp.machine.reference.ReferenceDriver;
import org.openpnp.machine.reference.ReferenceHead;
import org.openpnp.machine.reference.ReferenceHeadMountable;
<<<<<<< HEAD
import org.openpnp.machine.reference.ReferenceMachine;
import org.openpnp.model.LengthUnit;
import org.openpnp.model.Location;
import org.openpnp.model.MappedAxes;
=======
import org.openpnp.model.LengthUnit;
import org.openpnp.model.Location;
import org.openpnp.spi.Movable.MoveToOption;
>>>>>>> 19e2925b
import org.openpnp.spi.PropertySheetHolder;
import org.openpnp.spi.base.AbstractDriver;
import org.simpleframework.xml.Attribute;

public class TestDriver extends AbstractDriver implements ReferenceDriver {
    @Attribute(required = false)
    private String dummy;

    private ReferenceDriver delegate = new TestDriverDelegate();

    public void setDelegate(ReferenceDriver delegate) {
        this.delegate = delegate;
    }

    @Override
    public void home(ReferenceHead head, MappedAxes mappedAxes, Location location) throws Exception {
        location = new Location(LengthUnit.Millimeters, 0, 0, 0, 0);
        delegate.home(head, mappedAxes, location);
    }

    @Override
<<<<<<< HEAD
    public void resetLocation(ReferenceHead head, MappedAxes mappedAxes, Location location)
=======
    public void moveTo(ReferenceHeadMountable hm, Location location, double speed, MoveToOption...options)
>>>>>>> 19e2925b
            throws Exception {
        delegate.resetLocation(head, mappedAxes, location);
    }

    @Override
    public void moveTo(ReferenceHeadMountable hm, MappedAxes mappedAxes, Location location, double speed)
            throws Exception {
        // Convert the Location to millimeters, since that's the unit that
        // this driver works in natively.
        location = location.convertToUnits(LengthUnit.Millimeters);

        if (!mappedAxes.locationMatches(mappedAxes.getLocation(this), location, this)) {
            delegate.moveTo(hm, mappedAxes, location, speed);
            mappedAxes.setLocation(location, this);
        }
    }

    @Override
    public void actuate(ReferenceActuator actuator, boolean on) throws Exception {
        delegate.actuate(actuator, on);
    }

    @Override
    public void actuate(ReferenceActuator actuator, double value) throws Exception {
        delegate.actuate(actuator, value);
    }

    @Override
    public void setEnabled(boolean enabled) throws Exception {
        delegate.setEnabled(enabled);
    }

    public static class TestDriverDelegate implements ReferenceDriver {
        @Override
        public Wizard getConfigurationWizard() {
            return null;
        }

        @Override
        public void home(ReferenceHead head, MappedAxes mappedAxes, Location location) throws Exception {

        }

        @Override
<<<<<<< HEAD
        public void resetLocation(ReferenceHead head, MappedAxes mappedAxes, Location location)
=======
        public void moveTo(ReferenceHeadMountable hm, Location location, double speed, MoveToOption...options)
>>>>>>> 19e2925b
                throws Exception {
        }
 
        @Override
        public void moveTo(ReferenceHeadMountable hm, MappedAxes mappedAxes, Location location, double speed)
                throws Exception {

        }

        @Override
        public void actuate(ReferenceActuator actuator, boolean on) throws Exception {

        }

        @Override
        public void actuate(ReferenceActuator actuator, double value) throws Exception {

        }

        @Override
        public void setEnabled(boolean enabled) throws Exception {

        }

        @Override
        public String getPropertySheetHolderTitle() {
            return null;
        }

        @Override
        public PropertySheetHolder[] getChildPropertySheetHolders() {
            return null;
        }

        @Override
        public PropertySheet[] getPropertySheets() {
            return null;
        }

        @Override
        public Action[] getPropertySheetHolderActions() {
            return null;
        }

        @Override
        public Icon getPropertySheetHolderIcon() {
            return null;
        }

        @Override
        public void close() throws IOException {

        }

        @Override
        public String getName() {
            return null;
        }

        @Override
        public void setName(String name) {
        }

        @Override
        public String getId() {
            return null;
        }

        @Override
        public LengthUnit getUnits() {
            return LengthUnit.Millimeters;
        }

        @Deprecated
        @Override
        public void migrateDriver(ReferenceMachine machine) throws Exception {
        }

        @Override
        public boolean isSupportingPreMove() {
            return false;
        }
   }

    @Override
    public LengthUnit getUnits() {
        return LengthUnit.Millimeters;
    }


    @Override
    public String getPropertySheetHolderTitle() {
        return null;
    }

    @Override
    public PropertySheetHolder[] getChildPropertySheetHolders() {
        return null;
    }

    @Override
    public PropertySheet[] getPropertySheets() {
        return null;
    }

    @Override
    public Action[] getPropertySheetHolderActions() {
        return null;
    }

    @Override
    public Icon getPropertySheetHolderIcon() {
        return null;
    }

    @Override
    public void close() throws IOException {
    }
    
    @Override
    public Wizard getConfigurationWizard() {
        return null;
    }

    @Deprecated
    @Override
    public void migrateDriver(ReferenceMachine machine) throws Exception {
        machine.addDriver(this);
        createAxisMappingDefaults(machine);
    }
}<|MERGE_RESOLUTION|>--- conflicted
+++ resolved
@@ -10,16 +10,11 @@
 import org.openpnp.machine.reference.ReferenceDriver;
 import org.openpnp.machine.reference.ReferenceHead;
 import org.openpnp.machine.reference.ReferenceHeadMountable;
-<<<<<<< HEAD
 import org.openpnp.machine.reference.ReferenceMachine;
 import org.openpnp.model.LengthUnit;
 import org.openpnp.model.Location;
 import org.openpnp.model.MappedAxes;
-=======
-import org.openpnp.model.LengthUnit;
-import org.openpnp.model.Location;
 import org.openpnp.spi.Movable.MoveToOption;
->>>>>>> 19e2925b
 import org.openpnp.spi.PropertySheetHolder;
 import org.openpnp.spi.base.AbstractDriver;
 import org.simpleframework.xml.Attribute;
@@ -41,17 +36,13 @@
     }
 
     @Override
-<<<<<<< HEAD
     public void resetLocation(ReferenceHead head, MappedAxes mappedAxes, Location location)
-=======
-    public void moveTo(ReferenceHeadMountable hm, Location location, double speed, MoveToOption...options)
->>>>>>> 19e2925b
             throws Exception {
         delegate.resetLocation(head, mappedAxes, location);
     }
 
     @Override
-    public void moveTo(ReferenceHeadMountable hm, MappedAxes mappedAxes, Location location, double speed)
+    public void moveTo(ReferenceHeadMountable hm, MappedAxes mappedAxes, Location location, double speed, MoveToOption... options)
             throws Exception {
         // Convert the Location to millimeters, since that's the unit that
         // this driver works in natively.
@@ -90,16 +81,12 @@
         }
 
         @Override
-<<<<<<< HEAD
         public void resetLocation(ReferenceHead head, MappedAxes mappedAxes, Location location)
-=======
-        public void moveTo(ReferenceHeadMountable hm, Location location, double speed, MoveToOption...options)
->>>>>>> 19e2925b
                 throws Exception {
         }
  
         @Override
-        public void moveTo(ReferenceHeadMountable hm, MappedAxes mappedAxes, Location location, double speed)
+        public void moveTo(ReferenceHeadMountable hm, MappedAxes mappedAxes, Location location, double speed, MoveToOption... options)
                 throws Exception {
 
         }
