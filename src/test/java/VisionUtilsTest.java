import java.awt.image.BufferedImage;
import java.io.IOException;

import javax.swing.Action;
import javax.swing.Icon;

import org.junit.Assert;
import org.junit.Test;
import org.openpnp.CameraListener;
import org.openpnp.gui.support.Wizard;
import org.openpnp.model.Length;
import org.openpnp.model.LengthUnit;
import org.openpnp.model.Location;
import org.openpnp.spi.Camera;
import org.openpnp.spi.Head;
import org.openpnp.spi.HeadMountable;
import org.openpnp.spi.PropertySheetHolder;
import org.openpnp.spi.VisionProvider;
<<<<<<< HEAD
import org.openpnp.spi.base.AbstractHeadMountable;
=======
import org.openpnp.spi.Movable.MoveToOption;
>>>>>>> 19e2925b
import org.openpnp.util.VisionUtils;


public class VisionUtilsTest {
    @Test
    public void testOffsets() {
        Camera camera = new TestCamera();
        Location location = camera.getLocation();
        Assert.assertEquals(location, new Location(LengthUnit.Millimeters, 0, 0, 0, 0));
        Assert.assertEquals(camera.getWidth(), 640);
        Assert.assertEquals(camera.getHeight(), 480);
        Location pixelOffsets = VisionUtils.getPixelCenterOffsets(camera, 100, 100);
        Assert.assertEquals(pixelOffsets, new Location(LengthUnit.Millimeters, -220, 140, 0, 0));
        Location pixelLocation = VisionUtils.getPixelLocation(camera, 100, 100);
        Assert.assertEquals(pixelLocation, new Location(LengthUnit.Millimeters, -220, 140, 0, 0));
    }

    static class TestCamera extends AbstractHeadMountable implements Camera {
        protected Head head;

        @Override
        public String getId() {
            return null;
        }

        @Override
        public Head getHead() {
            return head;
        }

        @Override
        public void setHead(Head head) {
            this.head = head;
        }

        @Override
        public void moveTo(Location location, double speed, MoveToOption... options) throws Exception {

        }

        @Override
        public void moveToSafeZ(double speed) throws Exception {

        }

        @Override
        public void home() throws Exception {

        }

        @Override
        public Location getLocation() {
            return new Location(LengthUnit.Millimeters, 0, 0, 0, 0);
        }

        @Override
        public Location getLocation(HeadMountable tool) {
            if (tool != null) {
                return getLocation().subtract(tool.getCameraToolCalibratedOffset(this));
            }

            return getLocation();
        }

       @Override
        public Location getCameraToolCalibratedOffset(Camera camera) {
            return new Location(camera.getUnitsPerPixel().getUnits());
        }

        @Override
        public Wizard getConfigurationWizard() {
            return null;
        }

        @Override
        public String getPropertySheetHolderTitle() {
            return null;
        }

        @Override
        public PropertySheetHolder[] getChildPropertySheetHolders() {
            return null;
        }

        @Override
        public PropertySheet[] getPropertySheets() {
            return null;
        }

        @Override
        public Action[] getPropertySheetHolderActions() {
            return null;
        }

        @Override
        public String getName() {
            return null;
        }

        @Override
        public void setName(String name) {

        }

        @Override
        public Looking getLooking() {
            return null;
        }

        @Override
        public void setLooking(Looking looking) {

        }

        @Override
        public Location getUnitsPerPixel() {
            return new Location(LengthUnit.Millimeters, 1, 1, 0, 0);
        }

        @Override
        public void setUnitsPerPixel(Location unitsPerPixel) {

        }

        @Override
        public BufferedImage capture() {
            return null;
        }

        @Override
        public BufferedImage captureForPreview() {
            return null;
        }

        @Override
        public BufferedImage captureRaw() {
            return null;
        }

        @Override
        public void startContinuousCapture(CameraListener listener) {

        }

        @Override
        public void stopContinuousCapture(CameraListener listener) {

        }

        @Override
        public void setVisionProvider(VisionProvider visionProvider) {

        }

        @Override
        public VisionProvider getVisionProvider() {
            return null;
        }

        @Override
        public int getWidth() {
            return 640;
        }

        @Override
        public int getHeight() {
            return 480;
        }

        @Override
        public Icon getPropertySheetHolderIcon() {
            return null;
        }

        @Override
        public void close() throws IOException {

        }

        @Override
        public BufferedImage settleAndCapture() {
            return null;
        }

        @Override
        public long getSettleTimeMs() {
            return 0;
        }

        @Override
        public void setSettleTimeMs(long settleTimeMs) {

        }

        @Override
        public void moveTo(Location location, MoveToOption... options) throws Exception {
            moveTo(location, getHead().getMachine().getSpeed(), options);
        }

        @Override
        public void moveToSafeZ() throws Exception {
            moveToSafeZ(getHead().getMachine().getSpeed());
        }

        @Override
        public Length getSafeZ() {
            return null;
        }

        @Override
        public Location getHeadOffsets() {
            return null;
        }

        @Override
        public void setHeadOffsets(Location headOffsets) {
        }
    }
}<|MERGE_RESOLUTION|>--- conflicted
+++ resolved
@@ -16,11 +16,7 @@
 import org.openpnp.spi.HeadMountable;
 import org.openpnp.spi.PropertySheetHolder;
 import org.openpnp.spi.VisionProvider;
-<<<<<<< HEAD
 import org.openpnp.spi.base.AbstractHeadMountable;
-=======
-import org.openpnp.spi.Movable.MoveToOption;
->>>>>>> 19e2925b
 import org.openpnp.util.VisionUtils;
 
 
@@ -57,21 +53,6 @@
         }
 
         @Override
-        public void moveTo(Location location, double speed, MoveToOption... options) throws Exception {
-
-        }
-
-        @Override
-        public void moveToSafeZ(double speed) throws Exception {
-
-        }
-
-        @Override
-        public void home() throws Exception {
-
-        }
-
-        @Override
         public Location getLocation() {
             return new Location(LengthUnit.Millimeters, 0, 0, 0, 0);
         }
@@ -216,16 +197,6 @@
         }
 
         @Override
-        public void moveTo(Location location, MoveToOption... options) throws Exception {
-            moveTo(location, getHead().getMachine().getSpeed(), options);
-        }
-
-        @Override
-        public void moveToSafeZ() throws Exception {
-            moveToSafeZ(getHead().getMachine().getSpeed());
-        }
-
-        @Override
         public Length getSafeZ() {
             return null;
         }
@@ -237,6 +208,10 @@
 
         @Override
         public void setHeadOffsets(Location headOffsets) {
+        }
+
+        @Override
+        public void home() throws Exception {
         }
     }
 }