/*
 * Copyright (C) 2011 Jason von Nieda <jason@vonnieda.org>
 * 
 * This file is part of OpenPnP.
 * 
 * OpenPnP is free software: you can redistribute it and/or modify it under the terms of the GNU
 * General Public License as published by the Free Software Foundation, either version 3 of the
 * License, or (at your option) any later version.
 * 
 * OpenPnP is distributed in the hope that it will be useful, but WITHOUT ANY WARRANTY; without even
 * the implied warranty of MERCHANTABILITY or FITNESS FOR A PARTICULAR PURPOSE. See the GNU General
 * Public License for more details.
 * 
 * You should have received a copy of the GNU General Public License along with OpenPnP. If not, see
 * <http://www.gnu.org/licenses/>.
 * 
 * For more information about OpenPnP visit http://openpnp.org
 */

package org.openpnp.model;

import java.util.ArrayList;
import java.util.Collections;
import java.util.HashSet;
import java.util.List;
import java.util.Set;

import org.openpnp.spi.NozzleTip;
import org.simpleframework.xml.Attribute;
import org.simpleframework.xml.Element;
import org.simpleframework.xml.ElementList;
import org.simpleframework.xml.Version;

public class Package extends AbstractModelObject implements Identifiable {
    @Version(revision=1.1)
    private double version;    
    
    @Attribute
    private String id;

    @Attribute(required = false)
    private String description;

    @Attribute(required = false)
<<<<<<< HEAD
    private String tapeSpecification;
=======
    private double pickVacuumLevel;

    @Attribute(required = false)
    private double placeBlowOffLevel;
>>>>>>> e1193b18

    @Element(required = false)
    private Footprint footprint;
    
    @ElementList(required = false)
    protected List<String> compatibleNozzleTipIds = new ArrayList<>();

    protected Set<NozzleTip> compatibleNozzleTips; 

    private Package() {
        this(null);
    }

    public Package(String id) {
        this.id = id;
        footprint = new Footprint();
    }

    @Override
    public String getId() {
        return id;
    }

    /**
     * Warning: This should never be called once the Package is added to the configuration. It
     * should only be used when creating a new package.
     * 
     * @param id
     */
    public void setId(String id) {
        Object oldValue = this.id;
        this.id = id;
        firePropertyChange("id", oldValue, id);
    }

    public String getDescription() {
        return description;
    }

    public void setDescription(String description) {
        Object oldValue = this.description;
        this.description = description;
        firePropertyChange("description", oldValue, description);
    }

<<<<<<< HEAD
    public String getTapeSpecification() {
        return tapeSpecification;
    }

    public void setTapeSpecification(String tapeSpecification) {
        Object oldValue = this.tapeSpecification;
        this.tapeSpecification = tapeSpecification;
        firePropertyChange("tapeSpecification", oldValue, tapeSpecification);
=======
    public void setPlaceBlowOffLevel(double level) {
        Object oldValue = this.placeBlowOffLevel;
        this.placeBlowOffLevel = level;
        firePropertyChange("placeBlowOffLevel", oldValue, level);
    }

    public double getPlaceBlowOffLevel() {
        return placeBlowOffLevel;
    }

    public void setPickVacuumLevel(double level) {
        Object oldValue = this.pickVacuumLevel;
        this.pickVacuumLevel = level;
        firePropertyChange("pickVacuumLevel", oldValue, level);
    }

    public double getPickVacuumLevel() {
        return pickVacuumLevel;
>>>>>>> e1193b18
    }

    public Footprint getFootprint() {
        return footprint;
    }

    public void setFootprint(Footprint footprint) {
        Object oldValue = this.footprint;
        this.footprint = footprint;
        firePropertyChange("footprint", oldValue, footprint);
    }

    @Override
    public String toString() {
        return String.format("id %s", id);
    }
    
    protected void syncCompatibleNozzleTipIds() {
        compatibleNozzleTipIds.clear();
        for (NozzleTip nt : compatibleNozzleTips) {
            compatibleNozzleTipIds.add(nt.getId());
        }
    }
    
    public Set<NozzleTip> getCompatibleNozzleTips() {
        if (compatibleNozzleTips == null) {
            compatibleNozzleTips = new HashSet<>();
            for (String nozzleTipId : compatibleNozzleTipIds) {
                NozzleTip nt = Configuration.get().getMachine().getNozzleTip(nozzleTipId);
                if (nt != null) {
                    compatibleNozzleTips.add(nt);
                }
            }
        }
        return Collections.unmodifiableSet(compatibleNozzleTips);
    }

    public void addCompatibleNozzleTip(NozzleTip nt) {
        // Makes sure the structure has been initialized.
        getCompatibleNozzleTips();
        compatibleNozzleTips.add(nt);
        syncCompatibleNozzleTipIds();
        firePropertyChange("compatibleNozzleTips", null, getCompatibleNozzleTips());
    }

    public void removeCompatibleNozzleTip(NozzleTip nt) {
        // Makes sure the structure has been initialized.
        getCompatibleNozzleTips();
        compatibleNozzleTips.remove(nt);
        syncCompatibleNozzleTipIds();
        firePropertyChange("compatibleNozzleTips", null, getCompatibleNozzleTips());
    }
}<|MERGE_RESOLUTION|>--- conflicted
+++ resolved
@@ -42,14 +42,13 @@
     private String description;
 
     @Attribute(required = false)
-<<<<<<< HEAD
     private String tapeSpecification;
-=======
+
+    @Attribute(required = false)
     private double pickVacuumLevel;
 
     @Attribute(required = false)
     private double placeBlowOffLevel;
->>>>>>> e1193b18
 
     @Element(required = false)
     private Footprint footprint;
@@ -95,7 +94,6 @@
         firePropertyChange("description", oldValue, description);
     }
 
-<<<<<<< HEAD
     public String getTapeSpecification() {
         return tapeSpecification;
     }
@@ -104,7 +102,8 @@
         Object oldValue = this.tapeSpecification;
         this.tapeSpecification = tapeSpecification;
         firePropertyChange("tapeSpecification", oldValue, tapeSpecification);
-=======
+    }
+
     public void setPlaceBlowOffLevel(double level) {
         Object oldValue = this.placeBlowOffLevel;
         this.placeBlowOffLevel = level;
@@ -123,7 +122,6 @@
 
     public double getPickVacuumLevel() {
         return pickVacuumLevel;
->>>>>>> e1193b18
     }
 
     public Footprint getFootprint() {
