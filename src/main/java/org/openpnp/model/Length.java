/*
 * Copyright (C) 2011 Jason von Nieda <jason@vonnieda.org>
 * 
 * This file is part of OpenPnP.
 * 
 * OpenPnP is free software: you can redistribute it and/or modify it under the terms of the GNU
 * General Public License as published by the Free Software Foundation, either version 3 of the
 * License, or (at your option) any later version.
 * 
 * OpenPnP is distributed in the hope that it will be useful, but WITHOUT ANY WARRANTY; without even
 * the implied warranty of MERCHANTABILITY or FITNESS FOR A PARTICULAR PURPOSE. See the GNU General
 * Public License for more details.
 * 
 * You should have received a copy of the GNU General Public License along with OpenPnP. If not, see
 * <http://www.gnu.org/licenses/>.
 * 
 * For more information about OpenPnP visit http://openpnp.org
 */

package org.openpnp.model;

import java.util.Locale;

import org.simpleframework.xml.Attribute;



public class Length {
    public enum Field {
        X, Y, Z
    }

    @Attribute
    private double value;
    @Attribute
    private LengthUnit units;

    public Length() {

    }

    public Length(double value, LengthUnit units) {
        this.value = value;
        this.units = units;
    }

    public Length add(Length length) {
        length = length.convertToUnits(units);
        return new Length(value + length.getValue(), units);
    }

    public Length subtract(Length length) {
        length = length.convertToUnits(units);
        return new Length(value - length.getValue(), units);
    }

    public Area multiply(Length length) {
        length = length.convertToUnits(units);
<<<<<<< HEAD
        return new Area(value * length.getValue(), AreaUnit.fromLinearUnit(units));
=======
        return new Area(value * length.getValue(), AreaUnit.fromLengthUnit(units));
>>>>>>> abf6c4d1
    }

    public Length add(double d) {
        return new Length(value + d, units);
    }

    public Length subtract(double d) {
        return new Length(value - d, units);
    }

    public Length multiply(double d) {
        return new Length(value * d, units);
    }

    public Length divide(double d) {
        return new Length(value / d, units);
    }

    public double divide(Length length) {
        length = length.convertToUnits(units);
        return value / length.getValue();
    }

    public Length modulo(Length length) {
        length = length.convertToUnits(units);
        return new Length(value % length.getValue(), units);
    }

    public double getValue() {
        return value;
    }

    public void setValue(double value) {
        this.value = value;
    }

    public LengthUnit getUnits() {
        return units;
    }

    public void setUnits(LengthUnit units) {
        this.units = units;
    }

    public Length convertToUnits(LengthUnit units) {
        if (this.units == units) {
            return this;
        }
        // First convert the current value to millimeters, which we use as a base unit.
        double mm = 0;
        if (this.units == LengthUnit.Millimeters) {
            mm = value;
        }
        else if (this.units == LengthUnit.Centimeters) {
            mm = value * 10;
        }
        else if (this.units == LengthUnit.Meters) {
            mm = value * 1000;
        }
        else if (this.units == LengthUnit.Inches) {
            mm = value * 25.4;
        }
        else if (this.units == LengthUnit.Feet) {
            mm = value * 25.4 * 12;
        }
        else if (this.units == LengthUnit.Mils) {
            mm = value / 1000 * 25.4;
        }
        else if (this.units == LengthUnit.Microns) {
            mm = value / 1000.0;
        }
        else {
            throw new Error("convertLength() unrecognized units " + this.units);
        }

        // Then convert the calculated millimeter value to the requested unit.
        if (units == LengthUnit.Millimeters) {
            return new Length(mm, units);
        }
        else if (units == LengthUnit.Centimeters) {
            return new Length(mm / 10, units);
        }
        else if (units == LengthUnit.Meters) {
            return new Length(mm / 1000, units);
        }
        else if (units == LengthUnit.Inches) {
            return new Length(mm * (1 / 25.4), units);
        }
        else if (units == LengthUnit.Feet) {
            return new Length(mm * (1 / (25.4 * 12)), units);
        }
        else if (units == LengthUnit.Mils) {
            return new Length(mm * (1 / 25.4 * 1000), units);
        }
        else if (units == LengthUnit.Microns) {
            return new Length(mm * 1000, units);
        }
        else {
            throw new Error("convertLength() unrecognized units " + units);
        }

    }

    public static double convertToUnits(double value, LengthUnit fromUnits, LengthUnit toUnits) {
        return new Length(value, fromUnits).convertToUnits(toUnits).getValue();
    }

    public static Length parse(String s) {
        return parse(s, false);
    }

    /**
     * Takes a value in the format of a double followed by any number of spaces followed by the
     * shortName of a LengthUnit value and returns the value as a Length object. Returns null if the
     * value could not be parsed.
     */
    public static Length parse(String s, boolean requireUnits) {
        if (s == null) {
            return null;
        }

        s = s.trim();

        Length length = new Length(0, null);
        // find the index of the first character that is not a -, . or digit.
        int startOfUnits = -1;
        for (int i = 0; i < s.length(); i++) {
            char ch = s.charAt(i);
            if (ch != '-' && ch != '.' && !Character.isDigit(ch)) {
                startOfUnits = i;
                break;
            }
        }

        String valueString = null;
        if (startOfUnits != -1) {
            valueString = s.substring(0, startOfUnits);
            String unitsString = s.substring(startOfUnits);
            unitsString = unitsString.trim();
            unitsString = unitsString.replace('u', 'μ'); //convert u to μ
            for (LengthUnit lengthUnit : LengthUnit.values()) {
                if (lengthUnit.getShortName().equalsIgnoreCase(unitsString)) {
                    length.setUnits(lengthUnit);
                    break;
                }
            }
        }
        else {
            valueString = s;
        }

        if (requireUnits && length.getUnits() == null) {
            return null;
        }

        try {
            double value = Double.parseDouble(valueString);
            length.setValue(value);
        }
        catch (Exception e) {
            return null;
        }

        return length;
    }

    @Override
    public String toString() {
        return String.format(Locale.US, "%2.3f%s", value, units.getShortName());
    }

    /**
     * Performs the same function as toString() but allows the caller to specify the format String
     * that is used. The format String should contain %f and %s in that order for value and
     * units.getShortName().
     * 
     * @param fmt
     * @return
     */
    public String toString(String fmt) {
        if (fmt == null) {
            return toString();
        }
        return String.format(Locale.US, fmt, value, units.getShortName());
    }

    @Override
    public int hashCode() {
        final int prime = 31;
        int result = 1;
        result = prime * result + ((units == null) ? 0 : units.hashCode());
        long temp;
        temp = Double.doubleToLongBits(value);
        result = prime * result + (int) (temp ^ (temp >>> 32));
        return result;
    }

    @Override
    public boolean equals(Object obj) {
        if (this == obj) {
            return true;
        }
        if (obj == null) {
            return false;
        }
        if (getClass() != obj.getClass()) {
            return false;
        }
        Length other = (Length) obj;
        if (units != other.units) {
            return false;
        }
        if (Double.doubleToLongBits(value) != Double.doubleToLongBits(other.value)) {
            return false;
        }
        return true;
    }

    public static Location setLocationField(Configuration configuration, Location location,
            Length length, Field field, boolean defaultToOldUnits) {
        Length oldLength = null;
        if (field == Field.X) {
            oldLength = location.getLengthX();
        }
        else if (field == Field.Y) {
            oldLength = location.getLengthY();
        }
        else if (field == Field.Z) {
            oldLength = location.getLengthZ();
        }
        if (length.getUnits() == null) {
            if (defaultToOldUnits) {
                length.setUnits(oldLength.getUnits());
            }
            if (length.getUnits() == null) {
                length.setUnits(configuration.getSystemUnits());
            }
        }
        if (location.getUnits() == null) {
            throw new Error("This can't happen!");
        }
        else {
            location = location.convertToUnits(length.getUnits());
        }
        if (field == Field.X) {
            location = location.derive(length.getValue(), null, null, null);
        }
        else if (field == Field.Y) {
            location = location.derive(null, length.getValue(), null, null);
        }
        else if (field == Field.Z) {
            location = location.derive(null, null, length.getValue(), null);
        }
        return location;
    }

    /**
     * Sets the specified field on the passed Location object. Enforces application specific unit
     * conversion. If the new Length value does not have units set, this method will set the units
     * of the Length to the system default units. If the Location itself does not have units set,
     * the Location's units are set to the Length's units. Finally, if the Location's units have
     * changed, the entire Location is converted to the new units and the new object is returned.
     * 
     * @param configuration
     * @param location
     * @param length
     * @param field
     * @return
     */
    public static Location setLocationField(Configuration configuration, Location location,
            Length length, Field field) {
        return setLocationField(configuration, location, length, field, false);
    }

    public int compareTo(Length other) {
        if (other == null) {
            return Double.valueOf(getValue()).compareTo(Double.valueOf(0));
        }
        return Double.valueOf(getValue()).compareTo(Double.valueOf(other.convertToUnits(units).getValue()));
    }
}<|MERGE_RESOLUTION|>--- conflicted
+++ resolved
@@ -56,11 +56,7 @@
 
     public Area multiply(Length length) {
         length = length.convertToUnits(units);
-<<<<<<< HEAD
-        return new Area(value * length.getValue(), AreaUnit.fromLinearUnit(units));
-=======
         return new Area(value * length.getValue(), AreaUnit.fromLengthUnit(units));
->>>>>>> abf6c4d1
     }
 
     public Length add(double d) {
