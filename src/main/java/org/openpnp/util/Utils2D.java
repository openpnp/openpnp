<<<<<<< HEAD
/*
 * Copyright (C) 2011 Jason von Nieda <jason@vonnieda.org>
 * 
 * This file is part of OpenPnP.
 * 
 * OpenPnP is free software: you can redistribute it and/or modify it under the terms of the GNU
 * General Public License as published by the Free Software Foundation, either version 3 of the
 * License, or (at your option) any later version.
 * 
 * OpenPnP is distributed in the hope that it will be useful, but WITHOUT ANY WARRANTY; without even
 * the implied warranty of MERCHANTABILITY or FITNESS FOR A PARTICULAR PURPOSE. See the GNU General
 * Public License for more details.
 * 
 * You should have received a copy of the GNU General Public License along with OpenPnP. If not, see
 * <http://www.gnu.org/licenses/>.
 * 
 * For more information about OpenPnP visit http://openpnp.org
 *
 * Changelog: 03/10/2012 Ami: Add rotate using center point
 */

package org.openpnp.util;

import java.awt.geom.AffineTransform;
import java.awt.geom.Point2D;
import java.util.ArrayList;
import java.util.List;

import org.apache.commons.math3.linear.LUDecomposition;
import org.apache.commons.math3.linear.MatrixUtils;
import org.apache.commons.math3.linear.RealMatrix;
import org.apache.commons.math3.linear.SingularValueDecomposition;
import org.openpnp.model.Board.Side;
import org.openpnp.model.BoardLocation;
import org.openpnp.model.Length;
import org.openpnp.model.LengthUnit;
import org.openpnp.model.Location;
import org.openpnp.model.Placement;
import org.openpnp.model.Point;
import org.pmw.tinylog.Logger;


public class Utils2D {
    public static Point rotateTranslateScalePoint(Point point, double c, double x, double y,
            double scaleX, double scaleY) {
        point = rotatePoint(point, c);
        point = translatePoint(point, x, y);
        point = scalePoint(point, scaleX, scaleY);
        return point;
    }

    public static Point rotateTranslateCenterPoint(Point point, double c, double x, double y,
            Point center) {
        point = translatePoint(point, center.getX() * -1, center.getY() * -1);
        point = rotatePoint(point, c);
        point = translatePoint(point, center.getX(), center.getY());
        point = translatePoint(point, x, y);

        return point;
    }

    public static Point translatePoint(Point point, double x, double y) {
        return new Point(point.getX() + x, point.getY() + y);
    }

    /**
     * Rotation is counter-clockwise for positive angles.
     * 
     * @param point
     * @param c
     * @return
     */
    public static Point rotatePoint(Point point, double c) {
        double x = point.getX();
        double y = point.getY();

        // convert degrees to radians
        c = Math.toRadians(c);

        // rotate the points
        double xn = x * Math.cos(c) - y * Math.sin(c);
        double yn = x * Math.sin(c) + y * Math.cos(c);

        x = xn;
        y = yn;

        return new Point(x, y);
    }

    public static Point scalePoint(Point point, double scaleX, double scaleY) {
        return new Point(point.getX() * scaleX, point.getY() * scaleY);
    }

    public static Location calculateBoardPlacementLocation(BoardLocation bl,
            Location placementLocation) {
        if (bl.getPlacementTransform() != null) {
            AffineTransform tx = bl.getPlacementTransform();
            // The affine calculations are always done in millimeters, so we convert everything
            // before we start calculating and then we'll convert it back to the original
            // units at the end.
            LengthUnit placementUnits = placementLocation.getUnits();
            Location boardLocation = bl.getLocation().convertToUnits(LengthUnit.Millimeters);
            placementLocation = placementLocation.convertToUnits(LengthUnit.Millimeters);

            if (bl.getSide() == Side.Bottom) {
                placementLocation = placementLocation.invert(true, false, false, false);
            }
            
            // Calculate the apparent angle from the transform. We need this because when we
            // created the transform we captured the apparent angle and that is used to position
            // in X, Y, but we also need the actual value to add to the placement rotation so that
            // the nozzle is rotated to the correct angle as well.
            // Note, there is probably a better way to do this. If you know how, please let me know!
            Point2D.Double a = new Point2D.Double(0, 0);
            Point2D.Double b = new Point2D.Double(1, 1);
            Point2D.Double c = new Point2D.Double(0, 0);
            Point2D.Double d = new Point2D.Double(1, 1);
            c = (Point2D.Double) tx.transform(c, null);
            d = (Point2D.Double) tx.transform(d, null);
            double angle = Math.toDegrees(Math.atan2(d.y - c.y, d.x - c.x) - Math.atan2(b.y - a.y, b.x - a.x));
            
            Point2D p = new Point2D.Double(placementLocation.getX(), placementLocation.getY());
            p = tx.transform(p, null);
            
            // The final result is the transformed X,Y, the BoardLocation's Z, and the
            // transform angle + placement angle.
            Location l = new Location(LengthUnit.Millimeters, 
                    p.getX(), 
                    p.getY(), 
                    boardLocation.getZ(), 
                    angle + placementLocation.getRotation());
            l = l.convertToUnits(placementUnits);
            return l;
        }
        else {
            return calculateBoardPlacementLocation(bl.getLocation(), bl.getSide(),
                    bl.getBoard().getDimensions().getX(), placementLocation);
        }
    }

    public static Location calculateBoardPlacementLocation(Location boardLocation, Side side,
            double offset, Location placementLocation) {
            // The Z value of the placementLocation is always ignored, so zero it out to make sure.
            placementLocation = placementLocation.derive(null, null, 0D, null);


            // We will work in the units of the placementLocation, so convert
            // anything that isn't in those units to it.
        boardLocation = boardLocation.convertToUnits(placementLocation.getUnits());

            // If we are placing the bottom of the board we need to invert
            // the placement location.
        if (side == Side.Bottom) {
                placementLocation = placementLocation.invert(true, false, false, false)
                    .add(new Location(placementLocation.getUnits(), offset, 0.0, 0.0, 0.0));
            }

            // Rotate and translate the point into the same coordinate space
            // as the board
            placementLocation = placementLocation.rotateXy(boardLocation.getRotation())
                    .addWithRotation(boardLocation);
            return placementLocation;
        }


    public static Location calculateBoardPlacementLocationInverse(BoardLocation bl,
            Location placementLocation) {
        if (bl.getPlacementTransform() != null) {
            AffineTransform tx = bl.getPlacementTransform();
            
            try {
                tx = tx.createInverse();
            }
            catch (Exception e) {
                e.printStackTrace();
            }
            
            // The affine calculations are always done in millimeters, so we convert everything
            // before we start calculating and then we'll convert it back to the original
            // units at the end.
            LengthUnit placementUnits = placementLocation.getUnits();
            Location boardLocation = bl.getLocation().convertToUnits(LengthUnit.Millimeters);
            placementLocation = placementLocation.convertToUnits(LengthUnit.Millimeters);

            if (bl.getSide() == Side.Bottom) {
                placementLocation = placementLocation.invert(true, false, false, false);
            }
            
            // Calculate the apparent angle from the transform. We need this because when we
            // created the transform we captured the apparent angle and that is used to position
            // in X, Y, but we also need the actual value to add to the placement rotation so that
            // the nozzle is rotated to the correct angle as well.
            // Note, there is probably a better way to do this. If you know how, please let me know!
            Point2D.Double a = new Point2D.Double(0, 0);
            Point2D.Double b = new Point2D.Double(1, 1);
            Point2D.Double c = new Point2D.Double(0, 0);
            Point2D.Double d = new Point2D.Double(1, 1);
            c = (Point2D.Double) tx.transform(c, null);
            d = (Point2D.Double) tx.transform(d, null);
            double angle = Math.toDegrees(Math.atan2(d.y - c.y, d.x - c.x) - Math.atan2(b.y - a.y, b.x - a.x));
            
            Point2D p = new Point2D.Double(placementLocation.getX(), placementLocation.getY());
            p = tx.transform(p, null);
            
            // The final result is the transformed X,Y, the BoardLocation's Z, and the
            // transform angle + placement angle.
            Location l = new Location(LengthUnit.Millimeters, 
                    p.getX(), 
                    p.getY(), 
                    boardLocation.getZ(), 
                    angle + placementLocation.getRotation());
            l = l.convertToUnits(placementUnits);
            return l;
        }
        return calculateBoardPlacementLocationInverse(bl.getLocation(),
                bl.getSide(), bl.getBoard().getDimensions().getX(),
                placementLocation);
    }

    public static Location calculateBoardPlacementLocationInverse(Location boardLocation, Side side,
            double offset, Location placementLocation) {
        // inverse steps of calculateBoardPlacementLocation
        boardLocation = boardLocation.convertToUnits(placementLocation.getUnits());
        placementLocation = placementLocation.subtractWithRotation(boardLocation)
                .rotateXy(-boardLocation.getRotation());
        if (side == Side.Bottom) {
            placementLocation = placementLocation.invert(true, false, false, false)
                    .add(new Location(placementLocation.getUnits(), offset, 0.0, 0.0, 0.0));
        }
        // The Z value of the placementLocation is always ignored, so zero it out to make sure.
        placementLocation = placementLocation.derive(null, null, 0D, null);
        return placementLocation;
    }

    /**
     * Given an existing BoardLocation, two Placements and the observed location of those
     * two Placements, calculate the actual Location of the BoardLocation. Note that the
     * BoardLocation is only used to determine which side of the board the Placements
     * are on - it's existing Location is not considered. The returned Location is the
     * absolute Location of the board, including it's angle, with the Z value set to the
     * Z value in the input BoardLocation.
     * 
     * TODO Replace this with deriveAffineTransform. This is essentially a two fiducial check.
     * 
     * @param boardLocation
     * @param placementA
     * @param placementB
     * @param observedLocationA
     * @param observedLocationB
     * @return
     */
    public static Location calculateBoardLocation(BoardLocation boardLocation, Placement placementA,
            Placement placementB, Location observedLocationA, Location observedLocationB) {
        // Create a new BoardLocation based on the input except with a zeroed
        // Location. This will be used to calculate our ideal placement locations.
        BoardLocation bl = new BoardLocation(boardLocation.getBoard());
        bl.setLocation(new Location(boardLocation.getLocation().getUnits()));
        bl.setSide(boardLocation.getSide());

        // Calculate the ideal placement locations. This is where we would expect the
        // placements to be if the board was at 0,0,0,0.
        Location idealA = calculateBoardPlacementLocation(bl, placementA.getLocation());
        Location idealB = calculateBoardPlacementLocation(bl, placementB.getLocation());

        // Just rename a couple variables to make the code easier to read.
        Location actualA = observedLocationA;
        Location actualB = observedLocationB;

        // Make sure all locations are using the same units.
        idealA = idealA.convertToUnits(boardLocation.getLocation().getUnits());
        idealB = idealB.convertToUnits(boardLocation.getLocation().getUnits());
        actualA = actualA.convertToUnits(boardLocation.getLocation().getUnits());
        actualB = actualB.convertToUnits(boardLocation.getLocation().getUnits());

        // Calculate the angle that we expect to see between the two placements
        double idealAngle = Math.toDegrees(
                Math.atan2(idealB.getY() - idealA.getY(), idealB.getX() - idealA.getX()));
        // Now calculate the angle that we observed between the two placements
        double actualAngle = Math.toDegrees(
                Math.atan2(actualB.getY() - actualA.getY(), actualB.getX() - actualA.getX()));

        // The difference in angles is the angle of the board
        double angle = actualAngle - idealAngle;

        // Now we rotate the first placement by the angle, which gives us the location
        // that the placement would be had the board been rotated by that angle.
        Location idealARotated = idealA.rotateXy(angle);

        // And now we subtract that rotated location from the observed location to get
        // the real offset of the board.
        Location location = actualA.subtract(idealARotated);

        // And set the calculated angle and original Z
        location = location.derive(null, null,
                boardLocation.getLocation().convertToUnits(location.getUnits()).getZ(), angle);

        return location;
    }


    public static double normalizeAngle(double angle) {
        while (angle > 360) {
            angle -= 360;
        }
        while (angle < 0) {
            angle += 360;
        }
        return angle;
    }
    
    /**
     * Calculate the Location along the line formed by a and b with distance from a.
     * @param a
     * @param b
     * @param distance
     * @return
     */
    static public Location getPointAlongLine(Location a, Location b, Length distance) {
        b = b.convertToUnits(a.getUnits());
        distance = distance.convertToUnits(a.getUnits());
        
        Point vab = b.subtract(a).getXyPoint();
        double lab = a.getLinearDistanceTo(b);
        Point vu = new Point(vab.x / lab, vab.y / lab);
        vu = new Point(vu.x * distance.getValue(), vu.y * distance.getValue());
        return a.add(new Location(a.getUnits(), vu.x, vu.y, 0, 0));
    }

    /**
     * Calculate the angle between a ray from the first point in the positive x direction to
     * the ray from the first point to the second point.
     * @param firstPoint
     * @param secondPoint
     * @return
     */
    static public double getAngleFromPoint(Location firstPoint, Location secondPoint) {
        secondPoint = secondPoint.convertToUnits(firstPoint.getUnits());
        return Math.toDegrees(Math.atan2(secondPoint.getY() - firstPoint.getY(), secondPoint.getX() - firstPoint.getX()));
    }
    
    public static double distance(Point2D.Double a, Point2D.Double b) {
        return (Math.sqrt(Math.pow(b.x - a.x, 2) + Math.pow(b.y - a.y, 2)));
    }

//    public static void testComputeRotationAndTranslation() {
//        for (int t=0; t<20; t++) {
//            double eps = 0.0;
//            int nDims = 2;
//            int nPoints = 2; //(int) Math.round(1.0+10.0*Math.random());
//            RealMatrix source = MatrixUtils.createRealMatrix(nDims,nPoints);
//            RealMatrix noise = MatrixUtils.createRealMatrix(nDims,nPoints);
//            RealMatrix rotation = MatrixUtils.createRealMatrix(nDims,nDims);
//            RealMatrix translation = MatrixUtils.createRealMatrix(nDims,1);
//            for (int i=0; i<nDims; i++) {
//                double so = 500.0*(Math.random()-0.5);
//                for (int j=0; j<nPoints; j++) {
//                    source.setEntry(i, j, 500.0*(Math.random()-0.5)+so);
//                    noise.setEntry(i, j, eps*(Math.random()-0.5));
//                }
//                translation.setEntry(i, 0, 150.0*(Math.random()-0.5));
//            }
//
//            double theta = 2 * Math.PI * (Math.random()-0.5);
//            rotation.setRow(0, new double[] {Math.cos(theta), -Math.sin(theta)});
//            rotation.setRow(1, new double[] {Math.sin(theta),  Math.cos(theta)});
//            
//            RealMatrix destination = rotation.multiply(source.add(noise));
//            for (int j=0; j<nPoints; j++) {
//                destination.setColumnMatrix(j, destination.getColumnMatrix(j).add(translation));
//            }
//
//            RealMatrix rot = MatrixUtils.createRealMatrix(nDims,nDims);
//            RealMatrix tr = MatrixUtils.createRealMatrix(nDims,1);
//            
//            computeRotationAndTranslation(source, destination, rot, tr);
//            
//            RealMatrix test = rot.multiply(source);
//            for (int i=0; i<nPoints; i++) {
//                test.setColumnMatrix(i, test.getColumnMatrix(i).add(tr));
//            }
//            test = test.subtract(destination);
//            double rmsError = Math.sqrt(test.multiply(test.transpose()).getTrace() / nPoints);
//            Logger.trace("RMS Error = " + rmsError);
//            
//            Logger.trace("rotation error = " + rot.subtract(rotation) );
//            Logger.trace("translation error = " + tr.subtract(translation) );
//        }
//    }
//    
//    public static void computeRotationAndTranslation(RealMatrix source, RealMatrix destination, RealMatrix rotation, RealMatrix translation) {
//        int nPoints = source.getColumnDimension();
//        int nDims = source.getRowDimension();
//
//        RealMatrix sMat = source.copy();
//        RealMatrix dMat = destination.copy();
//
//        RealMatrix sMean = MatrixUtils.createRealMatrix(nDims,1);
//        RealMatrix dMean = MatrixUtils.createRealMatrix(nDims,1);
//
//        for (int i=0; i<nPoints; i++) {
//            sMean = sMean.add(sMat.getColumnMatrix(i));
//            dMean = dMean.add(dMat.getColumnMatrix(i));
//        }
//        sMean = sMean.scalarMultiply(1.0/nPoints);
//        dMean = dMean.scalarMultiply(1.0/nPoints);
//        
//        for (int i=0; i<nPoints; i++) {
//            sMat.setColumnMatrix(i, sMat.getColumnMatrix(i).subtract(sMean));
//            dMat.setColumnMatrix(i, dMat.getColumnMatrix(i).subtract(dMean));
//        }        
//        
//           
//        SingularValueDecomposition dstSVD = new SingularValueDecomposition(dMat.multiply(sMat.transpose()));
//        
//        RealMatrix rot = dstSVD.getU().multiply(dstSVD.getVT());
//        if ((new LUDecomposition(rot).getDeterminant()) < 0) {
//            RealMatrix s = MatrixUtils.createRealIdentityMatrix(nDims);
//            s.multiplyEntry(nDims-1, nDims-1, -1);
//            rot = dstSVD.getU().multiply(s).multiply(dstSVD.getVT());
//        }
//        
//        RealMatrix tr = dMean.subtract(rot.multiply(sMean));
// 
//        rotation.setSubMatrix(rot.getData(), 0, 0);
//        translation.setSubMatrix(tr.getData(), 0, 0);
//    }
//
//    public static AffineTransform deriveAffineTransform(RealMatrix rotation, RealMatrix translation ) {
//        double m00 = rotation.getEntry(0, 0);
//        double m01 = rotation.getEntry(0, 1);
//        double m02 = translation.getEntry(0, 0);
//        double m10 = rotation.getEntry(1, 0);
//        double m11 = rotation.getEntry(1, 1);
//        double m12 = translation.getEntry(1, 0);
//
//        return new AffineTransform(m00, m10, m01, m11, m02, m12);       
//    }
//    
//    public static AffineTransform deriveAffineTransform(double[][] source, double[][] destination) {
//        
//        RealMatrix sourceMat = MatrixUtils.createRealMatrix(source);
//        RealMatrix destMat = MatrixUtils.createRealMatrix(destination);
//        
//        RealMatrix rotation = MatrixUtils.createRealMatrix(2, 2);
//        RealMatrix translation = MatrixUtils.createRealMatrix(2, 1);
//        
//        computeRotationAndTranslation(sourceMat, destMat, rotation, translation);
//
//        return deriveAffineTransform(rotation, translation);       
//    }
//    
//    public static AffineTransform deriveAffineTransform(ArrayList<Point2D.Double> source, ArrayList<Point2D.Double> destination) {
//        int nPoints = source.size();
//        double[][] s = new double[2][nPoints];
//        double[][] d = new double[2][nPoints];
//        
//        for (int i=0; i<nPoints; i++) {
//            Point2D.Double p = source.get(i);
//            s[0][i] = p.x;
//            s[1][i] = p.y;
//            
//            p = destination.get(i);
//            d[0][i] = p.x;
//            d[1][i] = p.y;
//        }
//
//        return deriveAffineTransform(s, d);       
//    }  
    
    
    // https://stackoverflow.com/questions/21270892/generate-affinetransform-from-3-points
    public static AffineTransform deriveAffineTransform(
            double sourceX1, double sourceY1,
            double sourceX2, double sourceY2,
            double sourceX3, double sourceY3,
            double destX1, double destY1,
            double destX2, double destY2,
            double destX3, double destY3) {
        RealMatrix source = MatrixUtils.createRealMatrix(new double[][] {
            {sourceX1, sourceX2, sourceX3}, 
            {sourceY1, sourceY2, sourceY3}, 
            {1, 1, 1}
        });

        RealMatrix dest = MatrixUtils.createRealMatrix(new double[][] { 
            {destX1, destX2, destX3}, 
            {destY1, destY2, destY3} 
        });

        RealMatrix inverse = new LUDecomposition(source).getSolver().getInverse();
        RealMatrix transform = dest.multiply(inverse);

        double m00 = transform.getEntry(0, 0);
        double m01 = transform.getEntry(0, 1);
        double m02 = transform.getEntry(0, 2);
        double m10 = transform.getEntry(1, 0);
        double m11 = transform.getEntry(1, 1);
        double m12 = transform.getEntry(1, 2);

        return new AffineTransform(m00, m10, m01, m11, m02, m12);       
    }  
    
    // Best keywords: transformation matrix between two line segments
    // https://stackoverflow.com/questions/42328398/transformation-matrix-between-two-line-segments
    public static AffineTransform deriveAffineTransform(
            double sourceX1, double sourceY1,
            double sourceX2, double sourceY2,
            double destX1, double destY1,
            double destX2, double destY2) {
        Point2D.Double a = new Point2D.Double(sourceX1, sourceY1);
        Point2D.Double b = new Point2D.Double(sourceX2, sourceY2);
        Point2D.Double c = new Point2D.Double(destX1, destY1);
        Point2D.Double d = new Point2D.Double(destX2, destY2);
        
        double len_ab = distance(a, b);
        double len_cd = distance(c, d);
        double scale = len_cd / len_ab;
        
        double r = Math.atan2(d.y - c.y, d.x - c.x) - Math.atan2(b.y - a.y, b.x - a.x);
        
        AffineTransform tx = new AffineTransform();
        tx.translate(c.x, c.y);
        tx.rotate(r);
        tx.scale(scale, scale);
        tx.translate(-a.x, -a.y);
        return tx;
    }  
    
    /**
     * Calculate the area of a triangle. Returns 0 if the triangle is degenerate.
     * @param p1
     * @param p2
     * @param p3
     * @return
     */
    public static double triangleArea(Placement p1, Placement p2, Placement p3) {
        double a = p1.getLocation().getLinearDistanceTo(p2.getLocation());
        double b = p2.getLocation().getLinearDistanceTo(p3.getLocation());
        double c = p3.getLocation().getLinearDistanceTo(p1.getLocation());
        double s = (a + b + c) / 2.;
        return Math.sqrt(s * (s - a) * (s - b) * (s - c));
    }
    
    public static List<Placement> mostDistantPair(List<Placement> points) {
        Placement maxA = null, maxB = null;
        double max = 0;
        for (Placement a : points) {
            for (Placement b : points) {
                if (a == b) {
                    continue;
                }
                double d = a.getLocation().getLinearDistanceTo(b.getLocation());
                if (d > max) {
                    maxA = a;
                    maxB = b;
                    max = d;
                }
            }
        }
        ArrayList<Placement> results = new ArrayList<>();
        results.add(maxA);
        results.add(maxB);
        return results;
    }
}
=======
/*
 * Copyright (C) 2011 Jason von Nieda <jason@vonnieda.org>
 * 
 * This file is part of OpenPnP.
 * 
 * OpenPnP is free software: you can redistribute it and/or modify it under the terms of the GNU
 * General Public License as published by the Free Software Foundation, either version 3 of the
 * License, or (at your option) any later version.
 * 
 * OpenPnP is distributed in the hope that it will be useful, but WITHOUT ANY WARRANTY; without even
 * the implied warranty of MERCHANTABILITY or FITNESS FOR A PARTICULAR PURPOSE. See the GNU General
 * Public License for more details.
 * 
 * You should have received a copy of the GNU General Public License along with OpenPnP. If not, see
 * <http://www.gnu.org/licenses/>.
 * 
 * For more information about OpenPnP visit http://openpnp.org
 *
 * Changelog: 03/10/2012 Ami: Add rotate using center point
 */

package org.openpnp.util;

import java.awt.geom.AffineTransform;
import java.awt.geom.Point2D;
import java.util.ArrayList;
import java.util.List;

import org.apache.commons.math3.linear.LUDecomposition;
import org.apache.commons.math3.linear.MatrixUtils;
import org.apache.commons.math3.linear.RealMatrix;
import org.openpnp.model.Board.Side;
import org.openpnp.model.BoardLocation;
import org.openpnp.model.Length;
import org.openpnp.model.LengthUnit;
import org.openpnp.model.Location;
import org.openpnp.model.Placement;
import org.openpnp.model.Point;


public class Utils2D {
    public static Point rotateTranslateScalePoint(Point point, double c, double x, double y,
            double scaleX, double scaleY) {
        point = rotatePoint(point, c);
        point = translatePoint(point, x, y);
        point = scalePoint(point, scaleX, scaleY);
        return point;
    }

    public static Point rotateTranslateCenterPoint(Point point, double c, double x, double y,
            Point center) {
        point = translatePoint(point, center.getX() * -1, center.getY() * -1);
        point = rotatePoint(point, c);
        point = translatePoint(point, center.getX(), center.getY());
        point = translatePoint(point, x, y);

        return point;
    }

    public static Point translatePoint(Point point, double x, double y) {
        return new Point(point.getX() + x, point.getY() + y);
    }

    /**
     * Rotation is counter-clockwise for positive angles.
     * 
     * @param point
     * @param c
     * @return
     */
    public static Point rotatePoint(Point point, double c) {
        double x = point.getX();
        double y = point.getY();

        // convert degrees to radians
        c = Math.toRadians(c);

        // rotate the points
        double xn = x * Math.cos(c) - y * Math.sin(c);
        double yn = x * Math.sin(c) + y * Math.cos(c);

        x = xn;
        y = yn;

        return new Point(x, y);
    }

    public static Point scalePoint(Point point, double scaleX, double scaleY) {
        return new Point(point.getX() * scaleX, point.getY() * scaleY);
    }
    
    /**
     * Creates an AffineTransform for a BoardLocation which handles it's position and
     * rotation. This is used when the BoardLocation does not yet have a transform created
     * by a fiducial check.
     * 
     * @param bl
     * @return
     */
    private static AffineTransform getDefaultBoardPlacementLocationTransform(BoardLocation bl) {
        Location l = bl.getLocation().convertToUnits(LengthUnit.Millimeters);
        AffineTransform tx = new AffineTransform();
        tx.translate(l.getX(), l.getY());
        tx.rotate(Math.toRadians(l.getRotation()));
        if (bl.getSide() == Side.Bottom) {
            /**
             * Translate by the board width. This is used to support the "New" Board Location
             * system ala https://github.com/openpnp/openpnp/wiki/Board-Locations.
             */
            tx.translate(bl.getBoard().getDimensions().convertToUnits(LengthUnit.Millimeters).getX(), 0);
        }
        return tx;
    }
    
    /**
     * Calculate the apparent angle from the transform. We need this because when we
     * created the transform we captured the apparent angle and that is used to position
     * in X, Y, but we also need the actual value to add to the placement rotation so that
     * the nozzle is rotated to the correct angle as well.
     * Note, there is probably a better way to do this. If you know how, please let me know!
     */
    private static double getTransformAngle(AffineTransform tx) {
        Point2D.Double a = new Point2D.Double(0, 0);
        Point2D.Double b = new Point2D.Double(1, 1);
        Point2D.Double c = new Point2D.Double(0, 0);
        Point2D.Double d = new Point2D.Double(1, 1);
        c = (Point2D.Double) tx.transform(c, null);
        d = (Point2D.Double) tx.transform(d, null);
        double angle = Math.toDegrees(Math.atan2(d.y - c.y, d.x - c.x) - Math.atan2(b.y - a.y, b.x - a.x));
        return angle;
    }

    public static Location calculateBoardPlacementLocation(BoardLocation bl,
            Location placementLocation) {
        AffineTransform tx = bl.getPlacementTransform();        
        if (tx == null) {
            tx = getDefaultBoardPlacementLocationTransform(bl);
        }
        
        // The affine calculations are always done in millimeters, so we convert everything
        // before we start calculating and then we'll convert it back to the original
        // units at the end.
        LengthUnit placementUnits = placementLocation.getUnits();
        Location boardLocation = bl.getLocation().convertToUnits(LengthUnit.Millimeters);
        placementLocation = placementLocation.convertToUnits(LengthUnit.Millimeters);

        if (bl.getSide() == Side.Bottom) {
        	placementLocation = placementLocation.invert(true, false, false, false);
        }

        double angle = getTransformAngle(tx);
        
        Point2D p = new Point2D.Double(placementLocation.getX(), placementLocation.getY());
        p = tx.transform(p, null);
        
        // The final result is the transformed X,Y, the BoardLocation's Z, and the
        // transform angle + placement angle.
        Location l = new Location(LengthUnit.Millimeters, 
                p.getX(), 
                p.getY(), 
                boardLocation.getZ(), 
                angle + placementLocation.getRotation());
        l = l.convertToUnits(placementUnits);
        return l;
    }

    public static Location calculateBoardPlacementLocationInverse(BoardLocation bl,
            Location placementLocation) {
        AffineTransform tx = bl.getPlacementTransform();
        if (tx == null) {
            tx = getDefaultBoardPlacementLocationTransform(bl);
        }
        
        try {
            tx = tx.createInverse();
        }
        catch (Exception e) {
            e.printStackTrace();
        }
        
        // The affine calculations are always done in millimeters, so we convert everything
        // before we start calculating and then we'll convert it back to the original
        // units at the end.
        LengthUnit placementUnits = placementLocation.getUnits();
        placementLocation = placementLocation.convertToUnits(LengthUnit.Millimeters);

        double angle = getTransformAngle(tx);
        
        Point2D p = new Point2D.Double(placementLocation.getX(), placementLocation.getY());
        p = tx.transform(p, null);
        
        // The final result is the transformed X,Y, Z = 0, and the
        // transform angle + placement angle.
        Location l = new Location(LengthUnit.Millimeters, 
                bl.getSide() == Side.Bottom ? -p.getX() : p.getX(), 
                p.getY(), 
                0., 
                angle + placementLocation.getRotation());
        l = l.convertToUnits(placementUnits);
        return l;
    }

    /**
     * Given an existing BoardLocation, two Placements and the observed location of those
     * two Placements, calculate the actual Location of the BoardLocation. Note that the
     * BoardLocation is only used to determine which side of the board the Placements
     * are on - it's existing Location is not considered. The returned Location is the
     * absolute Location of the board, including it's angle, with the Z value set to the
     * Z value in the input BoardLocation.
     * 
     * TODO Replace this with deriveAffineTransform. This is essentially a two fiducial check.
     * 
     * @param boardLocation
     * @param placementA
     * @param placementB
     * @param observedLocationA
     * @param observedLocationB
     * @return
     */
    public static Location calculateBoardLocation(BoardLocation boardLocation, Placement placementA,
            Placement placementB, Location observedLocationA, Location observedLocationB) {
        // Create a new BoardLocation based on the input except with a zeroed
        // Location. This will be used to calculate our ideal placement locations.
        BoardLocation bl = new BoardLocation(boardLocation.getBoard());
        bl.setLocation(new Location(boardLocation.getLocation().getUnits()));
        bl.setSide(boardLocation.getSide());

        // Calculate the ideal placement locations. This is where we would expect the
        // placements to be if the board was at 0,0,0,0.
        Location idealA = calculateBoardPlacementLocation(bl, placementA.getLocation());
        Location idealB = calculateBoardPlacementLocation(bl, placementB.getLocation());

        // Just rename a couple variables to make the code easier to read.
        Location actualA = observedLocationA;
        Location actualB = observedLocationB;

        // Make sure all locations are using the same units.
        idealA = idealA.convertToUnits(boardLocation.getLocation().getUnits());
        idealB = idealB.convertToUnits(boardLocation.getLocation().getUnits());
        actualA = actualA.convertToUnits(boardLocation.getLocation().getUnits());
        actualB = actualB.convertToUnits(boardLocation.getLocation().getUnits());

        // Calculate the angle that we expect to see between the two placements
        double idealAngle = Math.toDegrees(
                Math.atan2(idealB.getY() - idealA.getY(), idealB.getX() - idealA.getX()));
        // Now calculate the angle that we observed between the two placements
        double actualAngle = Math.toDegrees(
                Math.atan2(actualB.getY() - actualA.getY(), actualB.getX() - actualA.getX()));

        // The difference in angles is the angle of the board
        double angle = actualAngle - idealAngle;

        // Now we rotate the first placement by the angle, which gives us the location
        // that the placement would be had the board been rotated by that angle.
        Location idealARotated = idealA.rotateXy(angle);

        // And now we subtract that rotated location from the observed location to get
        // the real offset of the board.
        Location location = actualA.subtract(idealARotated);

        // And set the calculated angle and original Z
        location = location.derive(null, null,
                boardLocation.getLocation().convertToUnits(location.getUnits()).getZ(), angle);

        return location;
    }


    public static double normalizeAngle(double angle) {
        while (angle > 360) {
            angle -= 360;
        }
        while (angle < 0) {
            angle += 360;
        }
        return angle;
    }
    
    /**
     * Calculate the Location along the line formed by a and b with distance from a.
     * @param a
     * @param b
     * @param distance
     * @return
     */
    static public Location getPointAlongLine(Location a, Location b, Length distance) {
        b = b.convertToUnits(a.getUnits());
        distance = distance.convertToUnits(a.getUnits());
        
        Point vab = b.subtract(a).getXyPoint();
        double lab = a.getLinearDistanceTo(b);
        Point vu = new Point(vab.x / lab, vab.y / lab);
        vu = new Point(vu.x * distance.getValue(), vu.y * distance.getValue());
        return a.add(new Location(a.getUnits(), vu.x, vu.y, 0, 0));
    }

    static public double getAngleFromPoint(Location firstPoint, Location secondPoint) {
        secondPoint = secondPoint.convertToUnits(firstPoint.getUnits());
        
        double angle = 0.0;
        // above 0 to 180 degrees
        if ((secondPoint.getX() > firstPoint.getX())) {
            angle = (Math.atan2((secondPoint.getX() - firstPoint.getX()),
                    (firstPoint.getY() - secondPoint.getY())) * 180 / Math.PI);
        }
        // above 180 degrees to 360/0
        else if ((secondPoint.getX() <= firstPoint.getX())) {
            angle = 360 - (Math.atan2((firstPoint.getX() - secondPoint.getX()),
                    (firstPoint.getY() - secondPoint.getY())) * 180 / Math.PI);
        }
        return angle;
    }
    
    public static double distance(Point2D.Double a, Point2D.Double b) {
        return (Math.sqrt(Math.pow(b.x - a.x, 2) + Math.pow(b.y - a.y, 2)));
    }
    
    public static AffineTransform deriveAffineTransform(Location source1, Location source2, Location source3,
            Location dest1, Location dest2, Location dest3) {
        source1 = source1.convertToUnits(LengthUnit.Millimeters);
        source2 = source2.convertToUnits(LengthUnit.Millimeters);
        source3 = source3.convertToUnits(LengthUnit.Millimeters);
        dest1 = dest1.convertToUnits(LengthUnit.Millimeters);
        dest2 = dest2.convertToUnits(LengthUnit.Millimeters);
        dest3 = dest3.convertToUnits(LengthUnit.Millimeters);
        return deriveAffineTransform(source1.getX(), source1.getY(), 
                source2.getX(), source2.getY(),
                source3.getX(), source3.getY(),
                dest1.getX(), dest1.getY(),
                dest2.getX(), dest2.getY(),
                dest3.getX(), dest3.getY());
    }
    
    public static AffineTransform deriveAffineTransform(Location source1, Location source2,
            Location dest1, Location dest2) {
        source1 = source1.convertToUnits(LengthUnit.Millimeters);
        source2 = source2.convertToUnits(LengthUnit.Millimeters);
        dest1 = dest1.convertToUnits(LengthUnit.Millimeters);
        dest2 = dest2.convertToUnits(LengthUnit.Millimeters);
        return deriveAffineTransform(source1.getX(), source1.getY(), 
                source2.getX(), source2.getY(),
                dest1.getX(), dest1.getY(),
                dest2.getX(), dest2.getY());
    }
    
    // https://stackoverflow.com/questions/21270892/generate-affinetransform-from-3-points
    public static AffineTransform deriveAffineTransform(
            double sourceX1, double sourceY1,
            double sourceX2, double sourceY2,
            double sourceX3, double sourceY3,
            double destX1, double destY1,
            double destX2, double destY2,
            double destX3, double destY3) {
        RealMatrix source = MatrixUtils.createRealMatrix(new double[][] {
            {sourceX1, sourceX2, sourceX3}, 
            {sourceY1, sourceY2, sourceY3}, 
            {1, 1, 1}
        });

        RealMatrix dest = MatrixUtils.createRealMatrix(new double[][] { 
            {destX1, destX2, destX3}, 
            {destY1, destY2, destY3} 
        });

        RealMatrix inverse = new LUDecomposition(source).getSolver().getInverse();
        RealMatrix transform = dest.multiply(inverse);

        double m00 = transform.getEntry(0, 0);
        double m01 = transform.getEntry(0, 1);
        double m02 = transform.getEntry(0, 2);
        double m10 = transform.getEntry(1, 0);
        double m11 = transform.getEntry(1, 1);
        double m12 = transform.getEntry(1, 2);

        return new AffineTransform(m00, m10, m01, m11, m02, m12);       
    }  
    
    // Best keywords: transformation matrix between two line segments
    // https://stackoverflow.com/questions/42328398/transformation-matrix-between-two-line-segments
    public static AffineTransform deriveAffineTransform(
            double sourceX1, double sourceY1,
            double sourceX2, double sourceY2,
            double destX1, double destY1,
            double destX2, double destY2) {
        Point2D.Double a = new Point2D.Double(sourceX1, sourceY1);
        Point2D.Double b = new Point2D.Double(sourceX2, sourceY2);
        Point2D.Double c = new Point2D.Double(destX1, destY1);
        Point2D.Double d = new Point2D.Double(destX2, destY2);
        
        double len_ab = distance(a, b);
        double len_cd = distance(c, d);
        double scale = len_cd / len_ab;
        
        double r = Math.atan2(d.y - c.y, d.x - c.x) - Math.atan2(b.y - a.y, b.x - a.x);
        
        AffineTransform tx = new AffineTransform();
        tx.translate(c.x, c.y);
        tx.rotate(r);
        tx.scale(scale, scale);
        tx.translate(-a.x, -a.y);
        return tx;
    }  
    
    /**
     * Calculate the area of a triangle. Returns 0 if the triangle is degenerate.
     * @param p1
     * @param p2
     * @param p3
     * @return
     */
    public static double triangleArea(Placement p1, Placement p2, Placement p3) {
        double a = p1.getLocation().getLinearDistanceTo(p2.getLocation());
        double b = p2.getLocation().getLinearDistanceTo(p3.getLocation());
        double c = p3.getLocation().getLinearDistanceTo(p1.getLocation());
        double s = (a + b + c) / 2.;
        return Math.sqrt(s * (s - a) * (s - b) * (s - c));
    }
    
    public static List<Placement> mostDistantPair(List<Placement> points) {
        Placement maxA = null, maxB = null;
        double max = 0;
        for (Placement a : points) {
            for (Placement b : points) {
                if (a == b) {
                    continue;
                }
                double d = a.getLocation().getLinearDistanceTo(b.getLocation());
                if (d > max) {
                    maxA = a;
                    maxB = b;
                    max = d;
                }
            }
        }
        ArrayList<Placement> results = new ArrayList<>();
        results.add(maxA);
        results.add(maxB);
        return results;
    }
}
>>>>>>> bc953efa
<|MERGE_RESOLUTION|>--- conflicted
+++ resolved
@@ -1,1008 +1,435 @@
-<<<<<<< HEAD
-/*
- * Copyright (C) 2011 Jason von Nieda <jason@vonnieda.org>
- * 
- * This file is part of OpenPnP.
- * 
- * OpenPnP is free software: you can redistribute it and/or modify it under the terms of the GNU
- * General Public License as published by the Free Software Foundation, either version 3 of the
- * License, or (at your option) any later version.
- * 
- * OpenPnP is distributed in the hope that it will be useful, but WITHOUT ANY WARRANTY; without even
- * the implied warranty of MERCHANTABILITY or FITNESS FOR A PARTICULAR PURPOSE. See the GNU General
- * Public License for more details.
- * 
- * You should have received a copy of the GNU General Public License along with OpenPnP. If not, see
- * <http://www.gnu.org/licenses/>.
- * 
- * For more information about OpenPnP visit http://openpnp.org
- *
- * Changelog: 03/10/2012 Ami: Add rotate using center point
- */
-
-package org.openpnp.util;
-
-import java.awt.geom.AffineTransform;
-import java.awt.geom.Point2D;
-import java.util.ArrayList;
-import java.util.List;
-
-import org.apache.commons.math3.linear.LUDecomposition;
-import org.apache.commons.math3.linear.MatrixUtils;
-import org.apache.commons.math3.linear.RealMatrix;
-import org.apache.commons.math3.linear.SingularValueDecomposition;
-import org.openpnp.model.Board.Side;
-import org.openpnp.model.BoardLocation;
-import org.openpnp.model.Length;
-import org.openpnp.model.LengthUnit;
-import org.openpnp.model.Location;
-import org.openpnp.model.Placement;
-import org.openpnp.model.Point;
-import org.pmw.tinylog.Logger;
-
-
-public class Utils2D {
-    public static Point rotateTranslateScalePoint(Point point, double c, double x, double y,
-            double scaleX, double scaleY) {
-        point = rotatePoint(point, c);
-        point = translatePoint(point, x, y);
-        point = scalePoint(point, scaleX, scaleY);
-        return point;
-    }
-
-    public static Point rotateTranslateCenterPoint(Point point, double c, double x, double y,
-            Point center) {
-        point = translatePoint(point, center.getX() * -1, center.getY() * -1);
-        point = rotatePoint(point, c);
-        point = translatePoint(point, center.getX(), center.getY());
-        point = translatePoint(point, x, y);
-
-        return point;
-    }
-
-    public static Point translatePoint(Point point, double x, double y) {
-        return new Point(point.getX() + x, point.getY() + y);
-    }
-
-    /**
-     * Rotation is counter-clockwise for positive angles.
-     * 
-     * @param point
-     * @param c
-     * @return
-     */
-    public static Point rotatePoint(Point point, double c) {
-        double x = point.getX();
-        double y = point.getY();
-
-        // convert degrees to radians
-        c = Math.toRadians(c);
-
-        // rotate the points
-        double xn = x * Math.cos(c) - y * Math.sin(c);
-        double yn = x * Math.sin(c) + y * Math.cos(c);
-
-        x = xn;
-        y = yn;
-
-        return new Point(x, y);
-    }
-
-    public static Point scalePoint(Point point, double scaleX, double scaleY) {
-        return new Point(point.getX() * scaleX, point.getY() * scaleY);
-    }
-
-    public static Location calculateBoardPlacementLocation(BoardLocation bl,
-            Location placementLocation) {
-        if (bl.getPlacementTransform() != null) {
-            AffineTransform tx = bl.getPlacementTransform();
-            // The affine calculations are always done in millimeters, so we convert everything
-            // before we start calculating and then we'll convert it back to the original
-            // units at the end.
-            LengthUnit placementUnits = placementLocation.getUnits();
-            Location boardLocation = bl.getLocation().convertToUnits(LengthUnit.Millimeters);
-            placementLocation = placementLocation.convertToUnits(LengthUnit.Millimeters);
-
-            if (bl.getSide() == Side.Bottom) {
-                placementLocation = placementLocation.invert(true, false, false, false);
-            }
-            
-            // Calculate the apparent angle from the transform. We need this because when we
-            // created the transform we captured the apparent angle and that is used to position
-            // in X, Y, but we also need the actual value to add to the placement rotation so that
-            // the nozzle is rotated to the correct angle as well.
-            // Note, there is probably a better way to do this. If you know how, please let me know!
-            Point2D.Double a = new Point2D.Double(0, 0);
-            Point2D.Double b = new Point2D.Double(1, 1);
-            Point2D.Double c = new Point2D.Double(0, 0);
-            Point2D.Double d = new Point2D.Double(1, 1);
-            c = (Point2D.Double) tx.transform(c, null);
-            d = (Point2D.Double) tx.transform(d, null);
-            double angle = Math.toDegrees(Math.atan2(d.y - c.y, d.x - c.x) - Math.atan2(b.y - a.y, b.x - a.x));
-            
-            Point2D p = new Point2D.Double(placementLocation.getX(), placementLocation.getY());
-            p = tx.transform(p, null);
-            
-            // The final result is the transformed X,Y, the BoardLocation's Z, and the
-            // transform angle + placement angle.
-            Location l = new Location(LengthUnit.Millimeters, 
-                    p.getX(), 
-                    p.getY(), 
-                    boardLocation.getZ(), 
-                    angle + placementLocation.getRotation());
-            l = l.convertToUnits(placementUnits);
-            return l;
-        }
-        else {
-            return calculateBoardPlacementLocation(bl.getLocation(), bl.getSide(),
-                    bl.getBoard().getDimensions().getX(), placementLocation);
-        }
-    }
-
-    public static Location calculateBoardPlacementLocation(Location boardLocation, Side side,
-            double offset, Location placementLocation) {
-            // The Z value of the placementLocation is always ignored, so zero it out to make sure.
-            placementLocation = placementLocation.derive(null, null, 0D, null);
-
-
-            // We will work in the units of the placementLocation, so convert
-            // anything that isn't in those units to it.
-        boardLocation = boardLocation.convertToUnits(placementLocation.getUnits());
-
-            // If we are placing the bottom of the board we need to invert
-            // the placement location.
-        if (side == Side.Bottom) {
-                placementLocation = placementLocation.invert(true, false, false, false)
-                    .add(new Location(placementLocation.getUnits(), offset, 0.0, 0.0, 0.0));
-            }
-
-            // Rotate and translate the point into the same coordinate space
-            // as the board
-            placementLocation = placementLocation.rotateXy(boardLocation.getRotation())
-                    .addWithRotation(boardLocation);
-            return placementLocation;
-        }
-
-
-    public static Location calculateBoardPlacementLocationInverse(BoardLocation bl,
-            Location placementLocation) {
-        if (bl.getPlacementTransform() != null) {
-            AffineTransform tx = bl.getPlacementTransform();
-            
-            try {
-                tx = tx.createInverse();
-            }
-            catch (Exception e) {
-                e.printStackTrace();
-            }
-            
-            // The affine calculations are always done in millimeters, so we convert everything
-            // before we start calculating and then we'll convert it back to the original
-            // units at the end.
-            LengthUnit placementUnits = placementLocation.getUnits();
-            Location boardLocation = bl.getLocation().convertToUnits(LengthUnit.Millimeters);
-            placementLocation = placementLocation.convertToUnits(LengthUnit.Millimeters);
-
-            if (bl.getSide() == Side.Bottom) {
-                placementLocation = placementLocation.invert(true, false, false, false);
-            }
-            
-            // Calculate the apparent angle from the transform. We need this because when we
-            // created the transform we captured the apparent angle and that is used to position
-            // in X, Y, but we also need the actual value to add to the placement rotation so that
-            // the nozzle is rotated to the correct angle as well.
-            // Note, there is probably a better way to do this. If you know how, please let me know!
-            Point2D.Double a = new Point2D.Double(0, 0);
-            Point2D.Double b = new Point2D.Double(1, 1);
-            Point2D.Double c = new Point2D.Double(0, 0);
-            Point2D.Double d = new Point2D.Double(1, 1);
-            c = (Point2D.Double) tx.transform(c, null);
-            d = (Point2D.Double) tx.transform(d, null);
-            double angle = Math.toDegrees(Math.atan2(d.y - c.y, d.x - c.x) - Math.atan2(b.y - a.y, b.x - a.x));
-            
-            Point2D p = new Point2D.Double(placementLocation.getX(), placementLocation.getY());
-            p = tx.transform(p, null);
-            
-            // The final result is the transformed X,Y, the BoardLocation's Z, and the
-            // transform angle + placement angle.
-            Location l = new Location(LengthUnit.Millimeters, 
-                    p.getX(), 
-                    p.getY(), 
-                    boardLocation.getZ(), 
-                    angle + placementLocation.getRotation());
-            l = l.convertToUnits(placementUnits);
-            return l;
-        }
-        return calculateBoardPlacementLocationInverse(bl.getLocation(),
-                bl.getSide(), bl.getBoard().getDimensions().getX(),
-                placementLocation);
-    }
-
-    public static Location calculateBoardPlacementLocationInverse(Location boardLocation, Side side,
-            double offset, Location placementLocation) {
-        // inverse steps of calculateBoardPlacementLocation
-        boardLocation = boardLocation.convertToUnits(placementLocation.getUnits());
-        placementLocation = placementLocation.subtractWithRotation(boardLocation)
-                .rotateXy(-boardLocation.getRotation());
-        if (side == Side.Bottom) {
-            placementLocation = placementLocation.invert(true, false, false, false)
-                    .add(new Location(placementLocation.getUnits(), offset, 0.0, 0.0, 0.0));
-        }
-        // The Z value of the placementLocation is always ignored, so zero it out to make sure.
-        placementLocation = placementLocation.derive(null, null, 0D, null);
-        return placementLocation;
-    }
-
-    /**
-     * Given an existing BoardLocation, two Placements and the observed location of those
-     * two Placements, calculate the actual Location of the BoardLocation. Note that the
-     * BoardLocation is only used to determine which side of the board the Placements
-     * are on - it's existing Location is not considered. The returned Location is the
-     * absolute Location of the board, including it's angle, with the Z value set to the
-     * Z value in the input BoardLocation.
-     * 
-     * TODO Replace this with deriveAffineTransform. This is essentially a two fiducial check.
-     * 
-     * @param boardLocation
-     * @param placementA
-     * @param placementB
-     * @param observedLocationA
-     * @param observedLocationB
-     * @return
-     */
-    public static Location calculateBoardLocation(BoardLocation boardLocation, Placement placementA,
-            Placement placementB, Location observedLocationA, Location observedLocationB) {
-        // Create a new BoardLocation based on the input except with a zeroed
-        // Location. This will be used to calculate our ideal placement locations.
-        BoardLocation bl = new BoardLocation(boardLocation.getBoard());
-        bl.setLocation(new Location(boardLocation.getLocation().getUnits()));
-        bl.setSide(boardLocation.getSide());
-
-        // Calculate the ideal placement locations. This is where we would expect the
-        // placements to be if the board was at 0,0,0,0.
-        Location idealA = calculateBoardPlacementLocation(bl, placementA.getLocation());
-        Location idealB = calculateBoardPlacementLocation(bl, placementB.getLocation());
-
-        // Just rename a couple variables to make the code easier to read.
-        Location actualA = observedLocationA;
-        Location actualB = observedLocationB;
-
-        // Make sure all locations are using the same units.
-        idealA = idealA.convertToUnits(boardLocation.getLocation().getUnits());
-        idealB = idealB.convertToUnits(boardLocation.getLocation().getUnits());
-        actualA = actualA.convertToUnits(boardLocation.getLocation().getUnits());
-        actualB = actualB.convertToUnits(boardLocation.getLocation().getUnits());
-
-        // Calculate the angle that we expect to see between the two placements
-        double idealAngle = Math.toDegrees(
-                Math.atan2(idealB.getY() - idealA.getY(), idealB.getX() - idealA.getX()));
-        // Now calculate the angle that we observed between the two placements
-        double actualAngle = Math.toDegrees(
-                Math.atan2(actualB.getY() - actualA.getY(), actualB.getX() - actualA.getX()));
-
-        // The difference in angles is the angle of the board
-        double angle = actualAngle - idealAngle;
-
-        // Now we rotate the first placement by the angle, which gives us the location
-        // that the placement would be had the board been rotated by that angle.
-        Location idealARotated = idealA.rotateXy(angle);
-
-        // And now we subtract that rotated location from the observed location to get
-        // the real offset of the board.
-        Location location = actualA.subtract(idealARotated);
-
-        // And set the calculated angle and original Z
-        location = location.derive(null, null,
-                boardLocation.getLocation().convertToUnits(location.getUnits()).getZ(), angle);
-
-        return location;
-    }
-
-
-    public static double normalizeAngle(double angle) {
-        while (angle > 360) {
-            angle -= 360;
-        }
-        while (angle < 0) {
-            angle += 360;
-        }
-        return angle;
-    }
-    
-    /**
-     * Calculate the Location along the line formed by a and b with distance from a.
-     * @param a
-     * @param b
-     * @param distance
-     * @return
-     */
-    static public Location getPointAlongLine(Location a, Location b, Length distance) {
-        b = b.convertToUnits(a.getUnits());
-        distance = distance.convertToUnits(a.getUnits());
-        
-        Point vab = b.subtract(a).getXyPoint();
-        double lab = a.getLinearDistanceTo(b);
-        Point vu = new Point(vab.x / lab, vab.y / lab);
-        vu = new Point(vu.x * distance.getValue(), vu.y * distance.getValue());
-        return a.add(new Location(a.getUnits(), vu.x, vu.y, 0, 0));
-    }
-
-    /**
-     * Calculate the angle between a ray from the first point in the positive x direction to
-     * the ray from the first point to the second point.
-     * @param firstPoint
-     * @param secondPoint
-     * @return
-     */
-    static public double getAngleFromPoint(Location firstPoint, Location secondPoint) {
-        secondPoint = secondPoint.convertToUnits(firstPoint.getUnits());
-        return Math.toDegrees(Math.atan2(secondPoint.getY() - firstPoint.getY(), secondPoint.getX() - firstPoint.getX()));
-    }
-    
-    public static double distance(Point2D.Double a, Point2D.Double b) {
-        return (Math.sqrt(Math.pow(b.x - a.x, 2) + Math.pow(b.y - a.y, 2)));
-    }
-
-//    public static void testComputeRotationAndTranslation() {
-//        for (int t=0; t<20; t++) {
-//            double eps = 0.0;
-//            int nDims = 2;
-//            int nPoints = 2; //(int) Math.round(1.0+10.0*Math.random());
-//            RealMatrix source = MatrixUtils.createRealMatrix(nDims,nPoints);
-//            RealMatrix noise = MatrixUtils.createRealMatrix(nDims,nPoints);
-//            RealMatrix rotation = MatrixUtils.createRealMatrix(nDims,nDims);
-//            RealMatrix translation = MatrixUtils.createRealMatrix(nDims,1);
-//            for (int i=0; i<nDims; i++) {
-//                double so = 500.0*(Math.random()-0.5);
-//                for (int j=0; j<nPoints; j++) {
-//                    source.setEntry(i, j, 500.0*(Math.random()-0.5)+so);
-//                    noise.setEntry(i, j, eps*(Math.random()-0.5));
-//                }
-//                translation.setEntry(i, 0, 150.0*(Math.random()-0.5));
-//            }
-//
-//            double theta = 2 * Math.PI * (Math.random()-0.5);
-//            rotation.setRow(0, new double[] {Math.cos(theta), -Math.sin(theta)});
-//            rotation.setRow(1, new double[] {Math.sin(theta),  Math.cos(theta)});
-//            
-//            RealMatrix destination = rotation.multiply(source.add(noise));
-//            for (int j=0; j<nPoints; j++) {
-//                destination.setColumnMatrix(j, destination.getColumnMatrix(j).add(translation));
-//            }
-//
-//            RealMatrix rot = MatrixUtils.createRealMatrix(nDims,nDims);
-//            RealMatrix tr = MatrixUtils.createRealMatrix(nDims,1);
-//            
-//            computeRotationAndTranslation(source, destination, rot, tr);
-//            
-//            RealMatrix test = rot.multiply(source);
-//            for (int i=0; i<nPoints; i++) {
-//                test.setColumnMatrix(i, test.getColumnMatrix(i).add(tr));
-//            }
-//            test = test.subtract(destination);
-//            double rmsError = Math.sqrt(test.multiply(test.transpose()).getTrace() / nPoints);
-//            Logger.trace("RMS Error = " + rmsError);
-//            
-//            Logger.trace("rotation error = " + rot.subtract(rotation) );
-//            Logger.trace("translation error = " + tr.subtract(translation) );
-//        }
-//    }
-//    
-//    public static void computeRotationAndTranslation(RealMatrix source, RealMatrix destination, RealMatrix rotation, RealMatrix translation) {
-//        int nPoints = source.getColumnDimension();
-//        int nDims = source.getRowDimension();
-//
-//        RealMatrix sMat = source.copy();
-//        RealMatrix dMat = destination.copy();
-//
-//        RealMatrix sMean = MatrixUtils.createRealMatrix(nDims,1);
-//        RealMatrix dMean = MatrixUtils.createRealMatrix(nDims,1);
-//
-//        for (int i=0; i<nPoints; i++) {
-//            sMean = sMean.add(sMat.getColumnMatrix(i));
-//            dMean = dMean.add(dMat.getColumnMatrix(i));
-//        }
-//        sMean = sMean.scalarMultiply(1.0/nPoints);
-//        dMean = dMean.scalarMultiply(1.0/nPoints);
-//        
-//        for (int i=0; i<nPoints; i++) {
-//            sMat.setColumnMatrix(i, sMat.getColumnMatrix(i).subtract(sMean));
-//            dMat.setColumnMatrix(i, dMat.getColumnMatrix(i).subtract(dMean));
-//        }        
-//        
-//           
-//        SingularValueDecomposition dstSVD = new SingularValueDecomposition(dMat.multiply(sMat.transpose()));
-//        
-//        RealMatrix rot = dstSVD.getU().multiply(dstSVD.getVT());
-//        if ((new LUDecomposition(rot).getDeterminant()) < 0) {
-//            RealMatrix s = MatrixUtils.createRealIdentityMatrix(nDims);
-//            s.multiplyEntry(nDims-1, nDims-1, -1);
-//            rot = dstSVD.getU().multiply(s).multiply(dstSVD.getVT());
-//        }
-//        
-//        RealMatrix tr = dMean.subtract(rot.multiply(sMean));
-// 
-//        rotation.setSubMatrix(rot.getData(), 0, 0);
-//        translation.setSubMatrix(tr.getData(), 0, 0);
-//    }
-//
-//    public static AffineTransform deriveAffineTransform(RealMatrix rotation, RealMatrix translation ) {
-//        double m00 = rotation.getEntry(0, 0);
-//        double m01 = rotation.getEntry(0, 1);
-//        double m02 = translation.getEntry(0, 0);
-//        double m10 = rotation.getEntry(1, 0);
-//        double m11 = rotation.getEntry(1, 1);
-//        double m12 = translation.getEntry(1, 0);
-//
-//        return new AffineTransform(m00, m10, m01, m11, m02, m12);       
-//    }
-//    
-//    public static AffineTransform deriveAffineTransform(double[][] source, double[][] destination) {
-//        
-//        RealMatrix sourceMat = MatrixUtils.createRealMatrix(source);
-//        RealMatrix destMat = MatrixUtils.createRealMatrix(destination);
-//        
-//        RealMatrix rotation = MatrixUtils.createRealMatrix(2, 2);
-//        RealMatrix translation = MatrixUtils.createRealMatrix(2, 1);
-//        
-//        computeRotationAndTranslation(sourceMat, destMat, rotation, translation);
-//
-//        return deriveAffineTransform(rotation, translation);       
-//    }
-//    
-//    public static AffineTransform deriveAffineTransform(ArrayList<Point2D.Double> source, ArrayList<Point2D.Double> destination) {
-//        int nPoints = source.size();
-//        double[][] s = new double[2][nPoints];
-//        double[][] d = new double[2][nPoints];
-//        
-//        for (int i=0; i<nPoints; i++) {
-//            Point2D.Double p = source.get(i);
-//            s[0][i] = p.x;
-//            s[1][i] = p.y;
-//            
-//            p = destination.get(i);
-//            d[0][i] = p.x;
-//            d[1][i] = p.y;
-//        }
-//
-//        return deriveAffineTransform(s, d);       
-//    }  
-    
-    
-    // https://stackoverflow.com/questions/21270892/generate-affinetransform-from-3-points
-    public static AffineTransform deriveAffineTransform(
-            double sourceX1, double sourceY1,
-            double sourceX2, double sourceY2,
-            double sourceX3, double sourceY3,
-            double destX1, double destY1,
-            double destX2, double destY2,
-            double destX3, double destY3) {
-        RealMatrix source = MatrixUtils.createRealMatrix(new double[][] {
-            {sourceX1, sourceX2, sourceX3}, 
-            {sourceY1, sourceY2, sourceY3}, 
-            {1, 1, 1}
-        });
-
-        RealMatrix dest = MatrixUtils.createRealMatrix(new double[][] { 
-            {destX1, destX2, destX3}, 
-            {destY1, destY2, destY3} 
-        });
-
-        RealMatrix inverse = new LUDecomposition(source).getSolver().getInverse();
-        RealMatrix transform = dest.multiply(inverse);
-
-        double m00 = transform.getEntry(0, 0);
-        double m01 = transform.getEntry(0, 1);
-        double m02 = transform.getEntry(0, 2);
-        double m10 = transform.getEntry(1, 0);
-        double m11 = transform.getEntry(1, 1);
-        double m12 = transform.getEntry(1, 2);
-
-        return new AffineTransform(m00, m10, m01, m11, m02, m12);       
-    }  
-    
-    // Best keywords: transformation matrix between two line segments
-    // https://stackoverflow.com/questions/42328398/transformation-matrix-between-two-line-segments
-    public static AffineTransform deriveAffineTransform(
-            double sourceX1, double sourceY1,
-            double sourceX2, double sourceY2,
-            double destX1, double destY1,
-            double destX2, double destY2) {
-        Point2D.Double a = new Point2D.Double(sourceX1, sourceY1);
-        Point2D.Double b = new Point2D.Double(sourceX2, sourceY2);
-        Point2D.Double c = new Point2D.Double(destX1, destY1);
-        Point2D.Double d = new Point2D.Double(destX2, destY2);
-        
-        double len_ab = distance(a, b);
-        double len_cd = distance(c, d);
-        double scale = len_cd / len_ab;
-        
-        double r = Math.atan2(d.y - c.y, d.x - c.x) - Math.atan2(b.y - a.y, b.x - a.x);
-        
-        AffineTransform tx = new AffineTransform();
-        tx.translate(c.x, c.y);
-        tx.rotate(r);
-        tx.scale(scale, scale);
-        tx.translate(-a.x, -a.y);
-        return tx;
-    }  
-    
-    /**
-     * Calculate the area of a triangle. Returns 0 if the triangle is degenerate.
-     * @param p1
-     * @param p2
-     * @param p3
-     * @return
-     */
-    public static double triangleArea(Placement p1, Placement p2, Placement p3) {
-        double a = p1.getLocation().getLinearDistanceTo(p2.getLocation());
-        double b = p2.getLocation().getLinearDistanceTo(p3.getLocation());
-        double c = p3.getLocation().getLinearDistanceTo(p1.getLocation());
-        double s = (a + b + c) / 2.;
-        return Math.sqrt(s * (s - a) * (s - b) * (s - c));
-    }
-    
-    public static List<Placement> mostDistantPair(List<Placement> points) {
-        Placement maxA = null, maxB = null;
-        double max = 0;
-        for (Placement a : points) {
-            for (Placement b : points) {
-                if (a == b) {
-                    continue;
-                }
-                double d = a.getLocation().getLinearDistanceTo(b.getLocation());
-                if (d > max) {
-                    maxA = a;
-                    maxB = b;
-                    max = d;
-                }
-            }
-        }
-        ArrayList<Placement> results = new ArrayList<>();
-        results.add(maxA);
-        results.add(maxB);
-        return results;
-    }
-}
-=======
-/*
- * Copyright (C) 2011 Jason von Nieda <jason@vonnieda.org>
- * 
- * This file is part of OpenPnP.
- * 
- * OpenPnP is free software: you can redistribute it and/or modify it under the terms of the GNU
- * General Public License as published by the Free Software Foundation, either version 3 of the
- * License, or (at your option) any later version.
- * 
- * OpenPnP is distributed in the hope that it will be useful, but WITHOUT ANY WARRANTY; without even
- * the implied warranty of MERCHANTABILITY or FITNESS FOR A PARTICULAR PURPOSE. See the GNU General
- * Public License for more details.
- * 
- * You should have received a copy of the GNU General Public License along with OpenPnP. If not, see
- * <http://www.gnu.org/licenses/>.
- * 
- * For more information about OpenPnP visit http://openpnp.org
- *
- * Changelog: 03/10/2012 Ami: Add rotate using center point
- */
-
-package org.openpnp.util;
-
-import java.awt.geom.AffineTransform;
-import java.awt.geom.Point2D;
-import java.util.ArrayList;
-import java.util.List;
-
-import org.apache.commons.math3.linear.LUDecomposition;
-import org.apache.commons.math3.linear.MatrixUtils;
-import org.apache.commons.math3.linear.RealMatrix;
-import org.openpnp.model.Board.Side;
-import org.openpnp.model.BoardLocation;
-import org.openpnp.model.Length;
-import org.openpnp.model.LengthUnit;
-import org.openpnp.model.Location;
-import org.openpnp.model.Placement;
-import org.openpnp.model.Point;
-
-
-public class Utils2D {
-    public static Point rotateTranslateScalePoint(Point point, double c, double x, double y,
-            double scaleX, double scaleY) {
-        point = rotatePoint(point, c);
-        point = translatePoint(point, x, y);
-        point = scalePoint(point, scaleX, scaleY);
-        return point;
-    }
-
-    public static Point rotateTranslateCenterPoint(Point point, double c, double x, double y,
-            Point center) {
-        point = translatePoint(point, center.getX() * -1, center.getY() * -1);
-        point = rotatePoint(point, c);
-        point = translatePoint(point, center.getX(), center.getY());
-        point = translatePoint(point, x, y);
-
-        return point;
-    }
-
-    public static Point translatePoint(Point point, double x, double y) {
-        return new Point(point.getX() + x, point.getY() + y);
-    }
-
-    /**
-     * Rotation is counter-clockwise for positive angles.
-     * 
-     * @param point
-     * @param c
-     * @return
-     */
-    public static Point rotatePoint(Point point, double c) {
-        double x = point.getX();
-        double y = point.getY();
-
-        // convert degrees to radians
-        c = Math.toRadians(c);
-
-        // rotate the points
-        double xn = x * Math.cos(c) - y * Math.sin(c);
-        double yn = x * Math.sin(c) + y * Math.cos(c);
-
-        x = xn;
-        y = yn;
-
-        return new Point(x, y);
-    }
-
-    public static Point scalePoint(Point point, double scaleX, double scaleY) {
-        return new Point(point.getX() * scaleX, point.getY() * scaleY);
-    }
-    
-    /**
-     * Creates an AffineTransform for a BoardLocation which handles it's position and
-     * rotation. This is used when the BoardLocation does not yet have a transform created
-     * by a fiducial check.
-     * 
-     * @param bl
-     * @return
-     */
-    private static AffineTransform getDefaultBoardPlacementLocationTransform(BoardLocation bl) {
-        Location l = bl.getLocation().convertToUnits(LengthUnit.Millimeters);
-        AffineTransform tx = new AffineTransform();
-        tx.translate(l.getX(), l.getY());
-        tx.rotate(Math.toRadians(l.getRotation()));
-        if (bl.getSide() == Side.Bottom) {
-            /**
-             * Translate by the board width. This is used to support the "New" Board Location
-             * system ala https://github.com/openpnp/openpnp/wiki/Board-Locations.
-             */
-            tx.translate(bl.getBoard().getDimensions().convertToUnits(LengthUnit.Millimeters).getX(), 0);
-        }
-        return tx;
-    }
-    
-    /**
-     * Calculate the apparent angle from the transform. We need this because when we
-     * created the transform we captured the apparent angle and that is used to position
-     * in X, Y, but we also need the actual value to add to the placement rotation so that
-     * the nozzle is rotated to the correct angle as well.
-     * Note, there is probably a better way to do this. If you know how, please let me know!
-     */
-    private static double getTransformAngle(AffineTransform tx) {
-        Point2D.Double a = new Point2D.Double(0, 0);
-        Point2D.Double b = new Point2D.Double(1, 1);
-        Point2D.Double c = new Point2D.Double(0, 0);
-        Point2D.Double d = new Point2D.Double(1, 1);
-        c = (Point2D.Double) tx.transform(c, null);
-        d = (Point2D.Double) tx.transform(d, null);
-        double angle = Math.toDegrees(Math.atan2(d.y - c.y, d.x - c.x) - Math.atan2(b.y - a.y, b.x - a.x));
-        return angle;
-    }
-
-    public static Location calculateBoardPlacementLocation(BoardLocation bl,
-            Location placementLocation) {
-        AffineTransform tx = bl.getPlacementTransform();        
-        if (tx == null) {
-            tx = getDefaultBoardPlacementLocationTransform(bl);
-        }
-        
-        // The affine calculations are always done in millimeters, so we convert everything
-        // before we start calculating and then we'll convert it back to the original
-        // units at the end.
-        LengthUnit placementUnits = placementLocation.getUnits();
-        Location boardLocation = bl.getLocation().convertToUnits(LengthUnit.Millimeters);
-        placementLocation = placementLocation.convertToUnits(LengthUnit.Millimeters);
-
-        if (bl.getSide() == Side.Bottom) {
-        	placementLocation = placementLocation.invert(true, false, false, false);
-        }
-
-        double angle = getTransformAngle(tx);
-        
-        Point2D p = new Point2D.Double(placementLocation.getX(), placementLocation.getY());
-        p = tx.transform(p, null);
-        
-        // The final result is the transformed X,Y, the BoardLocation's Z, and the
-        // transform angle + placement angle.
-        Location l = new Location(LengthUnit.Millimeters, 
-                p.getX(), 
-                p.getY(), 
-                boardLocation.getZ(), 
-                angle + placementLocation.getRotation());
-        l = l.convertToUnits(placementUnits);
-        return l;
-    }
-
-    public static Location calculateBoardPlacementLocationInverse(BoardLocation bl,
-            Location placementLocation) {
-        AffineTransform tx = bl.getPlacementTransform();
-        if (tx == null) {
-            tx = getDefaultBoardPlacementLocationTransform(bl);
-        }
-        
-        try {
-            tx = tx.createInverse();
-        }
-        catch (Exception e) {
-            e.printStackTrace();
-        }
-        
-        // The affine calculations are always done in millimeters, so we convert everything
-        // before we start calculating and then we'll convert it back to the original
-        // units at the end.
-        LengthUnit placementUnits = placementLocation.getUnits();
-        placementLocation = placementLocation.convertToUnits(LengthUnit.Millimeters);
-
-        double angle = getTransformAngle(tx);
-        
-        Point2D p = new Point2D.Double(placementLocation.getX(), placementLocation.getY());
-        p = tx.transform(p, null);
-        
-        // The final result is the transformed X,Y, Z = 0, and the
-        // transform angle + placement angle.
-        Location l = new Location(LengthUnit.Millimeters, 
-                bl.getSide() == Side.Bottom ? -p.getX() : p.getX(), 
-                p.getY(), 
-                0., 
-                angle + placementLocation.getRotation());
-        l = l.convertToUnits(placementUnits);
-        return l;
-    }
-
-    /**
-     * Given an existing BoardLocation, two Placements and the observed location of those
-     * two Placements, calculate the actual Location of the BoardLocation. Note that the
-     * BoardLocation is only used to determine which side of the board the Placements
-     * are on - it's existing Location is not considered. The returned Location is the
-     * absolute Location of the board, including it's angle, with the Z value set to the
-     * Z value in the input BoardLocation.
-     * 
-     * TODO Replace this with deriveAffineTransform. This is essentially a two fiducial check.
-     * 
-     * @param boardLocation
-     * @param placementA
-     * @param placementB
-     * @param observedLocationA
-     * @param observedLocationB
-     * @return
-     */
-    public static Location calculateBoardLocation(BoardLocation boardLocation, Placement placementA,
-            Placement placementB, Location observedLocationA, Location observedLocationB) {
-        // Create a new BoardLocation based on the input except with a zeroed
-        // Location. This will be used to calculate our ideal placement locations.
-        BoardLocation bl = new BoardLocation(boardLocation.getBoard());
-        bl.setLocation(new Location(boardLocation.getLocation().getUnits()));
-        bl.setSide(boardLocation.getSide());
-
-        // Calculate the ideal placement locations. This is where we would expect the
-        // placements to be if the board was at 0,0,0,0.
-        Location idealA = calculateBoardPlacementLocation(bl, placementA.getLocation());
-        Location idealB = calculateBoardPlacementLocation(bl, placementB.getLocation());
-
-        // Just rename a couple variables to make the code easier to read.
-        Location actualA = observedLocationA;
-        Location actualB = observedLocationB;
-
-        // Make sure all locations are using the same units.
-        idealA = idealA.convertToUnits(boardLocation.getLocation().getUnits());
-        idealB = idealB.convertToUnits(boardLocation.getLocation().getUnits());
-        actualA = actualA.convertToUnits(boardLocation.getLocation().getUnits());
-        actualB = actualB.convertToUnits(boardLocation.getLocation().getUnits());
-
-        // Calculate the angle that we expect to see between the two placements
-        double idealAngle = Math.toDegrees(
-                Math.atan2(idealB.getY() - idealA.getY(), idealB.getX() - idealA.getX()));
-        // Now calculate the angle that we observed between the two placements
-        double actualAngle = Math.toDegrees(
-                Math.atan2(actualB.getY() - actualA.getY(), actualB.getX() - actualA.getX()));
-
-        // The difference in angles is the angle of the board
-        double angle = actualAngle - idealAngle;
-
-        // Now we rotate the first placement by the angle, which gives us the location
-        // that the placement would be had the board been rotated by that angle.
-        Location idealARotated = idealA.rotateXy(angle);
-
-        // And now we subtract that rotated location from the observed location to get
-        // the real offset of the board.
-        Location location = actualA.subtract(idealARotated);
-
-        // And set the calculated angle and original Z
-        location = location.derive(null, null,
-                boardLocation.getLocation().convertToUnits(location.getUnits()).getZ(), angle);
-
-        return location;
-    }
-
-
-    public static double normalizeAngle(double angle) {
-        while (angle > 360) {
-            angle -= 360;
-        }
-        while (angle < 0) {
-            angle += 360;
-        }
-        return angle;
-    }
-    
-    /**
-     * Calculate the Location along the line formed by a and b with distance from a.
-     * @param a
-     * @param b
-     * @param distance
-     * @return
-     */
-    static public Location getPointAlongLine(Location a, Location b, Length distance) {
-        b = b.convertToUnits(a.getUnits());
-        distance = distance.convertToUnits(a.getUnits());
-        
-        Point vab = b.subtract(a).getXyPoint();
-        double lab = a.getLinearDistanceTo(b);
-        Point vu = new Point(vab.x / lab, vab.y / lab);
-        vu = new Point(vu.x * distance.getValue(), vu.y * distance.getValue());
-        return a.add(new Location(a.getUnits(), vu.x, vu.y, 0, 0));
-    }
-
-    static public double getAngleFromPoint(Location firstPoint, Location secondPoint) {
-        secondPoint = secondPoint.convertToUnits(firstPoint.getUnits());
-        
-        double angle = 0.0;
-        // above 0 to 180 degrees
-        if ((secondPoint.getX() > firstPoint.getX())) {
-            angle = (Math.atan2((secondPoint.getX() - firstPoint.getX()),
-                    (firstPoint.getY() - secondPoint.getY())) * 180 / Math.PI);
-        }
-        // above 180 degrees to 360/0
-        else if ((secondPoint.getX() <= firstPoint.getX())) {
-            angle = 360 - (Math.atan2((firstPoint.getX() - secondPoint.getX()),
-                    (firstPoint.getY() - secondPoint.getY())) * 180 / Math.PI);
-        }
-        return angle;
-    }
-    
-    public static double distance(Point2D.Double a, Point2D.Double b) {
-        return (Math.sqrt(Math.pow(b.x - a.x, 2) + Math.pow(b.y - a.y, 2)));
-    }
-    
-    public static AffineTransform deriveAffineTransform(Location source1, Location source2, Location source3,
-            Location dest1, Location dest2, Location dest3) {
-        source1 = source1.convertToUnits(LengthUnit.Millimeters);
-        source2 = source2.convertToUnits(LengthUnit.Millimeters);
-        source3 = source3.convertToUnits(LengthUnit.Millimeters);
-        dest1 = dest1.convertToUnits(LengthUnit.Millimeters);
-        dest2 = dest2.convertToUnits(LengthUnit.Millimeters);
-        dest3 = dest3.convertToUnits(LengthUnit.Millimeters);
-        return deriveAffineTransform(source1.getX(), source1.getY(), 
-                source2.getX(), source2.getY(),
-                source3.getX(), source3.getY(),
-                dest1.getX(), dest1.getY(),
-                dest2.getX(), dest2.getY(),
-                dest3.getX(), dest3.getY());
-    }
-    
-    public static AffineTransform deriveAffineTransform(Location source1, Location source2,
-            Location dest1, Location dest2) {
-        source1 = source1.convertToUnits(LengthUnit.Millimeters);
-        source2 = source2.convertToUnits(LengthUnit.Millimeters);
-        dest1 = dest1.convertToUnits(LengthUnit.Millimeters);
-        dest2 = dest2.convertToUnits(LengthUnit.Millimeters);
-        return deriveAffineTransform(source1.getX(), source1.getY(), 
-                source2.getX(), source2.getY(),
-                dest1.getX(), dest1.getY(),
-                dest2.getX(), dest2.getY());
-    }
-    
-    // https://stackoverflow.com/questions/21270892/generate-affinetransform-from-3-points
-    public static AffineTransform deriveAffineTransform(
-            double sourceX1, double sourceY1,
-            double sourceX2, double sourceY2,
-            double sourceX3, double sourceY3,
-            double destX1, double destY1,
-            double destX2, double destY2,
-            double destX3, double destY3) {
-        RealMatrix source = MatrixUtils.createRealMatrix(new double[][] {
-            {sourceX1, sourceX2, sourceX3}, 
-            {sourceY1, sourceY2, sourceY3}, 
-            {1, 1, 1}
-        });
-
-        RealMatrix dest = MatrixUtils.createRealMatrix(new double[][] { 
-            {destX1, destX2, destX3}, 
-            {destY1, destY2, destY3} 
-        });
-
-        RealMatrix inverse = new LUDecomposition(source).getSolver().getInverse();
-        RealMatrix transform = dest.multiply(inverse);
-
-        double m00 = transform.getEntry(0, 0);
-        double m01 = transform.getEntry(0, 1);
-        double m02 = transform.getEntry(0, 2);
-        double m10 = transform.getEntry(1, 0);
-        double m11 = transform.getEntry(1, 1);
-        double m12 = transform.getEntry(1, 2);
-
-        return new AffineTransform(m00, m10, m01, m11, m02, m12);       
-    }  
-    
-    // Best keywords: transformation matrix between two line segments
-    // https://stackoverflow.com/questions/42328398/transformation-matrix-between-two-line-segments
-    public static AffineTransform deriveAffineTransform(
-            double sourceX1, double sourceY1,
-            double sourceX2, double sourceY2,
-            double destX1, double destY1,
-            double destX2, double destY2) {
-        Point2D.Double a = new Point2D.Double(sourceX1, sourceY1);
-        Point2D.Double b = new Point2D.Double(sourceX2, sourceY2);
-        Point2D.Double c = new Point2D.Double(destX1, destY1);
-        Point2D.Double d = new Point2D.Double(destX2, destY2);
-        
-        double len_ab = distance(a, b);
-        double len_cd = distance(c, d);
-        double scale = len_cd / len_ab;
-        
-        double r = Math.atan2(d.y - c.y, d.x - c.x) - Math.atan2(b.y - a.y, b.x - a.x);
-        
-        AffineTransform tx = new AffineTransform();
-        tx.translate(c.x, c.y);
-        tx.rotate(r);
-        tx.scale(scale, scale);
-        tx.translate(-a.x, -a.y);
-        return tx;
-    }  
-    
-    /**
-     * Calculate the area of a triangle. Returns 0 if the triangle is degenerate.
-     * @param p1
-     * @param p2
-     * @param p3
-     * @return
-     */
-    public static double triangleArea(Placement p1, Placement p2, Placement p3) {
-        double a = p1.getLocation().getLinearDistanceTo(p2.getLocation());
-        double b = p2.getLocation().getLinearDistanceTo(p3.getLocation());
-        double c = p3.getLocation().getLinearDistanceTo(p1.getLocation());
-        double s = (a + b + c) / 2.;
-        return Math.sqrt(s * (s - a) * (s - b) * (s - c));
-    }
-    
-    public static List<Placement> mostDistantPair(List<Placement> points) {
-        Placement maxA = null, maxB = null;
-        double max = 0;
-        for (Placement a : points) {
-            for (Placement b : points) {
-                if (a == b) {
-                    continue;
-                }
-                double d = a.getLocation().getLinearDistanceTo(b.getLocation());
-                if (d > max) {
-                    maxA = a;
-                    maxB = b;
-                    max = d;
-                }
-            }
-        }
-        ArrayList<Placement> results = new ArrayList<>();
-        results.add(maxA);
-        results.add(maxB);
-        return results;
-    }
-}
->>>>>>> bc953efa
+/*
+ * Copyright (C) 2011 Jason von Nieda <jason@vonnieda.org>
+ * 
+ * This file is part of OpenPnP.
+ * 
+ * OpenPnP is free software: you can redistribute it and/or modify it under the terms of the GNU
+ * General Public License as published by the Free Software Foundation, either version 3 of the
+ * License, or (at your option) any later version.
+ * 
+ * OpenPnP is distributed in the hope that it will be useful, but WITHOUT ANY WARRANTY; without even
+ * the implied warranty of MERCHANTABILITY or FITNESS FOR A PARTICULAR PURPOSE. See the GNU General
+ * Public License for more details.
+ * 
+ * You should have received a copy of the GNU General Public License along with OpenPnP. If not, see
+ * <http://www.gnu.org/licenses/>.
+ * 
+ * For more information about OpenPnP visit http://openpnp.org
+ *
+ * Changelog: 03/10/2012 Ami: Add rotate using center point
+ */
+
+package org.openpnp.util;
+
+import java.awt.geom.AffineTransform;
+import java.awt.geom.Point2D;
+import java.util.ArrayList;
+import java.util.List;
+
+import org.apache.commons.math3.linear.LUDecomposition;
+import org.apache.commons.math3.linear.MatrixUtils;
+import org.apache.commons.math3.linear.RealMatrix;
+import org.openpnp.model.Board.Side;
+import org.openpnp.model.BoardLocation;
+import org.openpnp.model.Length;
+import org.openpnp.model.LengthUnit;
+import org.openpnp.model.Location;
+import org.openpnp.model.Placement;
+import org.openpnp.model.Point;
+
+
+public class Utils2D {
+    public static Point rotateTranslateScalePoint(Point point, double c, double x, double y,
+            double scaleX, double scaleY) {
+        point = rotatePoint(point, c);
+        point = translatePoint(point, x, y);
+        point = scalePoint(point, scaleX, scaleY);
+        return point;
+    }
+
+    public static Point rotateTranslateCenterPoint(Point point, double c, double x, double y,
+            Point center) {
+        point = translatePoint(point, center.getX() * -1, center.getY() * -1);
+        point = rotatePoint(point, c);
+        point = translatePoint(point, center.getX(), center.getY());
+        point = translatePoint(point, x, y);
+
+        return point;
+    }
+
+    public static Point translatePoint(Point point, double x, double y) {
+        return new Point(point.getX() + x, point.getY() + y);
+    }
+
+    /**
+     * Rotation is counter-clockwise for positive angles.
+     * 
+     * @param point
+     * @param c
+     * @return
+     */
+    public static Point rotatePoint(Point point, double c) {
+        double x = point.getX();
+        double y = point.getY();
+
+        // convert degrees to radians
+        c = Math.toRadians(c);
+
+        // rotate the points
+        double xn = x * Math.cos(c) - y * Math.sin(c);
+        double yn = x * Math.sin(c) + y * Math.cos(c);
+
+        x = xn;
+        y = yn;
+
+        return new Point(x, y);
+    }
+
+    public static Point scalePoint(Point point, double scaleX, double scaleY) {
+        return new Point(point.getX() * scaleX, point.getY() * scaleY);
+    }
+    
+    /**
+     * Creates an AffineTransform for a BoardLocation which handles it's position and
+     * rotation. This is used when the BoardLocation does not yet have a transform created
+     * by a fiducial check.
+     * 
+     * @param bl
+     * @return
+     */
+    private static AffineTransform getDefaultBoardPlacementLocationTransform(BoardLocation bl) {
+        Location l = bl.getLocation().convertToUnits(LengthUnit.Millimeters);
+        AffineTransform tx = new AffineTransform();
+        tx.translate(l.getX(), l.getY());
+        tx.rotate(Math.toRadians(l.getRotation()));
+        if (bl.getSide() == Side.Bottom) {
+            /**
+             * Translate by the board width. This is used to support the "New" Board Location
+             * system ala https://github.com/openpnp/openpnp/wiki/Board-Locations.
+             */
+            tx.translate(bl.getBoard().getDimensions().convertToUnits(LengthUnit.Millimeters).getX(), 0);
+        }
+        return tx;
+    }
+    
+    /**
+     * Calculate the apparent angle from the transform. We need this because when we
+     * created the transform we captured the apparent angle and that is used to position
+     * in X, Y, but we also need the actual value to add to the placement rotation so that
+     * the nozzle is rotated to the correct angle as well.
+     * Note, there is probably a better way to do this. If you know how, please let me know!
+     */
+    private static double getTransformAngle(AffineTransform tx) {
+        Point2D.Double a = new Point2D.Double(0, 0);
+        Point2D.Double b = new Point2D.Double(1, 1);
+        Point2D.Double c = new Point2D.Double(0, 0);
+        Point2D.Double d = new Point2D.Double(1, 1);
+        c = (Point2D.Double) tx.transform(c, null);
+        d = (Point2D.Double) tx.transform(d, null);
+        double angle = Math.toDegrees(Math.atan2(d.y - c.y, d.x - c.x) - Math.atan2(b.y - a.y, b.x - a.x));
+        return angle;
+    }
+
+    public static Location calculateBoardPlacementLocation(BoardLocation bl,
+            Location placementLocation) {
+        AffineTransform tx = bl.getPlacementTransform();        
+        if (tx == null) {
+            tx = getDefaultBoardPlacementLocationTransform(bl);
+        }
+        
+        // The affine calculations are always done in millimeters, so we convert everything
+        // before we start calculating and then we'll convert it back to the original
+        // units at the end.
+        LengthUnit placementUnits = placementLocation.getUnits();
+        Location boardLocation = bl.getLocation().convertToUnits(LengthUnit.Millimeters);
+        placementLocation = placementLocation.convertToUnits(LengthUnit.Millimeters);
+
+        if (bl.getSide() == Side.Bottom) {
+        	placementLocation = placementLocation.invert(true, false, false, false);
+        }
+
+        double angle = getTransformAngle(tx);
+        
+        Point2D p = new Point2D.Double(placementLocation.getX(), placementLocation.getY());
+        p = tx.transform(p, null);
+        
+        // The final result is the transformed X,Y, the BoardLocation's Z, and the
+        // transform angle + placement angle.
+        Location l = new Location(LengthUnit.Millimeters, 
+                p.getX(), 
+                p.getY(), 
+                boardLocation.getZ(), 
+                angle + placementLocation.getRotation());
+        l = l.convertToUnits(placementUnits);
+        return l;
+    }
+
+    public static Location calculateBoardPlacementLocationInverse(BoardLocation bl,
+            Location placementLocation) {
+        AffineTransform tx = bl.getPlacementTransform();
+        if (tx == null) {
+            tx = getDefaultBoardPlacementLocationTransform(bl);
+        }
+        
+        try {
+            tx = tx.createInverse();
+        }
+        catch (Exception e) {
+            e.printStackTrace();
+        }
+        
+        // The affine calculations are always done in millimeters, so we convert everything
+        // before we start calculating and then we'll convert it back to the original
+        // units at the end.
+        LengthUnit placementUnits = placementLocation.getUnits();
+        placementLocation = placementLocation.convertToUnits(LengthUnit.Millimeters);
+
+        double angle = getTransformAngle(tx);
+        
+        Point2D p = new Point2D.Double(placementLocation.getX(), placementLocation.getY());
+        p = tx.transform(p, null);
+        
+        // The final result is the transformed X,Y, Z = 0, and the
+        // transform angle + placement angle.
+        Location l = new Location(LengthUnit.Millimeters, 
+                bl.getSide() == Side.Bottom ? -p.getX() : p.getX(), 
+                p.getY(), 
+                0., 
+                angle + placementLocation.getRotation());
+        l = l.convertToUnits(placementUnits);
+        return l;
+    }
+
+    /**
+     * Given an existing BoardLocation, two Placements and the observed location of those
+     * two Placements, calculate the actual Location of the BoardLocation. Note that the
+     * BoardLocation is only used to determine which side of the board the Placements
+     * are on - it's existing Location is not considered. The returned Location is the
+     * absolute Location of the board, including it's angle, with the Z value set to the
+     * Z value in the input BoardLocation.
+     * 
+     * TODO Replace this with deriveAffineTransform. This is essentially a two fiducial check.
+     * 
+     * @param boardLocation
+     * @param placementA
+     * @param placementB
+     * @param observedLocationA
+     * @param observedLocationB
+     * @return
+     */
+    public static Location calculateBoardLocation(BoardLocation boardLocation, Placement placementA,
+            Placement placementB, Location observedLocationA, Location observedLocationB) {
+        // Create a new BoardLocation based on the input except with a zeroed
+        // Location. This will be used to calculate our ideal placement locations.
+        BoardLocation bl = new BoardLocation(boardLocation.getBoard());
+        bl.setLocation(new Location(boardLocation.getLocation().getUnits()));
+        bl.setSide(boardLocation.getSide());
+
+        // Calculate the ideal placement locations. This is where we would expect the
+        // placements to be if the board was at 0,0,0,0.
+        Location idealA = calculateBoardPlacementLocation(bl, placementA.getLocation());
+        Location idealB = calculateBoardPlacementLocation(bl, placementB.getLocation());
+
+        // Just rename a couple variables to make the code easier to read.
+        Location actualA = observedLocationA;
+        Location actualB = observedLocationB;
+
+        // Make sure all locations are using the same units.
+        idealA = idealA.convertToUnits(boardLocation.getLocation().getUnits());
+        idealB = idealB.convertToUnits(boardLocation.getLocation().getUnits());
+        actualA = actualA.convertToUnits(boardLocation.getLocation().getUnits());
+        actualB = actualB.convertToUnits(boardLocation.getLocation().getUnits());
+
+        // Calculate the angle that we expect to see between the two placements
+        double idealAngle = Math.toDegrees(
+                Math.atan2(idealB.getY() - idealA.getY(), idealB.getX() - idealA.getX()));
+        // Now calculate the angle that we observed between the two placements
+        double actualAngle = Math.toDegrees(
+                Math.atan2(actualB.getY() - actualA.getY(), actualB.getX() - actualA.getX()));
+
+        // The difference in angles is the angle of the board
+        double angle = actualAngle - idealAngle;
+
+        // Now we rotate the first placement by the angle, which gives us the location
+        // that the placement would be had the board been rotated by that angle.
+        Location idealARotated = idealA.rotateXy(angle);
+
+        // And now we subtract that rotated location from the observed location to get
+        // the real offset of the board.
+        Location location = actualA.subtract(idealARotated);
+
+        // And set the calculated angle and original Z
+        location = location.derive(null, null,
+                boardLocation.getLocation().convertToUnits(location.getUnits()).getZ(), angle);
+
+        return location;
+    }
+
+
+    public static double normalizeAngle(double angle) {
+        while (angle > 360) {
+            angle -= 360;
+        }
+        while (angle < 0) {
+            angle += 360;
+        }
+        return angle;
+    }
+    
+    /**
+     * Calculate the Location along the line formed by a and b with distance from a.
+     * @param a
+     * @param b
+     * @param distance
+     * @return
+     */
+    static public Location getPointAlongLine(Location a, Location b, Length distance) {
+        b = b.convertToUnits(a.getUnits());
+        distance = distance.convertToUnits(a.getUnits());
+        
+        Point vab = b.subtract(a).getXyPoint();
+        double lab = a.getLinearDistanceTo(b);
+        Point vu = new Point(vab.x / lab, vab.y / lab);
+        vu = new Point(vu.x * distance.getValue(), vu.y * distance.getValue());
+        return a.add(new Location(a.getUnits(), vu.x, vu.y, 0, 0));
+    }
+
+    /**
+     * Calculate the angle between a ray from the first point in the positive x direction to
+     * the ray from the first point to the second point.
+     * @param firstPoint
+     * @param secondPoint
+     * @return
+     */
+    static public double getAngleFromPoint(Location firstPoint, Location secondPoint) {
+        secondPoint = secondPoint.convertToUnits(firstPoint.getUnits());
+        return Math.toDegrees(Math.atan2(secondPoint.getY() - firstPoint.getY(), secondPoint.getX() - firstPoint.getX()));
+    }
+    
+    public static double distance(Point2D.Double a, Point2D.Double b) {
+        return (Math.sqrt(Math.pow(b.x - a.x, 2) + Math.pow(b.y - a.y, 2)));
+    }
+    
+    public static AffineTransform deriveAffineTransform(Location source1, Location source2, Location source3,
+            Location dest1, Location dest2, Location dest3) {
+        source1 = source1.convertToUnits(LengthUnit.Millimeters);
+        source2 = source2.convertToUnits(LengthUnit.Millimeters);
+        source3 = source3.convertToUnits(LengthUnit.Millimeters);
+        dest1 = dest1.convertToUnits(LengthUnit.Millimeters);
+        dest2 = dest2.convertToUnits(LengthUnit.Millimeters);
+        dest3 = dest3.convertToUnits(LengthUnit.Millimeters);
+        return deriveAffineTransform(source1.getX(), source1.getY(), 
+                source2.getX(), source2.getY(),
+                source3.getX(), source3.getY(),
+                dest1.getX(), dest1.getY(),
+                dest2.getX(), dest2.getY(),
+                dest3.getX(), dest3.getY());
+    }
+    
+    public static AffineTransform deriveAffineTransform(Location source1, Location source2,
+            Location dest1, Location dest2) {
+        source1 = source1.convertToUnits(LengthUnit.Millimeters);
+        source2 = source2.convertToUnits(LengthUnit.Millimeters);
+        dest1 = dest1.convertToUnits(LengthUnit.Millimeters);
+        dest2 = dest2.convertToUnits(LengthUnit.Millimeters);
+        return deriveAffineTransform(source1.getX(), source1.getY(), 
+                source2.getX(), source2.getY(),
+                dest1.getX(), dest1.getY(),
+                dest2.getX(), dest2.getY());
+    }
+    
+    // https://stackoverflow.com/questions/21270892/generate-affinetransform-from-3-points
+    public static AffineTransform deriveAffineTransform(
+            double sourceX1, double sourceY1,
+            double sourceX2, double sourceY2,
+            double sourceX3, double sourceY3,
+            double destX1, double destY1,
+            double destX2, double destY2,
+            double destX3, double destY3) {
+        RealMatrix source = MatrixUtils.createRealMatrix(new double[][] {
+            {sourceX1, sourceX2, sourceX3}, 
+            {sourceY1, sourceY2, sourceY3}, 
+            {1, 1, 1}
+        });
+
+        RealMatrix dest = MatrixUtils.createRealMatrix(new double[][] { 
+            {destX1, destX2, destX3}, 
+            {destY1, destY2, destY3} 
+        });
+
+        RealMatrix inverse = new LUDecomposition(source).getSolver().getInverse();
+        RealMatrix transform = dest.multiply(inverse);
+
+        double m00 = transform.getEntry(0, 0);
+        double m01 = transform.getEntry(0, 1);
+        double m02 = transform.getEntry(0, 2);
+        double m10 = transform.getEntry(1, 0);
+        double m11 = transform.getEntry(1, 1);
+        double m12 = transform.getEntry(1, 2);
+
+        return new AffineTransform(m00, m10, m01, m11, m02, m12);       
+    }  
+    
+    // Best keywords: transformation matrix between two line segments
+    // https://stackoverflow.com/questions/42328398/transformation-matrix-between-two-line-segments
+    public static AffineTransform deriveAffineTransform(
+            double sourceX1, double sourceY1,
+            double sourceX2, double sourceY2,
+            double destX1, double destY1,
+            double destX2, double destY2) {
+        Point2D.Double a = new Point2D.Double(sourceX1, sourceY1);
+        Point2D.Double b = new Point2D.Double(sourceX2, sourceY2);
+        Point2D.Double c = new Point2D.Double(destX1, destY1);
+        Point2D.Double d = new Point2D.Double(destX2, destY2);
+        
+        double len_ab = distance(a, b);
+        double len_cd = distance(c, d);
+        double scale = len_cd / len_ab;
+        
+        double r = Math.atan2(d.y - c.y, d.x - c.x) - Math.atan2(b.y - a.y, b.x - a.x);
+        
+        AffineTransform tx = new AffineTransform();
+        tx.translate(c.x, c.y);
+        tx.rotate(r);
+        tx.scale(scale, scale);
+        tx.translate(-a.x, -a.y);
+        return tx;
+    }  
+    
+    /**
+     * Calculate the area of a triangle. Returns 0 if the triangle is degenerate.
+     * @param p1
+     * @param p2
+     * @param p3
+     * @return
+     */
+    public static double triangleArea(Placement p1, Placement p2, Placement p3) {
+        double a = p1.getLocation().getLinearDistanceTo(p2.getLocation());
+        double b = p2.getLocation().getLinearDistanceTo(p3.getLocation());
+        double c = p3.getLocation().getLinearDistanceTo(p1.getLocation());
+        double s = (a + b + c) / 2.;
+        return Math.sqrt(s * (s - a) * (s - b) * (s - c));
+    }
+    
+    public static List<Placement> mostDistantPair(List<Placement> points) {
+        Placement maxA = null, maxB = null;
+        double max = 0;
+        for (Placement a : points) {
+            for (Placement b : points) {
+                if (a == b) {
+                    continue;
+                }
+                double d = a.getLocation().getLinearDistanceTo(b.getLocation());
+                if (d > max) {
+                    maxA = a;
+                    maxB = b;
+                    max = d;
+                }
+            }
+        }
+        ArrayList<Placement> results = new ArrayList<>();
+        results.add(maxA);
+        results.add(maxB);
+        return results;
+    }
+}