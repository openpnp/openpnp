/*
 * Copyright (C) 2020 <mark@makr.zone>
 * inspired and based on work by
 * Copyright (C) 2011 Jason von Nieda <jason@vonnieda.org>
 * 
 * This file is part of OpenPnP.
 * 
 * OpenPnP is free software: you can redistribute it and/or modify it under the terms of the GNU
 * General Public License as published by the Free Software Foundation, either version 3 of the
 * License, or (at your option) any later version.
 * 
 * OpenPnP is distributed in the hope that it will be useful, but WITHOUT ANY WARRANTY; without even
 * the implied warranty of MERCHANTABILITY or FITNESS FOR A PARTICULAR PURPOSE. See the GNU General
 * Public License for more details.
 * 
 * You should have received a copy of the GNU General Public License along with OpenPnP. If not, see
 * <http://www.gnu.org/licenses/>.
 * 
 * For more information about OpenPnP visit http://openpnp.org
 */

package org.openpnp.util;

import java.awt.Color;
import java.awt.geom.Point2D;
import java.util.ArrayList;
import java.util.Collections;
import java.util.List;
import java.util.Map.Entry;
import java.util.Set;
import java.util.TreeMap;

public class SimpleGraph {

    private double relativePaddingLeft;
    private double relativePaddingRight;
    private List<DataScale> dataScales = new ArrayList<>();
    private long zeroNanoTime = Long.MIN_VALUE;
    private long lastT = 0;

    public static class DataScale {
        private String label;
        public boolean labelShown;
        private Color color = null;
        private List<DataRow> dataRows = new ArrayList<>();
        private double relativePaddingTop;
        private double relativePaddingBottom;
        private boolean symmetricIfSigned;
        private boolean squareAspectRatio;

        public void addDataRow(DataRow dataRow) {
            dataRows.add(dataRow);
        }
        public List<DataRow> getDataRows() {
            return dataRows;
        }

        public DataScale(String label) {
            super();
            this.label = label;
        }

        public String getLabel() {
            return label;
        }

        public boolean isLabelShown() {
            return labelShown;
        }
        public void setLabelShown(boolean labelShown) {
            this.labelShown = labelShown;
        }
        public Color getColor() {
            return color;
        }
        public void setColor(Color color) {
            this.color = color;
        }
        public double getRelativePaddingTop() {
            return relativePaddingTop;
        }
        public void setRelativePaddingTop(double relativePaddingTop) {
            this.relativePaddingTop = relativePaddingTop;
        }
        public double getRelativePaddingBottom() {
            return relativePaddingBottom;
        }
        public void setRelativePaddingBottom(double relativePaddingBottom) {
            this.relativePaddingBottom = relativePaddingBottom;
        }
        public boolean isSymmetricIfSigned() {
            return symmetricIfSigned;
        }
        public void setSymmetricIfSigned(boolean symmetricIfSigned) {
            this.symmetricIfSigned = symmetricIfSigned;
        }

        public boolean isSquareAspectRatio() {
            return squareAspectRatio;
        }
<<<<<<< HEAD
        public void setSquareAspectRatio(boolean squareAspectRatio) {
            this.squareAspectRatio = squareAspectRatio;
        }
=======
        
        public void setSquareAspectRatio(boolean squareAspectRatio) {
            this.squareAspectRatio = squareAspectRatio;
        }
        
>>>>>>> 84b42ad7
        public Point2D.Double getMinimum() {
            Point2D.Double minimum = null;
            for (DataRow dataRow : dataRows) {
                Point2D.Double rowMin = dataRow.getMinimum();
                if (rowMin == null) {
                    // skip
                }
                else if (minimum == null) {
                    minimum = rowMin;
                }
                else {
                    minimum.x = Math.min(rowMin.x, minimum.x);
                    minimum.y = Math.min(rowMin.y, minimum.y);
                }
            }
            return minimum; 
        }
        public Point2D.Double getMaximum() {
            Point2D.Double maximum = null;
            for (DataRow dataRow : dataRows) {
                Point2D.Double rowMax = dataRow.getMaximum();
                if (rowMax == null) {
                    // skip
                }
                else if (maximum == null) {
                    maximum = rowMax;
                }
                else {
                    maximum.x = Math.max(rowMax.x, maximum.x);
                    maximum.y = Math.max(rowMax.y, maximum.y);
                }
            }
            return maximum; 
        }
    } 

    public void addDataScale(DataScale dataScale) {
        dataScales.add(dataScale);
    }
    public DataScale getScale(String label) {
        for (DataScale dataScale : dataScales) {
            if (dataScale.getLabel().equals(label)) {
                return dataScale;
            }
        }
        DataScale dataScale = new DataScale(label);
        addDataScale(dataScale);
        return dataScale;
    }
    public List<DataScale> getDataScales() {
        return dataScales;
    }
    public DataRow getRow(String scaleLabel, String label) {
        DataScale dataScale = getScale(scaleLabel);
        for (DataRow dataRow : dataScale.dataRows) {
            if (dataRow.getLabel().equals(label)) {
                return dataRow;
            }
        }
        DataRow dataRow = new DataRow(label, new Color(0, 0, 0));
        dataScale.addDataRow(dataRow);
        return dataRow;
    }

    /**
     * @return Time in Milliseconds since the first call on this instance. System.nanoTime() based. 
     * Guaranteed to be monotone and unique.
     *
     */
    public double getT() {
        if (zeroNanoTime == Long.MIN_VALUE) {
            zeroNanoTime = System.nanoTime();
            lastT = 0;
            return 0.0;
        }
        long dt = (System.nanoTime() - zeroNanoTime);
        if (dt <= lastT) {
            dt = lastT++;
        }
        else {
            lastT  = dt;
        }
        // From Nano to Milliseconds
        return 1e-6*dt;
    }

    public double getRelativePaddingLeft() {
        return relativePaddingLeft;
    }
    public void setRelativePaddingLeft(double relativePaddingLeft) {
        this.relativePaddingLeft = relativePaddingLeft;
    }
    public double getRelativePaddingRight() {
        return relativePaddingRight;
    }
    public void setRelativePaddingRight(double relativePaddingRight) {
        this.relativePaddingRight = relativePaddingRight;
    }

    public static class DataRow {
        private String label;
        private Color color;
        private boolean markerShown = false;
        private boolean lineShown = true;
        private int displayCycleMask = 1; // Displayed on mask 1
        private TreeMap<Double, Double> data = new TreeMap<>();

        // housekeeping
        boolean dirty = false;
        private Point2D.Double minimum = null;
        private Point2D.Double maximum = null;

        public DataRow(String label, Color color) {
            super();
            this.label = label;
            this.color = color;
        }

        public void recordDataPoint(double x, double y) {
            if (Double.isFinite(x) && Double.isFinite(y)) {
                data.put(x, y);
                dirty = true;
            }
        }
        public Double getDataPoint(double x) {
            return data.get(x);
        }
        public Double getInterpolated(double x) {
            Entry<Double, Double> entry0 = data.floorEntry(x);
            Entry<Double, Double> entry1 = data.ceilingEntry(x);
            if (entry0 != null && entry1 != null) {
                double x0 = entry0.getKey();
                double x1 = entry1.getKey();
                double y0 = data.get(x0);
                double y1 = data.get(x1);
                double r = (x-x0)/(x1-x0);
                return y0+r*(y1-y0);
            }
            return null;
        }
        public int size() {
            return data.size();
        }

        protected void recalc() {
            if (dirty) {
                minimum = null;
                maximum = null;
                for (Entry<Double, Double> entry : data.entrySet()) {
                    double x = entry.getKey();
                    double y = data.get(x);
                    if (minimum == null) {
                        minimum = new Point2D.Double(x, y);
                    }
                    else {
                        minimum.x = Math.min(x, minimum.x);
                        minimum.y = Math.min(y, minimum.y);
                    }
                    if (maximum == null) {
                        maximum = new Point2D.Double(x, y);
                    }
                    else {
                        maximum.x = Math.max(x, maximum.x);
                        maximum.y = Math.max(y, maximum.y);
                    }
                }
                dirty = false;
            }
        }

        public Set<Double> getXAxis() {
            return data.keySet();
        }
        public Point2D.Double getMinimum() {
            recalc();
            if (minimum == null) {
                return null;
            }
            else {
                return (Point2D.Double)minimum.clone();
            }
        }
        public Point2D.Double getMaximum() {
            recalc();
            if (maximum == null) {
                return null;
            }
            else {
                return (Point2D.Double)maximum.clone();
            }
        }
        public String getLabel() {
            return label;
        }
        public Color getColor() {
            return color;
        }
        public void setColor(Color color) {
            this.color = color;
        }

        public boolean isMarkerShown() {
            return markerShown;
        }

        public void setMarkerShown(boolean markerShown) {
            this.markerShown = markerShown;
        }

        public boolean isLineShown() {
            return lineShown;
        }

        public void setLineShown(boolean lineShown) {
            this.lineShown = lineShown;
        }

        public int getDisplayCycleMask() {
            return displayCycleMask;
        }

        public void setDisplayCycleMask(int displayCycleMask) {
            this.displayCycleMask = displayCycleMask;
        }
    }


    public Point2D.Double getMinimum(DataScale dataScaleForY) {
        Point2D.Double minimum = dataScaleForY.getMinimum();
        if (minimum == null) {
            return null;
        }
        // expand x axis over all the scales 
        for (DataScale dataScale : dataScales) {
            if (dataScale != dataScaleForY) {
                Point2D.Double scaleMin = dataScale.getMinimum();
                if (scaleMin != null) {
                    minimum.x = Math.min(scaleMin.x, minimum.x);
                }
            }
        }
        return minimum; 
    }
    public Point2D.Double getMaximum(DataScale dataScaleForY) {
        Point2D.Double maximum = dataScaleForY.getMaximum();
        if (maximum == null) {
            return null;
        }
        // expand x axis over all the scales 
        for (DataScale dataScale : dataScales) {
            if (dataScale != dataScaleForY) {
                Point2D.Double scaleMax = dataScale.getMaximum();
                if (scaleMax != null) {
                    maximum.x = Math.max(scaleMax.x, maximum.x);
                }
            }
        }
        return maximum; 
    }

    public List<DataScale> getScales() {
        return Collections.unmodifiableList(dataScales);
    }
}<|MERGE_RESOLUTION|>--- conflicted
+++ resolved
@@ -98,17 +98,11 @@
         public boolean isSquareAspectRatio() {
             return squareAspectRatio;
         }
-<<<<<<< HEAD
-        public void setSquareAspectRatio(boolean squareAspectRatio) {
-            this.squareAspectRatio = squareAspectRatio;
-        }
-=======
         
         public void setSquareAspectRatio(boolean squareAspectRatio) {
             this.squareAspectRatio = squareAspectRatio;
         }
         
->>>>>>> 84b42ad7
         public Point2D.Double getMinimum() {
             Point2D.Double minimum = null;
             for (DataRow dataRow : dataRows) {
