package org.openpnp.util;

import java.util.ArrayList;
import java.util.Arrays;
import java.util.List;

/**
 * Some basic Collection utilities. Called Collect instead of something like Collections to avoid
 * namespace collisions with java.utils.Collections.
 */
public class Collect {
    /**
     * Create the cartesian product of a list of lists. The results will contain every possible
     * distinct combination of the elements of the input lists.
     * 
     * Example: cartesianProduct(Arrays.asList(Arrays.asList("A", "B"), Arrays.asList("1", "2")))
     * [[A, 1], [A, 2], [B, 1], [B, 2]]
     * 
     * This method specifically allows for nulls in the input elements. Multiple nulls will be
     * counted multiple times.
     * 
     * @param lists
     * @return
     */
    public static <T> List<List<T>> cartesianProduct(List<List<T>> lists) {
        List<List<T>> results = new ArrayList<>();
        int[] indexes = new int[lists.size()];
        while (indexes[0] < lists.get(0).size()) {
            // Scan across the columns, adding the current element from each list to the current
            // row and then add the row to the results.
            List<T> result = new ArrayList<>();
            for (int column = 0; column < lists.size(); column++) {
                result.add(lists.get(column).get(indexes[column]));
            }
            results.add(result);
            // Increment the column indexes starting from the right. If a column has reached it's
            // limit, reset it to zero and increment the next one to the left, carrying to
            // the beginning as needed.
            for (int i = indexes.length - 1; i >= 0; i--) {
                indexes[i]++;
                if (indexes[i] < lists.get(i).size() || i == 0) {
                    break;
                }
                indexes[i] = 0;
            }
        }
        return results;
    }

    /**
     * Concatenate two arrays. 
     * 
     * @param first
     * @param second
     * @return
     */
    public static <T> T[] concat(T[] first, T[] second) {
        T[] result = Arrays.copyOf(first, first.length + second.length);
        System.arraycopy(second, 0, result, first.length, second.length);
        return result;
    }
<<<<<<< HEAD
    
    /**
     * Generate all combinations with the specified number of the elements taken from the given 
     * list. For example, all combinations of 3 elements taken from [1, 2, 3, 4, 5] yields: 
     * [[1, 2, 3], [1, 2, 4], [1, 2, 5], [1, 3, 4], [1, 3, 5], [1, 4, 5], [2, 3, 4], [2, 3, 5], 
     * [2, 4, 5], [3, 4, 5]]. The relative ordering of the elements in each combination is the same
     * as they appeared in the original list.
     * @param list - the list of elements whose combinations are to be formed
     * @param number - the number of elements in each combination
     * @return - the list of combinations or an empty list if number > list.size()
     */
    public static <T> List<List<T>> allCombinationsOfSize(List<T> list, int number) {
        //Setup a list for the results
        List<List<T>> ret = new ArrayList<>();
        
        //Return an empty list if no combinations of the requested size are possible
        if (number > list.size()) {
            return ret;
        }

        //Setup an array of indices that point to the elements for the first combination of elements
        //to be created.  This is just the element indices 0, 1, 2, ... number-1
        int[] indices = new int[number];
        for (int i = 0; i < number; i++) {
            indices[i] = i;
        };
        
        //Add the first combination to the list
        ret.add(extractSublist(list, indices));
        
        //Loop to generate all the remaining combinations
        int idxToIncrement = 0;
        while (true) {
            //Find the farthest right index that can be incremented
            for (int i = number-1; i >= -1; i--) {
                if (i < 0) {
                    //None can be incremented so return the list of generated combinations
                    return ret;
                }
                if (indices[i] < list.size()-number+i) {
                    idxToIncrement = i;
                    break;
                }
            }; 
            
            //Increment the selected index and fill all the indices to the right of it each with
            //the next higher value
            indices[idxToIncrement]++;
            for (int i = idxToIncrement+1; i < number; i++) {
                indices[i] = indices[i-1] + 1; 
            }
            
            //Add the next combination to the list
            ret.add(extractSublist(list, indices));
        }
        
    }
    
    /**
     * Extracts a sublist of elements from a list
     * @param list - the list of elements
     * @param indices - the indices of the elements to extract
     * @return the sublist of elements with the elements in the same order as indices
     */
    public static <T> List<T> extractSublist(List<T> list, int ... indices) {
        List<T> ret = new ArrayList<>();
        for (int i=0; i<indices.length; i++) {
            ret.add(list.get(indices[i]));
        }
        return ret;
=======

    /**
     * Concatenate two byte arrays. 
     * 
     * @param first
     * @param second
     * @return
     */
    public static byte[] concat(byte[] first, byte[] second) {
        byte[] result = Arrays.copyOf(first, first.length + second.length);
        System.arraycopy(second, 0, result, first.length, second.length);
        return result;
>>>>>>> dbb8bb23
    }
}<|MERGE_RESOLUTION|>--- conflicted
+++ resolved
@@ -59,7 +59,19 @@
         System.arraycopy(second, 0, result, first.length, second.length);
         return result;
     }
-<<<<<<< HEAD
+
+    /**
+     * Concatenate two byte arrays. 
+     * 
+     * @param first
+     * @param second
+     * @return
+     */
+    public static byte[] concat(byte[] first, byte[] second) {
+        byte[] result = Arrays.copyOf(first, first.length + second.length);
+        System.arraycopy(second, 0, result, first.length, second.length);
+        return result;
+    }
     
     /**
      * Generate all combinations with the specified number of the elements taken from the given 
@@ -130,19 +142,4 @@
             ret.add(list.get(indices[i]));
         }
         return ret;
-=======
-
-    /**
-     * Concatenate two byte arrays. 
-     * 
-     * @param first
-     * @param second
-     * @return
-     */
-    public static byte[] concat(byte[] first, byte[] second) {
-        byte[] result = Arrays.copyOf(first, first.length + second.length);
-        System.arraycopy(second, 0, result, first.length, second.length);
-        return result;
->>>>>>> dbb8bb23
-    }
 }