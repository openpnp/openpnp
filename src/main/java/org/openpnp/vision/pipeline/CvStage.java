--- conflicted
+++ resolved
@@ -385,13 +385,6 @@
      * String                   <-  String
      * org.opencv.core.Point    <-  org.opencv.core.Point, org.openpnp.model.Point, Location 
      * org.openpnp.model.Point  <-  org.opencv.core.Point, org.openpnp.model.Point, Location
-<<<<<<< HEAD
-     * </pre>
-     * 
-     * Note: Doubles are rounded before assignment to integer types; Java's standard narrowing 
-     * conversions are applied where necessary; and Area, Length, and Location are converted to 
-     * pixels per the camera's units per pixel scaling
-=======
      * Area                     <-  Area
      * Length                   <-  Length
      * Location                 <-  Location
@@ -401,17 +394,12 @@
      * conversions are applied where necessary; Area, Length, and Location are converted to 
      * pixels via the camera's units per pixel scaling; and Locations are taken as offsets from 
      * the image center
->>>>>>> e99fbfcb
      * 
      * @param parameter - the generic parameter value to be possibly overridden
      * @param pipeline - the pipeline with the overriding property
      * @param propertyName - the name of the overriding property
-<<<<<<< HEAD
-     * @param acceptablePropertyTypes - One or more acceptable types for the overriding property
-=======
      * @param acceptablePropertyTypes - Zero or more acceptable types for the overriding property, 
      * if none are specified, the only acceptable type is the same type as the input parameter
->>>>>>> e99fbfcb
      * @return the overridden parameter value if a pipeline property override was found, otherwise 
      * the original parameter value
      * @throws Exception If a property is defined on the pipeline with the expected name but it 
@@ -425,11 +413,7 @@
             return parameter;
         }
         if (acceptablePropertyTypes.length == 0) {
-<<<<<<< HEAD
-            throw new Exception("At least one acceptable property class must be specified");
-=======
             acceptablePropertyTypes = new Class<?>[] {parameter.getClass()};
->>>>>>> e99fbfcb
         }
         Camera camera = (Camera) pipeline.getProperty("camera");
         String acceptableTypeList = "";
@@ -501,19 +485,6 @@
                     throw new Exception("Can't convert pipeline property \"" + propertyName + "\" of type \"" + acceptablePropertyClass + "\" to type \"" + parameter.getClass() + "\"");
                 }
                 if (acceptablePropertyClass == Area.class) {
-<<<<<<< HEAD
-                    if (camera == null) {
-                        throw new Exception("Unable to convert to pixels because pipeline property \"camera\" is not set");
-                    }
-                    if (parameter instanceof Double) {
-                        return (T) (Double) VisionUtils.toPixels((Area) propertyObject, camera);
-                    }
-                    if (parameter instanceof Integer) {
-                        return (T) (Integer) ((Long) Math.round(VisionUtils.toPixels((Area) propertyObject, camera))).intValue();
-                    }
-                    if (parameter instanceof Long) {
-                        return (T) (Long) Math.round(VisionUtils.toPixels((Area) propertyObject, camera));
-=======
                     if (parameter instanceof Area) {
                         return (T) propertyObject;
                     }
@@ -529,24 +500,10 @@
                     }
                     if (parameter instanceof Long) {
                         return (T) (Long) Math.round(p);
->>>>>>> e99fbfcb
                     }
                     throw new Exception("Can't convert pipeline property \"" + propertyName + "\" of type \"" + acceptablePropertyClass + "\" to type \"" + parameter.getClass() + "\"");
                 }
                 if (acceptablePropertyClass == Length.class) {
-<<<<<<< HEAD
-                    if (camera == null) {
-                        throw new Exception("Unable to convert to pixels because pipeline property \"camera\" is not set");
-                    }
-                    if (parameter instanceof Double) {
-                        return (T) (Double) VisionUtils.toPixels((Length) propertyObject, camera);
-                    }
-                    if (parameter instanceof Integer) {
-                        return (T) (Integer) ((Long) Math.round(VisionUtils.toPixels((Length) propertyObject, camera))).intValue();
-                    }
-                    if (parameter instanceof Long) {
-                        return (T) (Long) Math.round(VisionUtils.toPixels((Length) propertyObject, camera));
-=======
                     if (parameter instanceof Length) {
                         return (T) propertyObject;
                     }
@@ -562,27 +519,19 @@
                     }
                     if (parameter instanceof Long) {
                         return (T) (Long) Math.round(p);
->>>>>>> e99fbfcb
                     }
                     throw new Exception("Can't convert pipeline property \"" + propertyName + "\" of type \"" + acceptablePropertyClass + "\" to type \"" + parameter.getClass() + "\"");
                 }
                 if (acceptablePropertyClass == Location.class) {
-<<<<<<< HEAD
-=======
                     if (parameter instanceof Location) {
                         return (T) propertyObject;
                     }
->>>>>>> e99fbfcb
                     if (camera == null) {
                         throw new Exception("Unable to convert to pixels because pipeline property \"camera\" is not set");
                     }
                     org.openpnp.model.Point p = VisionUtils.getLocationPixels(camera, (Location) propertyObject);
                     if (parameter instanceof org.opencv.core.Point) {
-<<<<<<< HEAD
-                        return (T) new org.openpnp.model.Point(p.x, p.y);
-=======
                         return (T) new org.opencv.core.Point(p.x, p.y);
->>>>>>> e99fbfcb
                     }
                     if (parameter instanceof org.openpnp.model.Point) {
                         return (T) p;
