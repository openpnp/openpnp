package org.openpnp.vision.pipeline.stages;

import java.awt.Color;

import org.opencv.core.Core;
import org.opencv.core.Mat;
import org.opencv.core.Point;
import org.opencv.core.Scalar;
import org.opencv.imgproc.Imgproc;
import org.openpnp.model.Length;
import org.openpnp.model.Location;
import org.openpnp.spi.Camera;
import org.openpnp.util.VisionUtils;
import org.openpnp.vision.FluentCv;
import org.openpnp.vision.pipeline.CvPipeline;
import org.openpnp.vision.pipeline.CvStage;
import org.openpnp.vision.pipeline.Property;
import org.openpnp.vision.pipeline.Stage;
import org.simpleframework.xml.Attribute;

@Stage(description="Mask everything in the working image outside of a circle centered at the center of the image with the specified diameter.")
public class MaskCircle extends CvStage {
    @Attribute
    @Property(description="The diameter of the circle to mask. Use a negative value to invert the mask.")
    private int diameter = 100;
    
    public int getDiameter() {
        return diameter;
    }

    public void setDiameter(int diameter) {
        this.diameter = diameter;
    }
    
    @Override
    public Result process(CvPipeline pipeline) throws Exception {
        Camera camera = (Camera) pipeline.getProperty("camera");
        
        Mat mat = pipeline.getWorkingImage();
        Mat mask = mat.clone();
        Mat masked = mat.clone();
        Scalar color = FluentCv.colorToScalar(Color.black);
        mask.setTo(color);
        masked.setTo(color);

        //Check for overriding properties
        int diameter = this.diameter;
        String property = "MaskCircle.diameter";
        Object diameterByProperty = pipeline.getProperty(property);
        if (diameterByProperty instanceof Length) {
            if (camera != null) {
                diameter = (int) Math.round(VisionUtils.toPixels((Length) diameterByProperty, 
                    camera));
            }
            else {
                throw new Exception("Pipeline property \"camera\" not set");
            }
        }
        else if (diameterByProperty instanceof Double) {
            diameter = (int) Math.round((Double) diameterByProperty);
        }
        else if (diameterByProperty instanceof Integer) {
            diameter = (Integer) diameterByProperty;
        }
        else if (diameterByProperty != null) {
            throw new Exception("Invalid type \"" + diameterByProperty.getClass() + "\" "
                    + "for pipeline property \"" + property + "\" - Must be a Length, Double, "
                    + "or Integer");
        }
        
        org.openpnp.model.Point center = new org.openpnp.model.Point(mat.cols()*0.5, mat.rows()*0.5);
        property = "MaskCircle.center";
        Object centerByProperty = pipeline.getProperty(property);
        if (centerByProperty instanceof Location) {
            if (camera != null) {
                center = VisionUtils.getLocationPixels(camera, (Location) centerByProperty);
            }
            else {
                throw new Exception("Pipeline property \"camera\" not set");
            }
        }
        else if (centerByProperty instanceof Point) {
            center = (org.openpnp.model.Point) centerByProperty;
        }
        else if (centerByProperty != null){
            throw new Exception("Invalid type \"" + centerByProperty.getClass() + "\" "
                    + "for pipeline property \"" + property + "\" - Must be a Location or Point");
        }
<<<<<<< HEAD
        Integer maskDiameter = (Integer) pipeline.getProperty("MaskCircle.diameter");
        if (maskDiameter == null) {
            maskDiameter = diameter;
        }
        Imgproc.circle(mask, center,  Math.abs(maskDiameter) / 2, new Scalar(255, 255, 255), -1);
        if(maskDiameter < 0) {
=======
        
        Imgproc.circle(mask, new Point(center.x, center.y),  Math.abs(diameter) / 2, 
                new Scalar(255, 255, 255), -1);
        if(diameter < 0) {
>>>>>>> abf6c4d1
            Core.bitwise_not(mask,mask);
        }
        mat.copyTo(masked, mask);
        mask.release();
        return new Result(masked);
    }
}<|MERGE_RESOLUTION|>--- conflicted
+++ resolved
@@ -86,19 +86,10 @@
             throw new Exception("Invalid type \"" + centerByProperty.getClass() + "\" "
                     + "for pipeline property \"" + property + "\" - Must be a Location or Point");
         }
-<<<<<<< HEAD
-        Integer maskDiameter = (Integer) pipeline.getProperty("MaskCircle.diameter");
-        if (maskDiameter == null) {
-            maskDiameter = diameter;
-        }
-        Imgproc.circle(mask, center,  Math.abs(maskDiameter) / 2, new Scalar(255, 255, 255), -1);
-        if(maskDiameter < 0) {
-=======
         
         Imgproc.circle(mask, new Point(center.x, center.y),  Math.abs(diameter) / 2, 
                 new Scalar(255, 255, 255), -1);
         if(diameter < 0) {
->>>>>>> abf6c4d1
             Core.bitwise_not(mask,mask);
         }
         mat.copyTo(masked, mask);
