--- conflicted
+++ resolved
@@ -353,12 +353,6 @@
             else if (centerByProperty instanceof Point) {
                 center = (Point) centerByProperty;
             }
-<<<<<<< HEAD
-            else if (centerByProperty != null){
-                throw new Exception("Invalid type \"" + centerByProperty.getClass() + "\" "
-                        + "for pipeline property \"" + property + "\" - "
-                                + "Must be a Location or Point");
-=======
             else if (centerByProperty instanceof org.opencv.core.Point) {
                 center = Point.fromOpencv((org.opencv.core.Point) centerByProperty);
             }
@@ -366,7 +360,6 @@
                 throw new Exception("Invalid type \"" + centerByProperty.getClass() + "\" "
                         + "for pipeline property \"" + property + "\" - "
                                 + "Must be a Location, Point, or org.opencv.core.Point");
->>>>>>> 584fe18f
             }
         }
         
