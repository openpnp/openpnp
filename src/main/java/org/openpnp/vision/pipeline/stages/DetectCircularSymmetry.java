--- conflicted
+++ resolved
@@ -1,726 +1,715 @@
-/*
- * Copyright (C) 2021 <mark@makr.zone>
- * 
- * This file is part of OpenPnP.
- * 
- * OpenPnP is free software: you can redistribute it and/or modify it under the terms of the GNU
- * General Public License as published by the Free Software Foundation, either version 3 of the
- * License, or (at your option) any later version.
- * 
- * OpenPnP is distributed in the hope that it will be useful, but WITHOUT ANY WARRANTY; without even
- * the implied warranty of MERCHANTABILITY or FITNESS FOR A PARTICULAR PURPOSE. See the GNU General
- * Public License for more details.
- * 
- * You should have received a copy of the GNU General Public License along with OpenPnP. If not, see
- * <http://www.gnu.org/licenses/>.
- * 
- * For more information about OpenPnP visit http://openpnp.org
- */
-
-package org.openpnp.vision.pipeline.stages;
-
-import java.util.ArrayList;
-import java.util.Arrays;
-import java.util.Collections;
-import java.util.Comparator;
-import java.util.List;
-
-import org.opencv.core.Mat;
-import org.openpnp.model.Length;
-import org.openpnp.model.Location;
-import org.openpnp.model.Point;
-import org.openpnp.spi.Camera;
-import org.openpnp.util.VisionUtils;
-import org.openpnp.vision.pipeline.CvPipeline;
-import org.openpnp.vision.pipeline.CvStage;
-import org.openpnp.vision.pipeline.Property;
-import org.openpnp.vision.pipeline.Stage;
-import org.pmw.tinylog.Logger;
-import org.simpleframework.xml.Attribute;
-
-/**
- * Finds the maximum circular symmetry in the working image and stores the results as a single element List<Circle> on the model. 
- */
-@Stage(description="Finds circular symmetry in the working image. Diameter range and maximum search distance can be specified.")
-public class DetectCircularSymmetry extends CvStage {
-
-    @Attribute
-    @Property(description = "Minimum diameter of the circle, in pixels.")
-    private int minDiameter = 10;
-
-    @Attribute
-    @Property(description = "Maximum diameter of the circle, in pixels.")
-    private int maxDiameter = 100;
-
-    @Attribute(required = false)
-    @Property(description = "Maximum search distance from nominal center, in pixels.")
-    private int maxDistance = 100;
-
-    @Attribute(required = false)
-    @Property(description = "Maximum number of targets to be found.")
-    private int maxTargetCount = 1;
-
-    @Attribute(required = false)
-    @Property(description = "Minimum relative circular symmetry (overall pixel variance vs. circular pixel variance).")
-    private double minSymmetry = 1.2;
-
-    @Attribute(required = false)
-    @Property(description = "Correlated minimum circular symmetry for multiple matches, i.e. other matches must have "
-            + "at least this relative symmetry. Must be in the interval [0,1]. ")
-    private double corrSymmetry = 0.0;
-
-    @Attribute(required = false)
-    @Property(description = "Property name as controlled by the vision operation using this pipeline.<br/>"
-            + "<ul><li><i>propertyName</i>.diameter</li><li><i>propertyName</i>.maxDistance</li><li><i>propertyName</i>.center</li></ul>"
-            + "If set, these will override the properties configured here.")
-    private String propertyName = "";
-
-    @Attribute(required = false)
-    @Property(description = "Relative outer diameter margin used when the propertyName is set.")
-    private double outerMargin = 0.2;
-
-    @Attribute(required = false)
-    @Property(description = "Relative inner diameter margin used when the propertyName is set.")
-    private double innerMargin = 0.4;
-
-    @Attribute(required = false)
-    @Property(description = "To speed things up, only one pixel out of a square of subSampling × subSampling pixels is sampled. "
-            + "The best region is then locally searched using iteration with smaller and smaller subSampling size.<br/>"
-            + "The subSampling value will automatically be reduced for small diameters. "
-            + "Use BlurGaussian before this stage if subSampling suffers from moiré effects.")
-    private int subSampling = 8;
-
-    @Attribute(required = false)
-    @Property(description = "The superSampling value can be used to achieve sub-pixel final precision: "
-            + "1 means no supersampling, 2 means half sub-pixel precision etc.")
-    private int superSampling = 1;
-
-    @Attribute(required = false)
-    @Property(description = "Overlay match map.")
-    private boolean diagnostics = false;
-
-    public int getMinDiameter() {
-        return minDiameter;
-    }
-
-    public void setMinDiameter(int minDiameter) {
-        this.minDiameter = minDiameter;
-    }
-
-    public int getMaxDiameter() {
-        return maxDiameter;
-    }
-
-    public void setMaxDiameter(int maxDiameter) {
-        this.maxDiameter = maxDiameter;
-    }
-
-    public int getMaxDistance() {
-        return maxDistance;
-    }
-
-    public void setMaxDistance(int maxDistance) {
-        this.maxDistance = maxDistance;
-    }
-
-    public double getMinSymmetry() {
-        return minSymmetry;
-    }
-
-    public void setMinSymmetry(double minSymmetry) {
-        this.minSymmetry = minSymmetry;
-    }
-
-    public int getSubSampling() {
-        return subSampling;
-    }
-
-    public void setSubSampling(int subSampling) {
-        this.subSampling = subSampling;
-    }
-
-    public int getSuperSampling() {
-        return superSampling;
-    }
-
-    public void setSuperSampling(int superSampling) {
-        this.superSampling = superSampling;
-    }
-
-    public boolean isDiagnostics() {
-        return diagnostics;
-    }
-
-    public void setDiagnostics(boolean diagnostics) {
-        this.diagnostics = diagnostics;
-    }
-
-    public String getPropertyName() {
-        return propertyName;
-    }
-
-    public void setPropertyName(String propertyName) {
-        this.propertyName = propertyName;
-    }
-
-    public double getOuterMargin() {
-        return outerMargin;
-    }
-
-    public void setOuterMargin(double outerMargin) {
-        this.outerMargin = outerMargin;
-    }
-
-    public double getInnerMargin() {
-        return innerMargin;
-    }
-
-    public void setInnerMargin(double innerMargin) {
-        this.innerMargin = innerMargin;
-    }
-
-    public int getMaxTargetCount() {
-        return maxTargetCount;
-    }
-
-    public void setMaxTargetCount(int maxTargetCount) {
-        this.maxTargetCount = maxTargetCount;
-    }
-
-    public double getCorrSymmetry() {
-        return corrSymmetry;
-    }
-
-    public void setCorrSymmetry(double corrSymmetry) {
-        this.corrSymmetry = corrSymmetry;
-    }
-
-    @Override
-    public Result process(CvPipeline pipeline) throws Exception {
-        Camera camera = (Camera) pipeline.getProperty("camera");
-        Mat mat = pipeline.getWorkingImage();
-        // Get overriding properties, if any and convert to pixels.
-        Length diameterByProperty = (Length) pipeline.getProperty(propertyName+".diameter");
-        int minDiameter = this.minDiameter;
-        int maxDiameter = this.maxDiameter;
-        if (diameterByProperty != null && diameterByProperty.getValue() > 0) {
-            double diameter = VisionUtils.toPixels(diameterByProperty, camera);
-            minDiameter = (int) Math.round(diameter*(1.0-innerMargin));
-            maxDiameter = (int) Math.round(diameter*(1.0+outerMargin));
-        }
-        int maxDistance = this.maxDistance;
-        Length maxDistanceByProperty = (Length) pipeline.getProperty(propertyName+".maxDistance");
-        if (maxDistanceByProperty != null && maxDistanceByProperty.getValue() > 0) {
-            maxDistance = (int) Math.round(VisionUtils.toPixels(maxDistanceByProperty, camera));
-        }
-        Point center = new Point(mat.cols()*0.5, mat.rows()*0.5);
-        Location centerByProperty = (Location) pipeline.getProperty(propertyName+".center");
-        if (centerByProperty != null) {
-            center = VisionUtils.getLocationPixels(camera, centerByProperty);
-        }
-
-        List<Result.Circle> circles = findCircularSymmetry(mat, (int)center.x, (int)center.y, 
-                maxDiameter, minDiameter, maxDistance*2, maxTargetCount, minSymmetry, corrSymmetry, subSampling, superSampling, diagnostics, new ScoreRange());
-        return new Result(null, circles);
-    }
-
-    public static class ScoreRange {
-        public double minScore = Double.POSITIVE_INFINITY;
-        public double maxScore = Double.NEGATIVE_INFINITY;
-        public double finalScore = Double.NEGATIVE_INFINITY;
-        void add(double score) {
-            if (score > 1) {
-                minScore = Math.min(minScore, score); 
-                maxScore = Math.max(maxScore, score);
-                finalScore = Math.max(finalScore, score);
-            }
-        }
-    }
-
-    public static class SymmetryCircle extends CvStage.Result.Circle {
-        public SymmetryCircle(double x, double y, double diameter, double score) {
-            super(x, y, diameter);
-            this.score = score;
-        }
-
-        public double score;
-
-        public double getScore() {
-            return score;
-        }
-
-        public void setScore(double score) {
-            this.score = score;
-        }
-
-        @Override
-        public String toString() {
-            return "Circle [x=" + x + ", y=" + y + ", diameter=" + diameter + ", score="+ score + "]";
-        }
-    }
-
-    /**
-     * The detection will recurse into a local search with finer subSampling. A range of iterationRadius*subSampling 
-     * pixels around the preliminary best location will be searched.  
-     */
-    static final private int iterationRadius = 2;
-    /**
-     * The subSampling block size will be divided by iterationDivision when recursing into a local search. 
-     */
-    static final private int iterationDivision = 4;
-    /**
-     * Some extra debugging stuff used for development, that might be useful again in the future.  
-     */
-    static final boolean DEBUG = false;
-
-    /**
-     * Find the circle that has its center at the greatest circular symmetry in the given image,
-     * indicating the largest contrast edge as its diameter.
-     * 
-     * @param image             Image to be searched. If diagnostics are enabled, this image will be modified. 
-     * @param xCenter           Nominal X center of the search area inside the given image, in pixels.
-     * @param yCenter           Nominal Y center of the search area inside the given image, in pixels.
-     * @param maxDiameter       Maximum diameter of the examined circular symmetry area (pixels outside it are ignored).
-     * @param minDiameter       Minimum diameter of the examined circular symmetry area (pixels inside it are ignored).
-     * @param searchRange       Search range around the given center.
-     * @param maxTargetCount    Maximum number of wanted targets detected.
-     * @param minSymmetry       The minimum circular symmetry required to detect a match. This is the ratio of overall pixel
-     *                          variance divided by the circular pixel variance (sum of ring pixel variances). 
-     * @param corrSymmetry      Correlated minimum circular symmetry for multiple matches, i.e. other matches must have 
-     *                          at least this relative symmetry. Must be in the interval [0,1].
-     * @param subSampling       Sub-sampling pixel distance, i.e. only one pixel out of a square of size subSampling will be 
-     *                          examined on the first pass. 
-     * @param superSampling     Super-sampling pixel fraction, i.e. the result will have 1/superSampling sub-pixel accuracy.   
-     * @param diagnostics       If true, draws a diagnostic heat map, circle and cross hairs into the image. 
-     * @param scoreRange        Outputs the score range of all the sampled center candidates.
-     * @return                  A list of the the detected circles (currently only the best).
-     * @throws Exception
-     */
-    public static  List<Result.Circle> findCircularSymmetry(Mat image, int xCenter, int yCenter,
-            int maxDiameter, int minDiameter, int searchRange, int maxTargetCount, 
-            double minSymmetry, double corrSymmetry, int subSampling,
-            int superSampling, boolean diagnostics, ScoreRange scoreRange) throws Exception {
-        // Image properties.
-        final int channels = image.channels();
-        final int width = image.cols();
-        final int height = image.rows();
-        // Some sanity checks on the diameters.
-<<<<<<< HEAD
-        maxDiameter |= 1; // make it odd
-        minDiameter = Math.max(3, minDiameter | 1);
-=======
-        minDiameter = Math.max(3, minDiameter | 1); // make it odd
-        maxDiameter = Math.max(minDiameter+4, maxDiameter | 1); // make it odd
-        superSampling = Math.min(16, superSampling);
->>>>>>> e1179870
-        // Effective subSampling may have to be finer if the searched circular edge is finer. 
-        final int subSamplingEff = Math.max(1, 
-                Math.min(subSampling, Math.min((maxDiameter-minDiameter)/4, minDiameter/2)));
-        // Constrain the search range to the image.
-<<<<<<< HEAD
-        final int searchRangeEff = (Math.min((xCenter-maxDiameter/2)-2, Math.min((width-xCenter-maxDiameter/2)-2,
-                Math.min((yCenter-maxDiameter/2)-2, Math.min((height-yCenter-maxDiameter/2)-2, 
-                        (searchRange+1)/2))))*2)
-=======
-        final int searchRangeEff = (
-                Math.min((xCenter-maxDiameter/2)-2-subSamplingEff, 
-                        Math.min((width-xCenter-maxDiameter/2)-2-subSamplingEff,
-                                Math.min((yCenter-maxDiameter/2)-2-subSamplingEff, 
-                                        Math.min((height-yCenter-maxDiameter/2)-2-subSamplingEff, 
-                                                (searchRange+1)/2))))*2)
->>>>>>> e1179870
-                /subSamplingEff*subSamplingEff; // round to multiple of subSamplingEff
-        if (searchRangeEff < searchRange/5) {
-            throw new Exception("Image too small for given parameters.");
-        }
-        // Derive some working variables. 
-        final int rSearch = searchRangeEff/2+1;
-        final int rSearchSq = rSearch*rSearch;
-        int r = maxDiameter / 2;
-        int r0 = minDiameter / 2 - 1;
-        final int diameter = maxDiameter + searchRangeEff + subSamplingEff/2 + 1;
-        final int xCrop = xCenter - diameter/2;
-        final int yCrop = yCenter - diameter/2;
-        // Create super sampling offsets if needed.
-        double [] superSamplingOffsets;
-        final boolean finalSamplingPass = (subSamplingEff == 1 && (searchRange <= iterationRadius || superSampling <= 1));
-        if (finalSamplingPass && superSampling > 1) {
-            superSamplingOffsets = new double[superSampling];
-            for (int s = 0; s < superSampling; s++) {
-                superSamplingOffsets[s] = ((double)s)/superSampling - 0.5;
-            }
-        }
-        else {
-            superSamplingOffsets = new double[] { 0.0 };
-        }
-
-        // Get the pixels out of the Mat.
-        byte[] pixelSamples = new byte[diameter*width*channels]; 
-        image.get(yCrop, 0, pixelSamples);
-
-        // Running best results.
-        double scoreBest = Double.NEGATIVE_INFINITY;
-        double xBest = 0;
-        double yBest = 0;
-        int rContrastBest = 0;
-        double [] scoreMap = null;
-        int[] radiusMap = null;
-        boolean showDiagnostics = (diagnostics && superSamplingOffsets.length == 1); 
-        int searchRangeMap = searchRangeEff/subSamplingEff;
-        if (showDiagnostics || maxTargetCount > 1) {
-            scoreMap = new double[searchRangeMap*searchRangeMap];
-            radiusMap = new int[searchRangeMap*searchRangeMap];
-            // The final score is reset her so it will reflect the last pass' maximum score. 
-            scoreRange.finalScore = 0;
-        }
-        // Outer super-sampling loop. 
-        for (double xOffset : superSamplingOffsets) {
-            for (double yOffset : superSamplingOffsets) {
-                double scoreBestSampling = Double.NEGATIVE_INFINITY;
-                double xBestSampling = 0;
-                double yBestSampling = 0;
-                // Create the concentric rings of circular symmetry as lists of indices into the flat array of pixels.
-                // The indices are relative to the origin but they can be offset to any x, y (within
-                // range) and still remain valid, thanks to modulo behavior.
-                Object[] ringsA = new Object[r + 1];
-                int nRingSamples = 0;
-                for (int ri = r0; ri < ringsA.length; ri += subSamplingEff) {
-                    ringsA[ri] = new ArrayList<Integer>();
-                }
-                for (int y = -r, yi = 0; y <= r; y += subSamplingEff, yi += subSamplingEff) {
-                    for (int x = -r, idx = yi*width*channels; 
-                            x <= r; 
-                            x += subSamplingEff, idx += channels*subSamplingEff) {
-                        double dx = x - xOffset;
-                        double dy = y - yOffset;
-                        double distanceSquare = dx*dx + dy*dy;
-                        double d = Math.sqrt(distanceSquare);
-                        int distance = r0 + (-r0 + (int) Math.round(d))/subSamplingEff*subSamplingEff;
-                        if (r0 <= distance && distance <= r) {
-                            ((ArrayList<Integer>) ringsA[distance]).add(idx);
-                            nRingSamples++;
-                        }
-                    }
-                }
-                // Convert indices to arrays (hopefully faster).
-                int[][] rings = new int[ringsA.length][];
-                for (int ri = r0; ri < ringsA.length; ri += subSamplingEff) {
-                    rings[ri] = ((ArrayList<Integer>) ringsA[ri]).stream()
-                            .mapToInt(i -> i)
-                            .toArray();
-                }
-                // Now iterate through all the offsets and find the maximum circular symmetry
-                // which is the one with the largest ratio between radial and circular variances.
-                for (int yi = 0, yis = 0; yi < searchRangeEff; yi += subSamplingEff, yis++) {
-                    for (int xi = 0, xis = 0, idxOffset = (yi*width + xCrop) * channels; 
-                            xi < searchRangeEff; 
-                            xi += subSamplingEff, xis++, idxOffset += channels*subSamplingEff) {
-                        int distSq = (xi - rSearch)*(xi - rSearch) + (yi - rSearch)*(yi - rSearch);
-                        if (distSq <= rSearchSq) {
-                            double varianceSum = 0.01; // Prevent div by zero.
-                            double lastAvgChannels = 0;
-                            double contrastBest = Double.NEGATIVE_INFINITY;
-                            int riContrastBest = 0;
-                            double[] sumOverall = new double[channels];
-                            double[] sumSqOverall = new double[channels];
-                            double[] nOverall = new double[channels];
-                            // Examine each ring.
-                            for (int ri = r0; ri < rings.length; ri += subSamplingEff) {
-                                int[] ring = rings[ri];
-                                double n = ring.length;
-                                if (n > 0) {
-                                    long sumChannels = 0;
-                                    for (int ch = 0; ch < channels; ch++) {
-                                        // Calculate the variance along the ring.
-                                        long sum = 0;
-                                        long sumSq = 0;
-                                        for (int idx : ring) {
-
-                                            if (DEBUG) {
-                                                int idxDebug = idxOffset + idx;
-                                                int yDebug = (idxDebug/channels)/width;
-                                                int xDebug = (idxDebug/channels)%width;
-                                                if (xDebug < xi || xDebug > xCrop + xi + r*2 + 1
-                                                        || yDebug < yi || yDebug > yi + r*2 + 1) {
-                                                    throw new Exception("unexpected idx offset calculation");
-                                                }
-                                                if (finalSamplingPass 
-                                                        && xi == searchRangeEff/2 && yi == searchRangeEff/2 
-                                                        && ri == rings.length-1
-                                                        && yOffset == xOffset) {
-                                                    byte [] pixelData = new byte[channels];
-                                                    image.get(yDebug+yCrop, xDebug, pixelData);
-                                                    int dc = Arrays.binarySearch(superSamplingOffsets, xOffset) % channels;
-                                                    pixelData[2-dc] = (byte)255;
-                                                    image.put(yDebug+yCrop, xDebug, pixelData);
-                                                }
-                                            }
-
-                                            int pixel = Byte.toUnsignedInt(pixelSamples[idxOffset + idx + ch]);
-                                            sum += pixel;
-                                            sumSq += pixel * pixel;
-                                        }
-                                        sumChannels += sum;
-                                        sumOverall[ch] += sum;
-                                        sumSqOverall[ch] += sumSq;
-                                        nOverall[ch] += n;
-                                        double variance = (sumSq - (sum * sum) / n);// / Math.log(ri+4);
-                                        varianceSum += variance;
-                                    }
-                                    double avgChannels = sumChannels / n;
-                                    if (ri*2 >= minDiameter) {
-                                        double contrast = Math.abs(avgChannels - lastAvgChannels);
-                                        if (contrastBest < contrast) {
-                                            contrastBest = contrast;
-                                            riContrastBest = ri;
-                                        }
-                                    }
-                                    lastAvgChannels = avgChannels;
-                                }
-                            }
-                            double varianceOverall = 0.01; // Prevent zero.
-                            for (int ch = 0; ch < channels; ch++) {
-                                varianceOverall += (sumSqOverall[ch] - (sumOverall[ch] * sumOverall[ch]) / nOverall[ch]);
-                            }
-                            double score = varianceOverall/varianceSum; 
-                            if (scoreBestSampling < score) {
-                                scoreBestSampling = score;
-                                xBestSampling = xi + xCrop + r + 0.5 + xOffset;
-                                yBestSampling = yi + yCrop + r + 0.5 + yOffset;
-                                if (scoreBest < score) {
-                                    scoreBest = score;
-                                    xBest = xBestSampling;
-                                    yBest = yBestSampling;
-                                    rContrastBest = riContrastBest;
-                                }
-                            }
-                            if (scoreMap != null) {
-                                scoreMap[yis*searchRangeMap + xis] = score;
-                                radiusMap[yis*searchRangeMap + xis] = riContrastBest;
-                                scoreRange.add(score);
-                            }
-                        }
-                    }
-                }
-                if (DEBUG) {
-                    Logger.trace("best circular symmetry at subSampling "+subSamplingEff+", range "+searchRangeEff
-                            +(finalSamplingPass ? ", superSampling "+superSampling+" offsets Y"+xOffset+" Y"+yOffset : "")
-                            +": "+scoreBestSampling+" X"+xBestSampling+" Y"+yBestSampling
-                            + " ring samples "+nRingSamples);
-                }
-            }
-        }
-
-        // Process the search results.
-        List<CvStage.Result.Circle> ret;
-        if (maxTargetCount > 1) {
-            // Need to find multiple targets. Process the score map.
-            List<SymmetryCircle> maxima = new ArrayList<SymmetryCircle>();
-            if (scoreBest > minSymmetry) {
-                // Find the local maxima.
-                for (int yis = 1, yim0 = 0, yim1 = searchRangeMap, yim2 = searchRangeMap*2;  
-                        yis < searchRangeMap-1; yis++, yim0 += searchRangeMap, yim1 += searchRangeMap, yim2 += searchRangeMap) {
-                    for (int xis = 1; xis < searchRangeMap-1; xis++) {
-                        //      x0 x1 x2
-                        //    -----------
-                        // y0 ¦  0  1  2
-                        // y1 ¦  3  4  5
-                        // y2 ¦  6  7  8
-                        double score = scoreMap[yim1 + xis];
-                        // This will only find true peaks, no plateaus, but plateaus will never happen in real life. 
-                        if (score > minSymmetry
-                                && scoreMap[yim1 + xis - 1] < score 
-                                && scoreMap[yim1 + xis + 1] < score 
-                                && scoreMap[yim0 + xis - 1] < score 
-                                && scoreMap[yim0 + xis] < score 
-                                && scoreMap[yim0 + xis + 1] < score
-                                && scoreMap[yim2 + xis - 1] < score 
-                                && scoreMap[yim2 + xis] < score 
-                                && scoreMap[yim2 + xis + 1] < score) {
-                            SymmetryCircle circle = new SymmetryCircle(
-                                    xis*subSamplingEff + xCrop + r + 0.5, 
-                                    yis*subSamplingEff + yCrop + r + 0.5, 
-                                    radiusMap[yim1 + xis],
-                                    score);
-                            maxima.add(circle);
-                        }
-                    }
-                }
-                // Take only those with no better-scoring overlaps.
-                List<SymmetryCircle> maximaFiltered = new ArrayList<SymmetryCircle>();
-                int sqMinDistance = maxDiameter*maxDiameter;
-                for (SymmetryCircle cand : maxima) {
-                    boolean noBetterOverlap = true;
-                    for (SymmetryCircle other : maxima) {
-                        if (other.score > cand.score) {
-                            double dx = cand.x - other.x;
-                            double dy = cand.y - other.y;
-                            double dSq = dx*dx + dy*dy;
-                            if (dSq < sqMinDistance) {
-                                // Better-scoring overlap.
-                                noBetterOverlap = false;
-                                break;
-                            }
-                        }
-                    }
-                    if (noBetterOverlap) {
-                        maximaFiltered.add(cand);
-                    }
-                }
-
-                List<SymmetryCircle> samplingFiltered = new ArrayList<SymmetryCircle>();
-                if (finalSamplingPass) {
-                    samplingFiltered.addAll(maximaFiltered);
-                }
-                else {
-                    // For each local maxima...
-                    for (SymmetryCircle localBest : maximaFiltered) {
-                        // ... recursion into finer subSampling and local search.
-                        List<CvStage.Result.Circle> localRet = findCircularSymmetry(image, (int)localBest.x, (int)localBest.y, maxDiameter, minDiameter, 
-                                subSamplingEff*iterationRadius, 1, minSymmetry, corrSymmetry, 
-                                subSamplingEff/iterationDivision, superSampling, diagnostics, scoreRange);
-                        if (localRet.size() > 0) { 
-                            samplingFiltered.add((SymmetryCircle) localRet.get(0));
-                        }
-                    }
-                }
-
-                // Sort best results first.
-                Collections.sort(samplingFiltered, new Comparator<SymmetryCircle>() {
-                    @Override
-                    public int compare(SymmetryCircle o1, SymmetryCircle o2) {
-                        return ((Double) o2.score).compareTo(o1.score);
-                    }
-                });
-
-                // Limit the result count and correlated minimum symmetry.
-                ret = new ArrayList<>();
-                if (samplingFiltered.size() > 0) {
-                    int n = 0;
-                    double minScore = samplingFiltered.get(0).score*corrSymmetry;
-                    for (SymmetryCircle circle : samplingFiltered) {
-                        if (circle.score < minScore) {
-                            break;
-                        }
-                        ret.add(circle);
-                        if (++n >= maxTargetCount) {
-                            break;
-                        }
-                    }
-                }
-            }
-            else {
-                // Empty.
-                ret = new ArrayList<>();
-            }
-        }
-        else {  
-            // Just one result to process (maxTargetCount == 1).
-            if (finalSamplingPass) {
-                // Got the final result.
-                ret = new ArrayList<>();
-                if (scoreBest > minSymmetry) {
-                    ret.add(new SymmetryCircle(xBest, yBest, rContrastBest * 2, scoreBest));
-                }
-            }
-            else {
-                // Recursion into finer subSampling and local search.
-                ret = findCircularSymmetry(image, (int)(xBest), (int)(yBest), maxDiameter, minDiameter, 
-                        subSamplingEff*iterationRadius, 1, minSymmetry, corrSymmetry, 
-                        subSamplingEff/iterationDivision, superSampling, diagnostics, scoreRange);
-            }
-        }
-
-        if (showDiagnostics) {
-            // Paint diagnostics.
-            double rscale = 1/(scoreHeat(scoreRange.maxScore) - scoreHeat(scoreRange.minScore));
-            double scale = 255*channels*rscale;
-            for (int yi = 0; yi < searchRangeEff-subSamplingEff/2; yi++) {
-                for (int xi = 0; xi < searchRangeEff-subSamplingEff/2; xi++) {
-                    // Coordinates into scoreMap (must be multiples of subSamplingEff). 
-                    int xis = (xi+subSamplingEff/2)/subSamplingEff;
-                    int yis = (yi+subSamplingEff/2)/subSamplingEff;
-                    // Mask to search Radius.
-                    double s = scoreMap[yis*searchRangeMap + xis];
-                    if (s > 1.0) {
-                        /// Pixel coordinates.
-                        int col = xi + xCrop + r;
-                        int row = yi + yCrop + r;
-                        double dx2 = (col - xBest);
-                        double  dy2 = (row - yBest);
-                        int distance2 = (int)Math.round(Math.sqrt(dx2*dx2 + dy2*dy2));
-                        // Put the heat-map/indicator pixel back, but only if outside the local search range. 
-                        if (subSamplingEff == 1 
-                                || distance2 >= subSamplingEff*iterationRadius/2)  {
-                            // Get the score.
-                            double heat = scoreHeat(s);
-                            if (!Double.isFinite(heat)) {
-                                heat = scoreHeat(scoreRange.minScore);
-                            }
-                            heat -= scoreHeat(scoreRange.minScore);
-                            double score = heat*scale;
-                            // Determine if this pixel coordinate is part of the indicator (cross-hairs and diameter).
-                            boolean indicate = false;
-                            for (CvStage.Result.Circle circle : ret) {
-                                double dx = xi + xCrop - circle.x + r + 0.01;
-                                double dy = yi + yCrop - circle.y + r + 0.01;
-                                int distance = (int)Math.round(Math.sqrt(dx*dx + dy*dy));
-                                indicate = (distance == (int)(circle.diameter/2) 
-                                        || ((Math.round(dx) == 0 || Math.round(dy) == 0) 
-                                                && distance < circle.diameter));
-                                if (indicate) {
-                                    break;
-                                }
-                            }
-                            // Overlay the score as a heat-map, alpha-blended with the image.
-                            double alpha = Math.pow(heat*rscale, 3);
-                            double alphaCompl = 1-alpha;
-                            byte [] pixelData = new byte[channels];
-                            image.get(row, col, pixelData);
-                            if (channels == 3) {
-                                int red = 0;
-                                int green = 0;
-                                int blue = 0;
-                                if (indicate) {
-                                    red = 0;
-                                    green = 255;
-                                    blue = 0;
-                                    alpha = 0.5;
-                                    alphaCompl = 1 - alpha;
-                                }
-                                else if (score <= 255) {
-                                    blue = (int) score;
-                                }
-                                else if (score <= 255+255) {
-                                    blue = (int) (255+255-score);
-                                    red = (int) (score-255);
-                                }
-                                else {
-                                    red = (int) 255;
-                                    green = (int) (score - 255-255);
-                                }
-                                pixelData[2] = (byte) (alpha*red + alphaCompl*Byte.toUnsignedInt(pixelData[2]));
-                                pixelData[1] = (byte) (alpha*green + alphaCompl*Byte.toUnsignedInt(pixelData[1]));
-                                pixelData[0] = (byte) (alpha*blue + alphaCompl*Byte.toUnsignedInt(pixelData[0]));
-                            }
-                            else {
-                                if (indicate) {
-                                    pixelData[0] = (byte) 255; 
-                                }
-                                else {
-                                    pixelData[0] = (byte) (alpha*score + alphaCompl*Byte.toUnsignedInt(pixelData[0]));
-                                }
-                            }
-                            image.put(row, col, pixelData);
-                        } 
-                    }
-                }
-            }
-        }
-        return ret;
-    }
-
-    private static double scoreHeat(double score) {
-        return Math.log(Math.log(score));
-    }
-}
+/*
+ * Copyright (C) 2021 <mark@makr.zone>
+ * 
+ * This file is part of OpenPnP.
+ * 
+ * OpenPnP is free software: you can redistribute it and/or modify it under the terms of the GNU
+ * General Public License as published by the Free Software Foundation, either version 3 of the
+ * License, or (at your option) any later version.
+ * 
+ * OpenPnP is distributed in the hope that it will be useful, but WITHOUT ANY WARRANTY; without even
+ * the implied warranty of MERCHANTABILITY or FITNESS FOR A PARTICULAR PURPOSE. See the GNU General
+ * Public License for more details.
+ * 
+ * You should have received a copy of the GNU General Public License along with OpenPnP. If not, see
+ * <http://www.gnu.org/licenses/>.
+ * 
+ * For more information about OpenPnP visit http://openpnp.org
+ */
+
+package org.openpnp.vision.pipeline.stages;
+
+import java.util.ArrayList;
+import java.util.Arrays;
+import java.util.Collections;
+import java.util.Comparator;
+import java.util.List;
+
+import org.opencv.core.Mat;
+import org.openpnp.model.Length;
+import org.openpnp.model.Location;
+import org.openpnp.model.Point;
+import org.openpnp.spi.Camera;
+import org.openpnp.util.VisionUtils;
+import org.openpnp.vision.pipeline.CvPipeline;
+import org.openpnp.vision.pipeline.CvStage;
+import org.openpnp.vision.pipeline.Property;
+import org.openpnp.vision.pipeline.Stage;
+import org.pmw.tinylog.Logger;
+import org.simpleframework.xml.Attribute;
+
+/**
+ * Finds the maximum circular symmetry in the working image and stores the results as a single element List<Circle> on the model. 
+ */
+@Stage(description="Finds circular symmetry in the working image. Diameter range and maximum search distance can be specified.")
+public class DetectCircularSymmetry extends CvStage {
+
+    @Attribute
+    @Property(description = "Minimum diameter of the circle, in pixels.")
+    private int minDiameter = 10;
+
+    @Attribute
+    @Property(description = "Maximum diameter of the circle, in pixels.")
+    private int maxDiameter = 100;
+
+    @Attribute(required = false)
+    @Property(description = "Maximum search distance from nominal center, in pixels.")
+    private int maxDistance = 100;
+
+    @Attribute(required = false)
+    @Property(description = "Maximum number of targets to be found.")
+    private int maxTargetCount = 1;
+
+    @Attribute(required = false)
+    @Property(description = "Minimum relative circular symmetry (overall pixel variance vs. circular pixel variance).")
+    private double minSymmetry = 1.2;
+
+    @Attribute(required = false)
+    @Property(description = "Correlated minimum circular symmetry for multiple matches, i.e. other matches must have "
+            + "at least this relative symmetry. Must be in the interval [0,1]. ")
+    private double corrSymmetry = 0.0;
+
+    @Attribute(required = false)
+    @Property(description = "Property name as controlled by the vision operation using this pipeline.<br/>"
+            + "<ul><li><i>propertyName</i>.diameter</li><li><i>propertyName</i>.maxDistance</li><li><i>propertyName</i>.center</li></ul>"
+            + "If set, these will override the properties configured here.")
+    private String propertyName = "";
+
+    @Attribute(required = false)
+    @Property(description = "Relative outer diameter margin used when the propertyName is set.")
+    private double outerMargin = 0.2;
+
+    @Attribute(required = false)
+    @Property(description = "Relative inner diameter margin used when the propertyName is set.")
+    private double innerMargin = 0.4;
+
+    @Attribute(required = false)
+    @Property(description = "To speed things up, only one pixel out of a square of subSampling × subSampling pixels is sampled. "
+            + "The best region is then locally searched using iteration with smaller and smaller subSampling size.<br/>"
+            + "The subSampling value will automatically be reduced for small diameters. "
+            + "Use BlurGaussian before this stage if subSampling suffers from moiré effects.")
+    private int subSampling = 8;
+
+    @Attribute(required = false)
+    @Property(description = "The superSampling value can be used to achieve sub-pixel final precision: "
+            + "1 means no supersampling, 2 means half sub-pixel precision etc.")
+    private int superSampling = 1;
+
+    @Attribute(required = false)
+    @Property(description = "Overlay match map.")
+    private boolean diagnostics = false;
+
+    public int getMinDiameter() {
+        return minDiameter;
+    }
+
+    public void setMinDiameter(int minDiameter) {
+        this.minDiameter = minDiameter;
+    }
+
+    public int getMaxDiameter() {
+        return maxDiameter;
+    }
+
+    public void setMaxDiameter(int maxDiameter) {
+        this.maxDiameter = maxDiameter;
+    }
+
+    public int getMaxDistance() {
+        return maxDistance;
+    }
+
+    public void setMaxDistance(int maxDistance) {
+        this.maxDistance = maxDistance;
+    }
+
+    public double getMinSymmetry() {
+        return minSymmetry;
+    }
+
+    public void setMinSymmetry(double minSymmetry) {
+        this.minSymmetry = minSymmetry;
+    }
+
+    public int getSubSampling() {
+        return subSampling;
+    }
+
+    public void setSubSampling(int subSampling) {
+        this.subSampling = subSampling;
+    }
+
+    public int getSuperSampling() {
+        return superSampling;
+    }
+
+    public void setSuperSampling(int superSampling) {
+        this.superSampling = superSampling;
+    }
+
+    public boolean isDiagnostics() {
+        return diagnostics;
+    }
+
+    public void setDiagnostics(boolean diagnostics) {
+        this.diagnostics = diagnostics;
+    }
+
+    public String getPropertyName() {
+        return propertyName;
+    }
+
+    public void setPropertyName(String propertyName) {
+        this.propertyName = propertyName;
+    }
+
+    public double getOuterMargin() {
+        return outerMargin;
+    }
+
+    public void setOuterMargin(double outerMargin) {
+        this.outerMargin = outerMargin;
+    }
+
+    public double getInnerMargin() {
+        return innerMargin;
+    }
+
+    public void setInnerMargin(double innerMargin) {
+        this.innerMargin = innerMargin;
+    }
+
+    public int getMaxTargetCount() {
+        return maxTargetCount;
+    }
+
+    public void setMaxTargetCount(int maxTargetCount) {
+        this.maxTargetCount = maxTargetCount;
+    }
+
+    public double getCorrSymmetry() {
+        return corrSymmetry;
+    }
+
+    public void setCorrSymmetry(double corrSymmetry) {
+        this.corrSymmetry = corrSymmetry;
+    }
+
+    @Override
+    public Result process(CvPipeline pipeline) throws Exception {
+        Camera camera = (Camera) pipeline.getProperty("camera");
+        Mat mat = pipeline.getWorkingImage();
+        // Get overriding properties, if any and convert to pixels.
+        Length diameterByProperty = (Length) pipeline.getProperty(propertyName+".diameter");
+        int minDiameter = this.minDiameter;
+        int maxDiameter = this.maxDiameter;
+        if (diameterByProperty != null && diameterByProperty.getValue() > 0) {
+            double diameter = VisionUtils.toPixels(diameterByProperty, camera);
+            minDiameter = (int) Math.round(diameter*(1.0-innerMargin));
+            maxDiameter = (int) Math.round(diameter*(1.0+outerMargin));
+        }
+        int maxDistance = this.maxDistance;
+        Length maxDistanceByProperty = (Length) pipeline.getProperty(propertyName+".maxDistance");
+        if (maxDistanceByProperty != null && maxDistanceByProperty.getValue() > 0) {
+            maxDistance = (int) Math.round(VisionUtils.toPixels(maxDistanceByProperty, camera));
+        }
+        Point center = new Point(mat.cols()*0.5, mat.rows()*0.5);
+        Location centerByProperty = (Location) pipeline.getProperty(propertyName+".center");
+        if (centerByProperty != null) {
+            center = VisionUtils.getLocationPixels(camera, centerByProperty);
+        }
+
+        List<Result.Circle> circles = findCircularSymmetry(mat, (int)center.x, (int)center.y, 
+                maxDiameter, minDiameter, maxDistance*2, maxTargetCount, minSymmetry, corrSymmetry, subSampling, superSampling, diagnostics, new ScoreRange());
+        return new Result(null, circles);
+    }
+
+    public static class ScoreRange {
+        public double minScore = Double.POSITIVE_INFINITY;
+        public double maxScore = Double.NEGATIVE_INFINITY;
+        public double finalScore = Double.NEGATIVE_INFINITY;
+        void add(double score) {
+            if (score > 1) {
+                minScore = Math.min(minScore, score); 
+                maxScore = Math.max(maxScore, score);
+                finalScore = Math.max(finalScore, score);
+            }
+        }
+    }
+
+    public static class SymmetryCircle extends CvStage.Result.Circle {
+        public SymmetryCircle(double x, double y, double diameter, double score) {
+            super(x, y, diameter);
+            this.score = score;
+        }
+
+        public double score;
+
+        public double getScore() {
+            return score;
+        }
+
+        public void setScore(double score) {
+            this.score = score;
+        }
+
+        @Override
+        public String toString() {
+            return "Circle [x=" + x + ", y=" + y + ", diameter=" + diameter + ", score="+ score + "]";
+        }
+    }
+
+    /**
+     * The detection will recurse into a local search with finer subSampling. A range of iterationRadius*subSampling 
+     * pixels around the preliminary best location will be searched.  
+     */
+    static final private int iterationRadius = 2;
+    /**
+     * The subSampling block size will be divided by iterationDivision when recursing into a local search. 
+     */
+    static final private int iterationDivision = 4;
+    /**
+     * Some extra debugging stuff used for development, that might be useful again in the future.  
+     */
+    static final boolean DEBUG = false;
+
+    /**
+     * Find the circle that has its center at the greatest circular symmetry in the given image,
+     * indicating the largest contrast edge as its diameter.
+     * 
+     * @param image             Image to be searched. If diagnostics are enabled, this image will be modified. 
+     * @param xCenter           Nominal X center of the search area inside the given image, in pixels.
+     * @param yCenter           Nominal Y center of the search area inside the given image, in pixels.
+     * @param maxDiameter       Maximum diameter of the examined circular symmetry area (pixels outside it are ignored).
+     * @param minDiameter       Minimum diameter of the examined circular symmetry area (pixels inside it are ignored).
+     * @param searchRange       Search range around the given center.
+     * @param maxTargetCount    Maximum number of wanted targets detected.
+     * @param minSymmetry       The minimum circular symmetry required to detect a match. This is the ratio of overall pixel
+     *                          variance divided by the circular pixel variance (sum of ring pixel variances). 
+     * @param corrSymmetry      Correlated minimum circular symmetry for multiple matches, i.e. other matches must have 
+     *                          at least this relative symmetry. Must be in the interval [0,1].
+     * @param subSampling       Sub-sampling pixel distance, i.e. only one pixel out of a square of size subSampling will be 
+     *                          examined on the first pass. 
+     * @param superSampling     Super-sampling pixel fraction, i.e. the result will have 1/superSampling sub-pixel accuracy.   
+     * @param diagnostics       If true, draws a diagnostic heat map, circle and cross hairs into the image. 
+     * @param scoreRange        Outputs the score range of all the sampled center candidates.
+     * @return                  A list of the the detected circles (currently only the best).
+     * @throws Exception
+     */
+    public static  List<Result.Circle> findCircularSymmetry(Mat image, int xCenter, int yCenter,
+            int maxDiameter, int minDiameter, int searchRange, int maxTargetCount, 
+            double minSymmetry, double corrSymmetry, int subSampling,
+            int superSampling, boolean diagnostics, ScoreRange scoreRange) throws Exception {
+        // Image properties.
+        final int channels = image.channels();
+        final int width = image.cols();
+        final int height = image.rows();
+        // Some sanity checks on the diameters.
+        minDiameter = Math.max(3, minDiameter | 1); // make it odd
+        maxDiameter = Math.max(minDiameter+4, maxDiameter | 1); // make it odd
+        superSampling = Math.min(16, superSampling);
+        // Effective subSampling may have to be finer if the searched circular edge is finer. 
+        final int subSamplingEff = Math.max(1, 
+                Math.min(subSampling, Math.min((maxDiameter-minDiameter)/4, minDiameter/2)));
+        // Constrain the search range to the image.
+        final int searchRangeEff = (
+                Math.min((xCenter-maxDiameter/2)-2-subSamplingEff, 
+                        Math.min((width-xCenter-maxDiameter/2)-2-subSamplingEff,
+                                Math.min((yCenter-maxDiameter/2)-2-subSamplingEff, 
+                                        Math.min((height-yCenter-maxDiameter/2)-2-subSamplingEff, 
+                                                (searchRange+1)/2))))*2)
+                /subSamplingEff*subSamplingEff; // round to multiple of subSamplingEff
+        if (searchRangeEff < searchRange/5) {
+            throw new Exception("Image too small for given parameters.");
+        }
+        // Derive some working variables. 
+        final int rSearch = searchRangeEff/2+1;
+        final int rSearchSq = rSearch*rSearch;
+        int r = maxDiameter / 2;
+        int r0 = minDiameter / 2 - 1;
+        final int diameter = maxDiameter + searchRangeEff + subSamplingEff/2 + 1;
+        final int xCrop = xCenter - diameter/2;
+        final int yCrop = yCenter - diameter/2;
+        // Create super sampling offsets if needed.
+        double [] superSamplingOffsets;
+        final boolean finalSamplingPass = (subSamplingEff == 1 && (searchRange <= iterationRadius || superSampling <= 1));
+        if (finalSamplingPass && superSampling > 1) {
+            superSamplingOffsets = new double[superSampling];
+            for (int s = 0; s < superSampling; s++) {
+                superSamplingOffsets[s] = ((double)s)/superSampling - 0.5;
+            }
+        }
+        else {
+            superSamplingOffsets = new double[] { 0.0 };
+        }
+
+        // Get the pixels out of the Mat.
+        byte[] pixelSamples = new byte[diameter*width*channels]; 
+        image.get(yCrop, 0, pixelSamples);
+
+        // Running best results.
+        double scoreBest = Double.NEGATIVE_INFINITY;
+        double xBest = 0;
+        double yBest = 0;
+        int rContrastBest = 0;
+        double [] scoreMap = null;
+        int[] radiusMap = null;
+        boolean showDiagnostics = (diagnostics && superSamplingOffsets.length == 1); 
+        int searchRangeMap = searchRangeEff/subSamplingEff;
+        if (showDiagnostics || maxTargetCount > 1) {
+            scoreMap = new double[searchRangeMap*searchRangeMap];
+            radiusMap = new int[searchRangeMap*searchRangeMap];
+            // The final score is reset her so it will reflect the last pass' maximum score. 
+            scoreRange.finalScore = 0;
+        }
+        // Outer super-sampling loop. 
+        for (double xOffset : superSamplingOffsets) {
+            for (double yOffset : superSamplingOffsets) {
+                double scoreBestSampling = Double.NEGATIVE_INFINITY;
+                double xBestSampling = 0;
+                double yBestSampling = 0;
+                // Create the concentric rings of circular symmetry as lists of indices into the flat array of pixels.
+                // The indices are relative to the origin but they can be offset to any x, y (within
+                // range) and still remain valid, thanks to modulo behavior.
+                Object[] ringsA = new Object[r + 1];
+                int nRingSamples = 0;
+                for (int ri = r0; ri < ringsA.length; ri += subSamplingEff) {
+                    ringsA[ri] = new ArrayList<Integer>();
+                }
+                for (int y = -r, yi = 0; y <= r; y += subSamplingEff, yi += subSamplingEff) {
+                    for (int x = -r, idx = yi*width*channels; 
+                            x <= r; 
+                            x += subSamplingEff, idx += channels*subSamplingEff) {
+                        double dx = x - xOffset;
+                        double dy = y - yOffset;
+                        double distanceSquare = dx*dx + dy*dy;
+                        double d = Math.sqrt(distanceSquare);
+                        int distance = r0 + (-r0 + (int) Math.round(d))/subSamplingEff*subSamplingEff;
+                        if (r0 <= distance && distance <= r) {
+                            ((ArrayList<Integer>) ringsA[distance]).add(idx);
+                            nRingSamples++;
+                        }
+                    }
+                }
+                // Convert indices to arrays (hopefully faster).
+                int[][] rings = new int[ringsA.length][];
+                for (int ri = r0; ri < ringsA.length; ri += subSamplingEff) {
+                    rings[ri] = ((ArrayList<Integer>) ringsA[ri]).stream()
+                            .mapToInt(i -> i)
+                            .toArray();
+                }
+                // Now iterate through all the offsets and find the maximum circular symmetry
+                // which is the one with the largest ratio between radial and circular variances.
+                for (int yi = 0, yis = 0; yi < searchRangeEff; yi += subSamplingEff, yis++) {
+                    for (int xi = 0, xis = 0, idxOffset = (yi*width + xCrop) * channels; 
+                            xi < searchRangeEff; 
+                            xi += subSamplingEff, xis++, idxOffset += channels*subSamplingEff) {
+                        int distSq = (xi - rSearch)*(xi - rSearch) + (yi - rSearch)*(yi - rSearch);
+                        if (distSq <= rSearchSq) {
+                            double varianceSum = 0.01; // Prevent div by zero.
+                            double lastAvgChannels = 0;
+                            double contrastBest = Double.NEGATIVE_INFINITY;
+                            int riContrastBest = 0;
+                            double[] sumOverall = new double[channels];
+                            double[] sumSqOverall = new double[channels];
+                            double[] nOverall = new double[channels];
+                            // Examine each ring.
+                            for (int ri = r0; ri < rings.length; ri += subSamplingEff) {
+                                int[] ring = rings[ri];
+                                double n = ring.length;
+                                if (n > 0) {
+                                    long sumChannels = 0;
+                                    for (int ch = 0; ch < channels; ch++) {
+                                        // Calculate the variance along the ring.
+                                        long sum = 0;
+                                        long sumSq = 0;
+                                        for (int idx : ring) {
+
+                                            if (DEBUG) {
+                                                int idxDebug = idxOffset + idx;
+                                                int yDebug = (idxDebug/channels)/width;
+                                                int xDebug = (idxDebug/channels)%width;
+                                                if (xDebug < xi || xDebug > xCrop + xi + r*2 + 1
+                                                        || yDebug < yi || yDebug > yi + r*2 + 1) {
+                                                    throw new Exception("unexpected idx offset calculation");
+                                                }
+                                                if (finalSamplingPass 
+                                                        && xi == searchRangeEff/2 && yi == searchRangeEff/2 
+                                                        && ri == rings.length-1
+                                                        && yOffset == xOffset) {
+                                                    byte [] pixelData = new byte[channels];
+                                                    image.get(yDebug+yCrop, xDebug, pixelData);
+                                                    int dc = Arrays.binarySearch(superSamplingOffsets, xOffset) % channels;
+                                                    pixelData[2-dc] = (byte)255;
+                                                    image.put(yDebug+yCrop, xDebug, pixelData);
+                                                }
+                                            }
+
+                                            int pixel = Byte.toUnsignedInt(pixelSamples[idxOffset + idx + ch]);
+                                            sum += pixel;
+                                            sumSq += pixel * pixel;
+                                        }
+                                        sumChannels += sum;
+                                        sumOverall[ch] += sum;
+                                        sumSqOverall[ch] += sumSq;
+                                        nOverall[ch] += n;
+                                        double variance = (sumSq - (sum * sum) / n);// / Math.log(ri+4);
+                                        varianceSum += variance;
+                                    }
+                                    double avgChannels = sumChannels / n;
+                                    if (ri*2 >= minDiameter) {
+                                        double contrast = Math.abs(avgChannels - lastAvgChannels);
+                                        if (contrastBest < contrast) {
+                                            contrastBest = contrast;
+                                            riContrastBest = ri;
+                                        }
+                                    }
+                                    lastAvgChannels = avgChannels;
+                                }
+                            }
+                            double varianceOverall = 0.01; // Prevent zero.
+                            for (int ch = 0; ch < channels; ch++) {
+                                varianceOverall += (sumSqOverall[ch] - (sumOverall[ch] * sumOverall[ch]) / nOverall[ch]);
+                            }
+                            double score = varianceOverall/varianceSum; 
+                            if (scoreBestSampling < score) {
+                                scoreBestSampling = score;
+                                xBestSampling = xi + xCrop + r + 0.5 + xOffset;
+                                yBestSampling = yi + yCrop + r + 0.5 + yOffset;
+                                if (scoreBest < score) {
+                                    scoreBest = score;
+                                    xBest = xBestSampling;
+                                    yBest = yBestSampling;
+                                    rContrastBest = riContrastBest;
+                                }
+                            }
+                            if (scoreMap != null) {
+                                scoreMap[yis*searchRangeMap + xis] = score;
+                                radiusMap[yis*searchRangeMap + xis] = riContrastBest;
+                                scoreRange.add(score);
+                            }
+                        }
+                    }
+                }
+                if (DEBUG) {
+                    Logger.trace("best circular symmetry at subSampling "+subSamplingEff+", range "+searchRangeEff
+                            +(finalSamplingPass ? ", superSampling "+superSampling+" offsets Y"+xOffset+" Y"+yOffset : "")
+                            +": "+scoreBestSampling+" X"+xBestSampling+" Y"+yBestSampling
+                            + " ring samples "+nRingSamples);
+                }
+            }
+        }
+
+        // Process the search results.
+        List<CvStage.Result.Circle> ret;
+        if (maxTargetCount > 1) {
+            // Need to find multiple targets. Process the score map.
+            List<SymmetryCircle> maxima = new ArrayList<SymmetryCircle>();
+            if (scoreBest > minSymmetry) {
+                // Find the local maxima.
+                for (int yis = 1, yim0 = 0, yim1 = searchRangeMap, yim2 = searchRangeMap*2;  
+                        yis < searchRangeMap-1; yis++, yim0 += searchRangeMap, yim1 += searchRangeMap, yim2 += searchRangeMap) {
+                    for (int xis = 1; xis < searchRangeMap-1; xis++) {
+                        //      x0 x1 x2
+                        //    -----------
+                        // y0 ¦  0  1  2
+                        // y1 ¦  3  4  5
+                        // y2 ¦  6  7  8
+                        double score = scoreMap[yim1 + xis];
+                        // This will only find true peaks, no plateaus, but plateaus will never happen in real life. 
+                        if (score > minSymmetry
+                                && scoreMap[yim1 + xis - 1] < score 
+                                && scoreMap[yim1 + xis + 1] < score 
+                                && scoreMap[yim0 + xis - 1] < score 
+                                && scoreMap[yim0 + xis] < score 
+                                && scoreMap[yim0 + xis + 1] < score
+                                && scoreMap[yim2 + xis - 1] < score 
+                                && scoreMap[yim2 + xis] < score 
+                                && scoreMap[yim2 + xis + 1] < score) {
+                            SymmetryCircle circle = new SymmetryCircle(
+                                    xis*subSamplingEff + xCrop + r + 0.5, 
+                                    yis*subSamplingEff + yCrop + r + 0.5, 
+                                    radiusMap[yim1 + xis],
+                                    score);
+                            maxima.add(circle);
+                        }
+                    }
+                }
+                // Take only those with no better-scoring overlaps.
+                List<SymmetryCircle> maximaFiltered = new ArrayList<SymmetryCircle>();
+                int sqMinDistance = maxDiameter*maxDiameter;
+                for (SymmetryCircle cand : maxima) {
+                    boolean noBetterOverlap = true;
+                    for (SymmetryCircle other : maxima) {
+                        if (other.score > cand.score) {
+                            double dx = cand.x - other.x;
+                            double dy = cand.y - other.y;
+                            double dSq = dx*dx + dy*dy;
+                            if (dSq < sqMinDistance) {
+                                // Better-scoring overlap.
+                                noBetterOverlap = false;
+                                break;
+                            }
+                        }
+                    }
+                    if (noBetterOverlap) {
+                        maximaFiltered.add(cand);
+                    }
+                }
+
+                List<SymmetryCircle> samplingFiltered = new ArrayList<SymmetryCircle>();
+                if (finalSamplingPass) {
+                    samplingFiltered.addAll(maximaFiltered);
+                }
+                else {
+                    // For each local maxima...
+                    for (SymmetryCircle localBest : maximaFiltered) {
+                        // ... recursion into finer subSampling and local search.
+                        List<CvStage.Result.Circle> localRet = findCircularSymmetry(image, (int)localBest.x, (int)localBest.y, maxDiameter, minDiameter, 
+                                subSamplingEff*iterationRadius, 1, minSymmetry, corrSymmetry, 
+                                subSamplingEff/iterationDivision, superSampling, diagnostics, scoreRange);
+                        if (localRet.size() > 0) { 
+                            samplingFiltered.add((SymmetryCircle) localRet.get(0));
+                        }
+                    }
+                }
+
+                // Sort best results first.
+                Collections.sort(samplingFiltered, new Comparator<SymmetryCircle>() {
+                    @Override
+                    public int compare(SymmetryCircle o1, SymmetryCircle o2) {
+                        return ((Double) o2.score).compareTo(o1.score);
+                    }
+                });
+
+                // Limit the result count and correlated minimum symmetry.
+                ret = new ArrayList<>();
+                if (samplingFiltered.size() > 0) {
+                    int n = 0;
+                    double minScore = samplingFiltered.get(0).score*corrSymmetry;
+                    for (SymmetryCircle circle : samplingFiltered) {
+                        if (circle.score < minScore) {
+                            break;
+                        }
+                        ret.add(circle);
+                        if (++n >= maxTargetCount) {
+                            break;
+                        }
+                    }
+                }
+            }
+            else {
+                // Empty.
+                ret = new ArrayList<>();
+            }
+        }
+        else {  
+            // Just one result to process (maxTargetCount == 1).
+            if (finalSamplingPass) {
+                // Got the final result.
+                ret = new ArrayList<>();
+                if (scoreBest > minSymmetry) {
+                    ret.add(new SymmetryCircle(xBest, yBest, rContrastBest * 2, scoreBest));
+                }
+            }
+            else {
+                // Recursion into finer subSampling and local search.
+                ret = findCircularSymmetry(image, (int)(xBest), (int)(yBest), maxDiameter, minDiameter, 
+                        subSamplingEff*iterationRadius, 1, minSymmetry, corrSymmetry, 
+                        subSamplingEff/iterationDivision, superSampling, diagnostics, scoreRange);
+            }
+        }
+
+        if (showDiagnostics) {
+            // Paint diagnostics.
+            double rscale = 1/(scoreHeat(scoreRange.maxScore) - scoreHeat(scoreRange.minScore));
+            double scale = 255*channels*rscale;
+            for (int yi = 0; yi < searchRangeEff-subSamplingEff/2; yi++) {
+                for (int xi = 0; xi < searchRangeEff-subSamplingEff/2; xi++) {
+                    // Coordinates into scoreMap (must be multiples of subSamplingEff). 
+                    int xis = (xi+subSamplingEff/2)/subSamplingEff;
+                    int yis = (yi+subSamplingEff/2)/subSamplingEff;
+                    // Mask to search Radius.
+                    double s = scoreMap[yis*searchRangeMap + xis];
+                    if (s > 1.0) {
+                        /// Pixel coordinates.
+                        int col = xi + xCrop + r;
+                        int row = yi + yCrop + r;
+                        double dx2 = (col - xBest);
+                        double  dy2 = (row - yBest);
+                        int distance2 = (int)Math.round(Math.sqrt(dx2*dx2 + dy2*dy2));
+                        // Put the heat-map/indicator pixel back, but only if outside the local search range. 
+                        if (subSamplingEff == 1 
+                                || distance2 >= subSamplingEff*iterationRadius/2)  {
+                            // Get the score.
+                            double heat = scoreHeat(s);
+                            if (!Double.isFinite(heat)) {
+                                heat = scoreHeat(scoreRange.minScore);
+                            }
+                            heat -= scoreHeat(scoreRange.minScore);
+                            double score = heat*scale;
+                            // Determine if this pixel coordinate is part of the indicator (cross-hairs and diameter).
+                            boolean indicate = false;
+                            for (CvStage.Result.Circle circle : ret) {
+                                double dx = xi + xCrop - circle.x + r + 0.01;
+                                double dy = yi + yCrop - circle.y + r + 0.01;
+                                int distance = (int)Math.round(Math.sqrt(dx*dx + dy*dy));
+                                indicate = (distance == (int)(circle.diameter/2) 
+                                        || ((Math.round(dx) == 0 || Math.round(dy) == 0) 
+                                                && distance < circle.diameter));
+                                if (indicate) {
+                                    break;
+                                }
+                            }
+                            // Overlay the score as a heat-map, alpha-blended with the image.
+                            double alpha = Math.pow(heat*rscale, 3);
+                            double alphaCompl = 1-alpha;
+                            byte [] pixelData = new byte[channels];
+                            image.get(row, col, pixelData);
+                            if (channels == 3) {
+                                int red = 0;
+                                int green = 0;
+                                int blue = 0;
+                                if (indicate) {
+                                    red = 0;
+                                    green = 255;
+                                    blue = 0;
+                                    alpha = 0.5;
+                                    alphaCompl = 1 - alpha;
+                                }
+                                else if (score <= 255) {
+                                    blue = (int) score;
+                                }
+                                else if (score <= 255+255) {
+                                    blue = (int) (255+255-score);
+                                    red = (int) (score-255);
+                                }
+                                else {
+                                    red = (int) 255;
+                                    green = (int) (score - 255-255);
+                                }
+                                pixelData[2] = (byte) (alpha*red + alphaCompl*Byte.toUnsignedInt(pixelData[2]));
+                                pixelData[1] = (byte) (alpha*green + alphaCompl*Byte.toUnsignedInt(pixelData[1]));
+                                pixelData[0] = (byte) (alpha*blue + alphaCompl*Byte.toUnsignedInt(pixelData[0]));
+                            }
+                            else {
+                                if (indicate) {
+                                    pixelData[0] = (byte) 255; 
+                                }
+                                else {
+                                    pixelData[0] = (byte) (alpha*score + alphaCompl*Byte.toUnsignedInt(pixelData[0]));
+                                }
+                            }
+                            image.put(row, col, pixelData);
+                        } 
+                    }
+                }
+            }
+        }
+        return ret;
+    }
+
+    private static double scoreHeat(double score) {
+        return Math.log(Math.log(score));
+    }
+}