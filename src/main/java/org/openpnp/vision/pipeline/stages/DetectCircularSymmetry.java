--- conflicted
+++ resolved
@@ -262,10 +262,6 @@
             center = getPossiblePipelinePropertyOverride(center, pipeline, 
                     propertyName + ".center", Point.class, org.opencv.core.Point.class, 
                     Location.class);
-<<<<<<< HEAD
-            
-=======
->>>>>>> c1b69e5e
         }
         if (searchWidth <= 0) {
             searchWidth = maxDistance*2;
@@ -273,11 +269,7 @@
         if (searchHeight <= 0) {
             searchHeight = maxDistance*2;
         }
-<<<<<<< HEAD
-        
-=======
-
->>>>>>> c1b69e5e
+
         List<Result.Circle> circles = findCircularSymmetry(mat, (int)center.x, (int)center.y, 
                 maxDiameter, minDiameter, maxDistance*2, searchWidth, searchHeight, maxTargetCount, minSymmetry, corrSymmetry, 
                 subSampling, superSampling, diagnostics, heatMap, new ScoreRange());
