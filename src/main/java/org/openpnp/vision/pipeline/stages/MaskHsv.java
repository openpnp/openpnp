package org.openpnp.vision.pipeline.stages;

import java.awt.Color;
<<<<<<< HEAD

import org.opencv.core.Core;
import org.opencv.core.Mat;
import org.opencv.core.Scalar;
=======
import java.util.ArrayList;

import org.opencv.core.Core;
import org.opencv.core.CvType;
import org.opencv.core.Mat;
import org.opencv.core.MatOfFloat;
import org.opencv.core.MatOfInt;
import org.opencv.core.Scalar;
import org.opencv.imgproc.Imgproc;
>>>>>>> eec6b138
import org.openpnp.vision.FluentCv;
import org.openpnp.vision.pipeline.CvPipeline;
import org.openpnp.vision.pipeline.CvStage;
import org.openpnp.vision.pipeline.Property;
import org.openpnp.vision.pipeline.Stage;
import org.pmw.tinylog.Logger;
import org.simpleframework.xml.Attribute;
import org.simpleframework.xml.core.Commit;

<<<<<<< HEAD
@Stage(description="Mask color from an image based on the HSV color space. Pixels that fall between (hueMin, saturationMin, valueMin) and (hueMax, saturationMax, valueMax) are set to black in the output image. This stage expects the input to be in HSV_FULL format, so you should do a ConvertColor with Bgr2HsvFull before this stage and ConvertColor Hsv2BgrFull after. These are not applied internally as to not complicate the use of multiple instances of this stage in series. Note that this stage can be used with any 3 channel, 8 bit per channel color space. The order of the filtered channels is hue, saturation, value, but you can use these ranges for other channels.")
public class MaskHsv extends CvStage {
=======
@Stage(description="Remove color from an image based on the HSV color space. Pixels that fall between (hueMin, saturationMin, valueMin) and (hueMax, saturationMax, valueMax) are set to black in the output image. This stage expects the input to be in HSV_FULL format, so you should do a ConvertColor with Bgr2HsvFull before this stage and ConvertColor Hsv2BgrFull after. These are not applied internally as to not complicate the use of multiple instances of this stage in series. Note that this stage can be used with any 3 channel, 8 bit per channel color space. The order of the filtered channels is hue, saturation, value, but you can use these ranges for other channels.")
public class MaskHsv extends CvStage {
    @Attribute(required=false)
    @Property(description="Sets each channel's min and max limits such that the pixels falling in and around the channel's histogram peak bin are masked.  The number of histogram bins that get masked is controlled by the value of the fractionToMask parameter.")
    private Boolean auto = false;
    
    @Attribute(required=false)
    @Property(description="When the auto flag is set, the min and max limits are set so that the fraction of pixels in the image that get masked is approximately equal to this value.  The pixels with the most commonly occurring colors are masked first.   Valid range is from 0.0 to 1.0 (inclusive).")
    private double fractionToMask = 0.0;
    
>>>>>>> eec6b138
    @Attribute
    @Property(description="First hue to be masked.  Note hues range from 0 to 255 (inclusive) but in a circular fashion so that 255 is directly adjacent to 0 (as 359 degrees is adjacent to 0 degrees).  To mask hues that cross the 255-0 boundary, set hueMin greater than hueMax.  As a rough guide, yellows fall in the range 21 to 64, greens 64 to 107, cyans 107 to 149, blues 149 to 192, magentas 192 to 235, and reds 235 to 21.")
    private int hueMin = 31;

    @Attribute
    @Property(description="Last hue to be masked.  Note hues range from 0 to 255 (inclusive) but in a circular fashion so that 255 is directly adjacent to 0 (as 359 degrees is adjacent to 0 degrees).  To mask hues that cross the 255-0 boundary, set hueMin greater than hueMax.  As a rough guide, yellows fall in the range 21 to 64, greens 64 to 107, cyans 107 to 149, blues 149 to 192, magentas 192 to 235, and reds 235 to 21.")
    private int hueMax = 116;

    @Attribute
    @Property(description="Minimum saturation to be masked.  Note saturations range from 0 to 255 (inclusive). Setting saturationMin greater than saturationMax will result in no pixels being masked.")
    private int saturationMin = 0;

    @Attribute
    @Property(description="Maximum saturation to be masked.  Note saturations range from 0 to 255 (inclusive). Setting saturationMax less than saturationMin will result in no pixels being masked.")
    private int saturationMax = 255;

    @Attribute
    @Property(description="Minimum value to be masked.  Note values range from 0 to 255 (inclusive). Setting valueMin greater than valueMax will result in no pixels being masked.")
    private int valueMin = 0;

    @Attribute
    @Property(description="Maximum value to be masked.  Note values range from 0 to 255 (inclusive). Setting valueMax less than valueMin will result in no pixels being masked.")
    private int valueMax = 255;

    @Attribute(required=false)
    @Property(description="Inverts the selection of pixels to mask.")
    private Boolean invert;
    
<<<<<<< HEAD
    @Attribute(required = false)
    @Property(description = "If set, the mask is returned directly as a grayscale image with the masked area black, the unmasked white. Otherwise the masked area is blackened in the source image.")
    private boolean binaryMask = false;

=======
    public Boolean getAuto() {
        return auto;
    }
    
    public void setAuto(Boolean auto) {
        this.auto = auto;
    }
    
    public double getFractionToMask() {
        return fractionToMask;
    }
    
    public void setFractionToMask(double fractionToMask) {
        if ((fractionToMask >= 0.0) && (fractionToMask <= 1.0)) {
            this.fractionToMask = fractionToMask;
        }
    }
    
>>>>>>> eec6b138
    public int getHueMin() {
        return hueMin;
    }

    public void setHueMin(int hueMin) {
        this.hueMin = hueMin;
    }

    public int getHueMax() {
        return hueMax;
    }

    public void setHueMax(int hueMax) {
        this.hueMax = hueMax;
    }

    public int getSaturationMin() {
        return saturationMin;
    }

    public void setSaturationMin(int saturationMin) {
        this.saturationMin = saturationMin;
    }

    public int getSaturationMax() {
        return saturationMax;
    }

    public void setSaturationMax(int saturationMax) {
        this.saturationMax = saturationMax;
    }

    public int getValueMin() {
        return valueMin;
    }

    public void setValueMin(int valueMin) {
        this.valueMin = valueMin;
    }

    public int getValueMax() {
        return valueMax;
    }

    public void setValueMax(int valueMax) {
        this.valueMax = valueMax;
    }

    public Boolean getInvert() {
        return invert;
    }

    public void setInvert(Boolean invert) {
        this.invert = invert;
    }


    @Commit
    public void commit() {
        //This method gets called by the deserializer when configuration .xml files are loading.  It checks the format of
        //each maskHsv and converts any that are in the old format (without an invert flag) to the new format (with an
        //invert flag) correcting hue limits if needed.  This will make the new format backward compatible with old format.
        if (invert == null) {
            Logger.trace( "Old format found in .xml file, converting to new format..." );
            if (hueMin > hueMax) {
                Logger.trace( "    Swapping hue limits and setting invert to true." );
                int temp = hueMax;
                hueMax = hueMin;
                hueMin = temp;
                invert = true;
            }
            else {
                Logger.trace( "    Keeping hue limits as is and setting invert to false." );
                invert = false;
            }
        }
    }
    
    
<<<<<<< HEAD
    public boolean isBinaryMask() {
        return binaryMask;
    }

    public void setBinaryMask(boolean binaryMask) {
        this.binaryMask = binaryMask;
    }

=======
>>>>>>> eec6b138
    @Override
    public Result process(CvPipeline pipeline) throws Exception {
        Mat mat = pipeline.getWorkingImage();
        Mat mask = mat.clone();
        Mat masked = mat.clone();
        Scalar color = FluentCv.colorToScalar(Color.black);
        mask.setTo(color);
        masked.setTo(color);
<<<<<<< HEAD
=======
        
        if (auto) {
            // Note that in the code below, because hue, saturation, and value are each considered separately
            // with the final mask being generated as the logical AND of the three; the fraction of pixels
            // actually masked will end up being less than the input parameter fractionToMask.  That could be
            // fixed by doing a binary search on amountToMask to drive the actual number of pixels masked to
            // the desired value but for now we'll keep it simple and just live with that fact.
            
            int numberOfBins = 256;
            
            Mat workingMat = mat.clone();
            workingMat.setTo(color);
            
            //Copy all pixels of the image where Value is not zero (black) into a new working image
            Scalar min = new Scalar(0, 0, 1);
            Scalar max = new Scalar(255, 255, 255);
            Core.inRange(mat, min, max, mask);
            mat.copyTo(workingMat, mask); //all pixels where Value = 0 will now also have Hue = Saturation = 0

            //Compute the number of masked pixels in the original image
            double numberOfOriginallyMaskedPixels = mat.rows() * mat.cols() - Core.countNonZero(mask);
            
            double amountToMask = fractionToMask * ( mat.rows() * mat.cols() - numberOfOriginallyMaskedPixels );
            
            Mat mv = new Mat(mat.rows(), mat.cols(), CvType.CV_8UC1);
            
            //Compute Hue histogram
            Core.extractChannel(workingMat, mv, 0);
            ArrayList<Mat> listOfMat = new ArrayList<Mat>();
            listOfMat.add(mv);
            MatOfInt channels = new MatOfInt(0);
            Mat hist = new Mat(numberOfBins,1,CvType.CV_64F);
            MatOfInt histSize = new MatOfInt(numberOfBins); // number of bins
            MatOfFloat ranges = new MatOfFloat(0, 256); // range of data (upper range is exclusive)
            Imgproc.calcHist(listOfMat, channels, new Mat(), hist, histSize, ranges);
            
            //Adjust the zero bin for the pixels already masked
            hist.put(0, 0, hist.get(0, 0)[0] - numberOfOriginallyMaskedPixels );
            
            //Logger.trace( "histH = " + hist.dump() );
            
            //The peak of the hue histogram is found, i.e., the most common hue
            Core.MinMaxLocResult histMinMaxLoc = Core.minMaxLoc(hist);
            int peakIdx = (int) histMinMaxLoc.maxLoc.y;
            Logger.trace( "Hue peakIdx = " + peakIdx );
            
            double amountMasked = 0;
            double currentLevel = 0;
            double lastLevel = Double.MAX_VALUE;
            int startIdx = peakIdx;
            int endIdx = ( peakIdx - 1 + numberOfBins ) % numberOfBins;
            boolean upDown = true;
            
            //Now working equally down both sides of the histogram peak, sum the bins
            //until the desired quantity around the peak is found.  Note that for
            //asymmetric distributions, this will result in the peak NOT being centered
            //between the lower and upper limits. 
            while ( amountMasked < amountToMask ) {
                if ( upDown ) {
                    //working in the positive direction
                    endIdx = ( endIdx + 1 ) % numberOfBins; //circular increment used here because hue is a circular quantity     
                    currentLevel = hist.get(endIdx, 0)[0];
                    amountMasked = amountMasked + currentLevel;
                } else {
                    //working in the negative direction
                    startIdx = ( startIdx - 1 + numberOfBins ) % numberOfBins; //circular decrement  
                    currentLevel = hist.get(startIdx, 0)[0];
                    amountMasked = amountMasked + currentLevel;
                }
                if (currentLevel <= lastLevel) {
                    lastLevel = currentLevel;
                    upDown = !upDown;
                }
            }
            if (amountToMask == 0) {
                //Use -1 to indicate no masking as no actual values will be equal to this value
                endIdx = -1;
                startIdx = -1;
            }
            setHueMax( endIdx );
            Logger.trace( "hueMax = " + hueMax );
            setHueMin( startIdx );
            Logger.trace( "hueMin = " + hueMin );
            
           
            //Compute Saturation histogram
            Core.extractChannel(workingMat, mv, 1);
            listOfMat.clear();
            listOfMat.add(mv);
            Imgproc.calcHist(listOfMat, channels, new Mat(), hist, histSize, ranges);
            
            //Adjust the zero bin for the pixels already masked
            hist.put(0, 0, hist.get(0, 0)[0] - numberOfOriginallyMaskedPixels );
            
            //Logger.trace( "histS = " + hist.dump() );
            
            //The peak of the saturation histogram is found, i.e., the most common saturation
            histMinMaxLoc = Core.minMaxLoc(hist);
            peakIdx = (int) histMinMaxLoc.maxLoc.y;
            Logger.trace( "Saturation peakIdx = " + peakIdx );
            
            amountMasked = 0;
            currentLevel = 0;
            lastLevel = Double.MAX_VALUE;
            startIdx = peakIdx;
            endIdx = peakIdx - 1;
            upDown = true;
            
            //Now working equally down both sides of the histogram peak, sum the bins
            //until the desired quantity around the peak is found.
            while ( (amountMasked < amountToMask) && ( (startIdx > 0) || (endIdx < (numberOfBins-1)) ) ) {
                if ( upDown ) {
                    if ( endIdx < (numberOfBins - 1) ) {
                        //working in the positive direction
                        endIdx = endIdx + 1;
                        currentLevel = hist.get(endIdx, 0)[0];
                        amountMasked = amountMasked + currentLevel;
                        if ( (currentLevel < lastLevel) && (startIdx > 0) ) {
                            //reverse direction
                            lastLevel = currentLevel;
                            upDown = !upDown;
                        }
                    } else {
                        currentLevel = 0;
                        upDown = false;
                    }
                } else {
                    if ( startIdx > 0 ) {
                        //working in the negative direction
                        startIdx = startIdx - 1;
                        currentLevel = hist.get(startIdx, 0)[0];
                        amountMasked = amountMasked + currentLevel;
                        if ( (currentLevel < lastLevel) && (endIdx < (numberOfBins-1)) ) {
                            //reverse direction
                            lastLevel = currentLevel;
                            upDown = !upDown;
                        }
                    } else {
                        currentLevel = 0;
                        upDown = true;
                    }
                }
            }
            if (amountToMask == 0) {
                //Use -1 to indicate no masking as no actual values will be equal to this value
                endIdx = -1;
                startIdx = -1;
            }
            setSaturationMax( endIdx );
            Logger.trace( "saturationMax = " + saturationMax );
            setSaturationMin( startIdx );
            Logger.trace( "saturationMin = " + saturationMin );

            
            //Compute Value histogram
            Core.extractChannel(workingMat, mv, 2);
            listOfMat.clear();
            listOfMat.add(mv);
            Imgproc.calcHist(listOfMat, channels, new Mat(), hist, histSize, ranges);
            
            //Adjust the zero bin for the pixels already masked
            hist.put(0, 0, hist.get(0, 0)[0] - numberOfOriginallyMaskedPixels );
            
            //Logger.trace( "histV = " + hist.dump() );
            
            //The peak of the value histogram is found, i.e., the most common value
            histMinMaxLoc = Core.minMaxLoc(hist);
            peakIdx = (int) histMinMaxLoc.maxLoc.y;
            Logger.trace( "Value peakIdx = " + peakIdx );
            
            amountMasked = 0;
            currentLevel = 0;
            lastLevel = Double.MAX_VALUE;
            startIdx = peakIdx;
            endIdx = peakIdx - 1;
            upDown = true;
            
            //Now working equally down both sides of the histogram peak, sum the bins
            //until the desired quantity around the peak is found.
            while ( (amountMasked < amountToMask) && ( (startIdx > 0) || (endIdx < (numberOfBins-1)) ) ) {
                if ( upDown ) {
                    if ( endIdx < (numberOfBins - 1) ) {
                        //working in the positive direction
                        endIdx = endIdx + 1;
                        currentLevel = hist.get(endIdx, 0)[0];
                        amountMasked = amountMasked + currentLevel;
                        if ( (currentLevel < lastLevel) && (startIdx > 0) ) {
                            //reverse direction
                            lastLevel = currentLevel;
                            upDown = !upDown;
                        }
                    } else {
                        currentLevel = 0;
                        upDown = false;
                    }
                } else {
                    if ( startIdx > 0 ) {
                        //working in the negative direction
                        startIdx = startIdx - 1;
                        currentLevel = hist.get(startIdx, 0)[0];
                        amountMasked = amountMasked + currentLevel;
                        if ( (currentLevel < lastLevel) && (endIdx < (numberOfBins-1)) ) {
                            //reverse direction
                            lastLevel = currentLevel;
                            upDown = !upDown;
                        }
                    } else {
                        currentLevel = 0;
                        upDown = true;
                    }
                }
            }
            if (amountToMask == 0) {
                //Use -1 to indicate no masking as no actual values will be equal to this value
                endIdx = -1;
                startIdx = -1;
            }
            setValueMax( endIdx );
            Logger.trace( "valueMax = " + valueMax );
            setValueMin( startIdx );
            Logger.trace( "valueMin = " + valueMin );
        }
        
>>>>>>> eec6b138
        // FCA Change to have the possibility to work inside the interval or outside (when min>max)
        Scalar min;
        Scalar max;
        if (hueMin <= hueMax) {
            min = new Scalar(hueMin, saturationMin, valueMin);
            max = new Scalar(hueMax, saturationMax, valueMax);
            Core.inRange(mat, min, max, mask);
        }
        else {
            //Hue range wraps past 255 back through 0 so the mask needs to include the range from hueMin
            //to 255 in addition to the range from 0 to hueMax.  To accomplish this, a mask for each separate
            //range is created and then ORed together to form the actual mask.
            min = new Scalar(hueMin, saturationMin, valueMin);
            max = new Scalar(255, saturationMax, valueMax);
            Core.inRange(mat, min, max, mask);
            
            Mat mask2 = mask.clone();
            mask2.setTo(color);
            min = new Scalar(0, saturationMin, valueMin);
            max = new Scalar(hueMax, saturationMax, valueMax);
            Core.inRange(mat, min, max, mask2);
<<<<<<< HEAD
            
=======
          
>>>>>>> eec6b138
            Core.bitwise_or(mask, mask2, mask);
        }

        //The mask is normally inverted because it is used to copy the unmasked portions of the
        //image into the final result.
        if (!invert) {
            Core.bitwise_not(mask, mask);
        }
<<<<<<< HEAD
        
        if (binaryMask) {
            return new Result(mask);
        } 
        else {
            mat.copyTo(masked, mask);
            return new Result(masked);
        }
=======

        double fractionActuallyMasked = 1.0 - Core.countNonZero(mask) / (double) ( mat.rows() * mat.cols() ) ;
        Logger.trace( "Fraction actually masked = " + fractionActuallyMasked );
        
        mat.copyTo(masked, mask);
        return new Result(masked);
>>>>>>> eec6b138
    }
}
<|MERGE_RESOLUTION|>--- conflicted
+++ resolved
@@ -1,473 +1,442 @@
-package org.openpnp.vision.pipeline.stages;
-
-import java.awt.Color;
-<<<<<<< HEAD
-
-import org.opencv.core.Core;
-import org.opencv.core.Mat;
-import org.opencv.core.Scalar;
-=======
-import java.util.ArrayList;
-
-import org.opencv.core.Core;
-import org.opencv.core.CvType;
-import org.opencv.core.Mat;
-import org.opencv.core.MatOfFloat;
-import org.opencv.core.MatOfInt;
-import org.opencv.core.Scalar;
-import org.opencv.imgproc.Imgproc;
->>>>>>> eec6b138
-import org.openpnp.vision.FluentCv;
-import org.openpnp.vision.pipeline.CvPipeline;
-import org.openpnp.vision.pipeline.CvStage;
-import org.openpnp.vision.pipeline.Property;
-import org.openpnp.vision.pipeline.Stage;
-import org.pmw.tinylog.Logger;
-import org.simpleframework.xml.Attribute;
-import org.simpleframework.xml.core.Commit;
-
-<<<<<<< HEAD
-@Stage(description="Mask color from an image based on the HSV color space. Pixels that fall between (hueMin, saturationMin, valueMin) and (hueMax, saturationMax, valueMax) are set to black in the output image. This stage expects the input to be in HSV_FULL format, so you should do a ConvertColor with Bgr2HsvFull before this stage and ConvertColor Hsv2BgrFull after. These are not applied internally as to not complicate the use of multiple instances of this stage in series. Note that this stage can be used with any 3 channel, 8 bit per channel color space. The order of the filtered channels is hue, saturation, value, but you can use these ranges for other channels.")
-public class MaskHsv extends CvStage {
-=======
-@Stage(description="Remove color from an image based on the HSV color space. Pixels that fall between (hueMin, saturationMin, valueMin) and (hueMax, saturationMax, valueMax) are set to black in the output image. This stage expects the input to be in HSV_FULL format, so you should do a ConvertColor with Bgr2HsvFull before this stage and ConvertColor Hsv2BgrFull after. These are not applied internally as to not complicate the use of multiple instances of this stage in series. Note that this stage can be used with any 3 channel, 8 bit per channel color space. The order of the filtered channels is hue, saturation, value, but you can use these ranges for other channels.")
-public class MaskHsv extends CvStage {
-    @Attribute(required=false)
-    @Property(description="Sets each channel's min and max limits such that the pixels falling in and around the channel's histogram peak bin are masked.  The number of histogram bins that get masked is controlled by the value of the fractionToMask parameter.")
-    private Boolean auto = false;
-    
-    @Attribute(required=false)
-    @Property(description="When the auto flag is set, the min and max limits are set so that the fraction of pixels in the image that get masked is approximately equal to this value.  The pixels with the most commonly occurring colors are masked first.   Valid range is from 0.0 to 1.0 (inclusive).")
-    private double fractionToMask = 0.0;
-    
->>>>>>> eec6b138
-    @Attribute
-    @Property(description="First hue to be masked.  Note hues range from 0 to 255 (inclusive) but in a circular fashion so that 255 is directly adjacent to 0 (as 359 degrees is adjacent to 0 degrees).  To mask hues that cross the 255-0 boundary, set hueMin greater than hueMax.  As a rough guide, yellows fall in the range 21 to 64, greens 64 to 107, cyans 107 to 149, blues 149 to 192, magentas 192 to 235, and reds 235 to 21.")
-    private int hueMin = 31;
-
-    @Attribute
-    @Property(description="Last hue to be masked.  Note hues range from 0 to 255 (inclusive) but in a circular fashion so that 255 is directly adjacent to 0 (as 359 degrees is adjacent to 0 degrees).  To mask hues that cross the 255-0 boundary, set hueMin greater than hueMax.  As a rough guide, yellows fall in the range 21 to 64, greens 64 to 107, cyans 107 to 149, blues 149 to 192, magentas 192 to 235, and reds 235 to 21.")
-    private int hueMax = 116;
-
-    @Attribute
-    @Property(description="Minimum saturation to be masked.  Note saturations range from 0 to 255 (inclusive). Setting saturationMin greater than saturationMax will result in no pixels being masked.")
-    private int saturationMin = 0;
-
-    @Attribute
-    @Property(description="Maximum saturation to be masked.  Note saturations range from 0 to 255 (inclusive). Setting saturationMax less than saturationMin will result in no pixels being masked.")
-    private int saturationMax = 255;
-
-    @Attribute
-    @Property(description="Minimum value to be masked.  Note values range from 0 to 255 (inclusive). Setting valueMin greater than valueMax will result in no pixels being masked.")
-    private int valueMin = 0;
-
-    @Attribute
-    @Property(description="Maximum value to be masked.  Note values range from 0 to 255 (inclusive). Setting valueMax less than valueMin will result in no pixels being masked.")
-    private int valueMax = 255;
-
-    @Attribute(required=false)
-    @Property(description="Inverts the selection of pixels to mask.")
-    private Boolean invert;
-    
-<<<<<<< HEAD
-    @Attribute(required = false)
-    @Property(description = "If set, the mask is returned directly as a grayscale image with the masked area black, the unmasked white. Otherwise the masked area is blackened in the source image.")
-    private boolean binaryMask = false;
-
-=======
-    public Boolean getAuto() {
-        return auto;
-    }
-    
-    public void setAuto(Boolean auto) {
-        this.auto = auto;
-    }
-    
-    public double getFractionToMask() {
-        return fractionToMask;
-    }
-    
-    public void setFractionToMask(double fractionToMask) {
-        if ((fractionToMask >= 0.0) && (fractionToMask <= 1.0)) {
-            this.fractionToMask = fractionToMask;
-        }
-    }
-    
->>>>>>> eec6b138
-    public int getHueMin() {
-        return hueMin;
-    }
-
-    public void setHueMin(int hueMin) {
-        this.hueMin = hueMin;
-    }
-
-    public int getHueMax() {
-        return hueMax;
-    }
-
-    public void setHueMax(int hueMax) {
-        this.hueMax = hueMax;
-    }
-
-    public int getSaturationMin() {
-        return saturationMin;
-    }
-
-    public void setSaturationMin(int saturationMin) {
-        this.saturationMin = saturationMin;
-    }
-
-    public int getSaturationMax() {
-        return saturationMax;
-    }
-
-    public void setSaturationMax(int saturationMax) {
-        this.saturationMax = saturationMax;
-    }
-
-    public int getValueMin() {
-        return valueMin;
-    }
-
-    public void setValueMin(int valueMin) {
-        this.valueMin = valueMin;
-    }
-
-    public int getValueMax() {
-        return valueMax;
-    }
-
-    public void setValueMax(int valueMax) {
-        this.valueMax = valueMax;
-    }
-
-    public Boolean getInvert() {
-        return invert;
-    }
-
-    public void setInvert(Boolean invert) {
-        this.invert = invert;
-    }
-
-
-    @Commit
-    public void commit() {
-        //This method gets called by the deserializer when configuration .xml files are loading.  It checks the format of
-        //each maskHsv and converts any that are in the old format (without an invert flag) to the new format (with an
-        //invert flag) correcting hue limits if needed.  This will make the new format backward compatible with old format.
-        if (invert == null) {
-            Logger.trace( "Old format found in .xml file, converting to new format..." );
-            if (hueMin > hueMax) {
-                Logger.trace( "    Swapping hue limits and setting invert to true." );
-                int temp = hueMax;
-                hueMax = hueMin;
-                hueMin = temp;
-                invert = true;
-            }
-            else {
-                Logger.trace( "    Keeping hue limits as is and setting invert to false." );
-                invert = false;
-            }
-        }
-    }
-    
-    
-<<<<<<< HEAD
-    public boolean isBinaryMask() {
-        return binaryMask;
-    }
-
-    public void setBinaryMask(boolean binaryMask) {
-        this.binaryMask = binaryMask;
-    }
-
-=======
->>>>>>> eec6b138
-    @Override
-    public Result process(CvPipeline pipeline) throws Exception {
-        Mat mat = pipeline.getWorkingImage();
-        Mat mask = mat.clone();
-        Mat masked = mat.clone();
-        Scalar color = FluentCv.colorToScalar(Color.black);
-        mask.setTo(color);
-        masked.setTo(color);
-<<<<<<< HEAD
-=======
-        
-        if (auto) {
-            // Note that in the code below, because hue, saturation, and value are each considered separately
-            // with the final mask being generated as the logical AND of the three; the fraction of pixels
-            // actually masked will end up being less than the input parameter fractionToMask.  That could be
-            // fixed by doing a binary search on amountToMask to drive the actual number of pixels masked to
-            // the desired value but for now we'll keep it simple and just live with that fact.
-            
-            int numberOfBins = 256;
-            
-            Mat workingMat = mat.clone();
-            workingMat.setTo(color);
-            
-            //Copy all pixels of the image where Value is not zero (black) into a new working image
-            Scalar min = new Scalar(0, 0, 1);
-            Scalar max = new Scalar(255, 255, 255);
-            Core.inRange(mat, min, max, mask);
-            mat.copyTo(workingMat, mask); //all pixels where Value = 0 will now also have Hue = Saturation = 0
-
-            //Compute the number of masked pixels in the original image
-            double numberOfOriginallyMaskedPixels = mat.rows() * mat.cols() - Core.countNonZero(mask);
-            
-            double amountToMask = fractionToMask * ( mat.rows() * mat.cols() - numberOfOriginallyMaskedPixels );
-            
-            Mat mv = new Mat(mat.rows(), mat.cols(), CvType.CV_8UC1);
-            
-            //Compute Hue histogram
-            Core.extractChannel(workingMat, mv, 0);
-            ArrayList<Mat> listOfMat = new ArrayList<Mat>();
-            listOfMat.add(mv);
-            MatOfInt channels = new MatOfInt(0);
-            Mat hist = new Mat(numberOfBins,1,CvType.CV_64F);
-            MatOfInt histSize = new MatOfInt(numberOfBins); // number of bins
-            MatOfFloat ranges = new MatOfFloat(0, 256); // range of data (upper range is exclusive)
-            Imgproc.calcHist(listOfMat, channels, new Mat(), hist, histSize, ranges);
-            
-            //Adjust the zero bin for the pixels already masked
-            hist.put(0, 0, hist.get(0, 0)[0] - numberOfOriginallyMaskedPixels );
-            
-            //Logger.trace( "histH = " + hist.dump() );
-            
-            //The peak of the hue histogram is found, i.e., the most common hue
-            Core.MinMaxLocResult histMinMaxLoc = Core.minMaxLoc(hist);
-            int peakIdx = (int) histMinMaxLoc.maxLoc.y;
-            Logger.trace( "Hue peakIdx = " + peakIdx );
-            
-            double amountMasked = 0;
-            double currentLevel = 0;
-            double lastLevel = Double.MAX_VALUE;
-            int startIdx = peakIdx;
-            int endIdx = ( peakIdx - 1 + numberOfBins ) % numberOfBins;
-            boolean upDown = true;
-            
-            //Now working equally down both sides of the histogram peak, sum the bins
-            //until the desired quantity around the peak is found.  Note that for
-            //asymmetric distributions, this will result in the peak NOT being centered
-            //between the lower and upper limits. 
-            while ( amountMasked < amountToMask ) {
-                if ( upDown ) {
-                    //working in the positive direction
-                    endIdx = ( endIdx + 1 ) % numberOfBins; //circular increment used here because hue is a circular quantity     
-                    currentLevel = hist.get(endIdx, 0)[0];
-                    amountMasked = amountMasked + currentLevel;
-                } else {
-                    //working in the negative direction
-                    startIdx = ( startIdx - 1 + numberOfBins ) % numberOfBins; //circular decrement  
-                    currentLevel = hist.get(startIdx, 0)[0];
-                    amountMasked = amountMasked + currentLevel;
-                }
-                if (currentLevel <= lastLevel) {
-                    lastLevel = currentLevel;
-                    upDown = !upDown;
-                }
-            }
-            if (amountToMask == 0) {
-                //Use -1 to indicate no masking as no actual values will be equal to this value
-                endIdx = -1;
-                startIdx = -1;
-            }
-            setHueMax( endIdx );
-            Logger.trace( "hueMax = " + hueMax );
-            setHueMin( startIdx );
-            Logger.trace( "hueMin = " + hueMin );
-            
-           
-            //Compute Saturation histogram
-            Core.extractChannel(workingMat, mv, 1);
-            listOfMat.clear();
-            listOfMat.add(mv);
-            Imgproc.calcHist(listOfMat, channels, new Mat(), hist, histSize, ranges);
-            
-            //Adjust the zero bin for the pixels already masked
-            hist.put(0, 0, hist.get(0, 0)[0] - numberOfOriginallyMaskedPixels );
-            
-            //Logger.trace( "histS = " + hist.dump() );
-            
-            //The peak of the saturation histogram is found, i.e., the most common saturation
-            histMinMaxLoc = Core.minMaxLoc(hist);
-            peakIdx = (int) histMinMaxLoc.maxLoc.y;
-            Logger.trace( "Saturation peakIdx = " + peakIdx );
-            
-            amountMasked = 0;
-            currentLevel = 0;
-            lastLevel = Double.MAX_VALUE;
-            startIdx = peakIdx;
-            endIdx = peakIdx - 1;
-            upDown = true;
-            
-            //Now working equally down both sides of the histogram peak, sum the bins
-            //until the desired quantity around the peak is found.
-            while ( (amountMasked < amountToMask) && ( (startIdx > 0) || (endIdx < (numberOfBins-1)) ) ) {
-                if ( upDown ) {
-                    if ( endIdx < (numberOfBins - 1) ) {
-                        //working in the positive direction
-                        endIdx = endIdx + 1;
-                        currentLevel = hist.get(endIdx, 0)[0];
-                        amountMasked = amountMasked + currentLevel;
-                        if ( (currentLevel < lastLevel) && (startIdx > 0) ) {
-                            //reverse direction
-                            lastLevel = currentLevel;
-                            upDown = !upDown;
-                        }
-                    } else {
-                        currentLevel = 0;
-                        upDown = false;
-                    }
-                } else {
-                    if ( startIdx > 0 ) {
-                        //working in the negative direction
-                        startIdx = startIdx - 1;
-                        currentLevel = hist.get(startIdx, 0)[0];
-                        amountMasked = amountMasked + currentLevel;
-                        if ( (currentLevel < lastLevel) && (endIdx < (numberOfBins-1)) ) {
-                            //reverse direction
-                            lastLevel = currentLevel;
-                            upDown = !upDown;
-                        }
-                    } else {
-                        currentLevel = 0;
-                        upDown = true;
-                    }
-                }
-            }
-            if (amountToMask == 0) {
-                //Use -1 to indicate no masking as no actual values will be equal to this value
-                endIdx = -1;
-                startIdx = -1;
-            }
-            setSaturationMax( endIdx );
-            Logger.trace( "saturationMax = " + saturationMax );
-            setSaturationMin( startIdx );
-            Logger.trace( "saturationMin = " + saturationMin );
-
-            
-            //Compute Value histogram
-            Core.extractChannel(workingMat, mv, 2);
-            listOfMat.clear();
-            listOfMat.add(mv);
-            Imgproc.calcHist(listOfMat, channels, new Mat(), hist, histSize, ranges);
-            
-            //Adjust the zero bin for the pixels already masked
-            hist.put(0, 0, hist.get(0, 0)[0] - numberOfOriginallyMaskedPixels );
-            
-            //Logger.trace( "histV = " + hist.dump() );
-            
-            //The peak of the value histogram is found, i.e., the most common value
-            histMinMaxLoc = Core.minMaxLoc(hist);
-            peakIdx = (int) histMinMaxLoc.maxLoc.y;
-            Logger.trace( "Value peakIdx = " + peakIdx );
-            
-            amountMasked = 0;
-            currentLevel = 0;
-            lastLevel = Double.MAX_VALUE;
-            startIdx = peakIdx;
-            endIdx = peakIdx - 1;
-            upDown = true;
-            
-            //Now working equally down both sides of the histogram peak, sum the bins
-            //until the desired quantity around the peak is found.
-            while ( (amountMasked < amountToMask) && ( (startIdx > 0) || (endIdx < (numberOfBins-1)) ) ) {
-                if ( upDown ) {
-                    if ( endIdx < (numberOfBins - 1) ) {
-                        //working in the positive direction
-                        endIdx = endIdx + 1;
-                        currentLevel = hist.get(endIdx, 0)[0];
-                        amountMasked = amountMasked + currentLevel;
-                        if ( (currentLevel < lastLevel) && (startIdx > 0) ) {
-                            //reverse direction
-                            lastLevel = currentLevel;
-                            upDown = !upDown;
-                        }
-                    } else {
-                        currentLevel = 0;
-                        upDown = false;
-                    }
-                } else {
-                    if ( startIdx > 0 ) {
-                        //working in the negative direction
-                        startIdx = startIdx - 1;
-                        currentLevel = hist.get(startIdx, 0)[0];
-                        amountMasked = amountMasked + currentLevel;
-                        if ( (currentLevel < lastLevel) && (endIdx < (numberOfBins-1)) ) {
-                            //reverse direction
-                            lastLevel = currentLevel;
-                            upDown = !upDown;
-                        }
-                    } else {
-                        currentLevel = 0;
-                        upDown = true;
-                    }
-                }
-            }
-            if (amountToMask == 0) {
-                //Use -1 to indicate no masking as no actual values will be equal to this value
-                endIdx = -1;
-                startIdx = -1;
-            }
-            setValueMax( endIdx );
-            Logger.trace( "valueMax = " + valueMax );
-            setValueMin( startIdx );
-            Logger.trace( "valueMin = " + valueMin );
-        }
-        
->>>>>>> eec6b138
-        // FCA Change to have the possibility to work inside the interval or outside (when min>max)
-        Scalar min;
-        Scalar max;
-        if (hueMin <= hueMax) {
-            min = new Scalar(hueMin, saturationMin, valueMin);
-            max = new Scalar(hueMax, saturationMax, valueMax);
-            Core.inRange(mat, min, max, mask);
-        }
-        else {
-            //Hue range wraps past 255 back through 0 so the mask needs to include the range from hueMin
-            //to 255 in addition to the range from 0 to hueMax.  To accomplish this, a mask for each separate
-            //range is created and then ORed together to form the actual mask.
-            min = new Scalar(hueMin, saturationMin, valueMin);
-            max = new Scalar(255, saturationMax, valueMax);
-            Core.inRange(mat, min, max, mask);
-            
-            Mat mask2 = mask.clone();
-            mask2.setTo(color);
-            min = new Scalar(0, saturationMin, valueMin);
-            max = new Scalar(hueMax, saturationMax, valueMax);
-            Core.inRange(mat, min, max, mask2);
-<<<<<<< HEAD
-            
-=======
-          
->>>>>>> eec6b138
-            Core.bitwise_or(mask, mask2, mask);
-        }
-
-        //The mask is normally inverted because it is used to copy the unmasked portions of the
-        //image into the final result.
-        if (!invert) {
-            Core.bitwise_not(mask, mask);
-        }
-<<<<<<< HEAD
-        
-        if (binaryMask) {
-            return new Result(mask);
-        } 
-        else {
-            mat.copyTo(masked, mask);
-            return new Result(masked);
-        }
-=======
-
-        double fractionActuallyMasked = 1.0 - Core.countNonZero(mask) / (double) ( mat.rows() * mat.cols() ) ;
-        Logger.trace( "Fraction actually masked = " + fractionActuallyMasked );
-        
-        mat.copyTo(masked, mask);
-        return new Result(masked);
->>>>>>> eec6b138
-    }
-}
+package org.openpnp.vision.pipeline.stages;
+
+import java.awt.Color;
+import java.util.ArrayList;
+
+import org.opencv.core.Core;
+import org.opencv.core.CvType;
+import org.opencv.core.Mat;
+import org.opencv.core.MatOfFloat;
+import org.opencv.core.MatOfInt;
+import org.opencv.core.Scalar;
+import org.opencv.imgproc.Imgproc;
+import org.openpnp.vision.FluentCv;
+import org.openpnp.vision.pipeline.CvPipeline;
+import org.openpnp.vision.pipeline.CvStage;
+import org.openpnp.vision.pipeline.Property;
+import org.openpnp.vision.pipeline.Stage;
+import org.pmw.tinylog.Logger;
+import org.simpleframework.xml.Attribute;
+import org.simpleframework.xml.core.Commit;
+
+@Stage(description="Mask color from an image based on the HSV color space. Pixels that fall between (hueMin, saturationMin, valueMin) and (hueMax, saturationMax, valueMax) are set to black in the output image. This stage expects the input to be in HSV_FULL format, so you should do a ConvertColor with Bgr2HsvFull before this stage and ConvertColor Hsv2BgrFull after. These are not applied internally as to not complicate the use of multiple instances of this stage in series. Note that this stage can be used with any 3 channel, 8 bit per channel color space. The order of the filtered channels is hue, saturation, value, but you can use these ranges for other channels.")
+public class MaskHsv extends CvStage {
+    @Attribute(required=false)
+    @Property(description="Sets each channel's min and max limits such that the pixels falling in and around the channel's histogram peak bin are masked.  The number of histogram bins that get masked is controlled by the value of the fractionToMask parameter.")
+    private Boolean auto = false;
+    
+    @Attribute(required=false)
+    @Property(description="When the auto flag is set, the min and max limits are set so that the fraction of pixels in the image that get masked is approximately equal to this value.  The pixels with the most commonly occurring colors are masked first.   Valid range is from 0.0 to 1.0 (inclusive).")
+    private double fractionToMask = 0.0;
+    
+    @Attribute
+    @Property(description="First hue to be masked.  Note hues range from 0 to 255 (inclusive) but in a circular fashion so that 255 is directly adjacent to 0 (as 359 degrees is adjacent to 0 degrees).  To mask hues that cross the 255-0 boundary, set hueMin greater than hueMax.  As a rough guide, yellows fall in the range 21 to 64, greens 64 to 107, cyans 107 to 149, blues 149 to 192, magentas 192 to 235, and reds 235 to 21.")
+    private int hueMin = 31;
+
+    @Attribute
+    @Property(description="Last hue to be masked.  Note hues range from 0 to 255 (inclusive) but in a circular fashion so that 255 is directly adjacent to 0 (as 359 degrees is adjacent to 0 degrees).  To mask hues that cross the 255-0 boundary, set hueMin greater than hueMax.  As a rough guide, yellows fall in the range 21 to 64, greens 64 to 107, cyans 107 to 149, blues 149 to 192, magentas 192 to 235, and reds 235 to 21.")
+    private int hueMax = 116;
+
+    @Attribute
+    @Property(description="Minimum saturation to be masked.  Note saturations range from 0 to 255 (inclusive). Setting saturationMin greater than saturationMax will result in no pixels being masked.")
+    private int saturationMin = 0;
+
+    @Attribute
+    @Property(description="Maximum saturation to be masked.  Note saturations range from 0 to 255 (inclusive). Setting saturationMax less than saturationMin will result in no pixels being masked.")
+    private int saturationMax = 255;
+
+    @Attribute
+    @Property(description="Minimum value to be masked.  Note values range from 0 to 255 (inclusive). Setting valueMin greater than valueMax will result in no pixels being masked.")
+    private int valueMin = 0;
+
+    @Attribute
+    @Property(description="Maximum value to be masked.  Note values range from 0 to 255 (inclusive). Setting valueMax less than valueMin will result in no pixels being masked.")
+    private int valueMax = 255;
+
+    @Attribute(required=false)
+    @Property(description="Inverts the selection of pixels to mask.")
+    private Boolean invert;
+    
+    @Attribute(required = false)
+    @Property(description = "If set, the mask is returned directly as a grayscale image with the masked area black, the unmasked white. Otherwise the masked area is blackened in the source image.")
+    private boolean binaryMask = false;
+
+    public Boolean getAuto() {
+        return auto;
+    }
+    
+    public void setAuto(Boolean auto) {
+        this.auto = auto;
+    }
+    
+    public double getFractionToMask() {
+        return fractionToMask;
+    }
+    
+    public void setFractionToMask(double fractionToMask) {
+        if ((fractionToMask >= 0.0) && (fractionToMask <= 1.0)) {
+            this.fractionToMask = fractionToMask;
+        }
+    }
+    
+    public int getHueMin() {
+        return hueMin;
+    }
+
+    public void setHueMin(int hueMin) {
+        this.hueMin = hueMin;
+    }
+
+    public int getHueMax() {
+        return hueMax;
+    }
+
+    public void setHueMax(int hueMax) {
+        this.hueMax = hueMax;
+    }
+
+    public int getSaturationMin() {
+        return saturationMin;
+    }
+
+    public void setSaturationMin(int saturationMin) {
+        this.saturationMin = saturationMin;
+    }
+
+    public int getSaturationMax() {
+        return saturationMax;
+    }
+
+    public void setSaturationMax(int saturationMax) {
+        this.saturationMax = saturationMax;
+    }
+
+    public int getValueMin() {
+        return valueMin;
+    }
+
+    public void setValueMin(int valueMin) {
+        this.valueMin = valueMin;
+    }
+
+    public int getValueMax() {
+        return valueMax;
+    }
+
+    public void setValueMax(int valueMax) {
+        this.valueMax = valueMax;
+    }
+
+    public Boolean getInvert() {
+        return invert;
+    }
+
+    public void setInvert(Boolean invert) {
+        this.invert = invert;
+    }
+
+
+    @Commit
+    public void commit() {
+        //This method gets called by the deserializer when configuration .xml files are loading.  It checks the format of
+        //each maskHsv and converts any that are in the old format (without an invert flag) to the new format (with an
+        //invert flag) correcting hue limits if needed.  This will make the new format backward compatible with old format.
+        if (invert == null) {
+            Logger.trace( "Old format found in .xml file, converting to new format..." );
+            if (hueMin > hueMax) {
+                Logger.trace( "    Swapping hue limits and setting invert to true." );
+                int temp = hueMax;
+                hueMax = hueMin;
+                hueMin = temp;
+                invert = true;
+            }
+            else {
+                Logger.trace( "    Keeping hue limits as is and setting invert to false." );
+                invert = false;
+            }
+        }
+    }
+    
+    
+    public boolean isBinaryMask() {
+        return binaryMask;
+    }
+
+    public void setBinaryMask(boolean binaryMask) {
+        this.binaryMask = binaryMask;
+    }
+
+    @Override
+    public Result process(CvPipeline pipeline) throws Exception {
+        Mat mat = pipeline.getWorkingImage();
+        Mat mask = mat.clone();
+        Mat masked = mat.clone();
+        Scalar color = FluentCv.colorToScalar(Color.black);
+        mask.setTo(color);
+        masked.setTo(color);
+        
+        if (auto) {
+            // Note that in the code below, because hue, saturation, and value are each considered separately
+            // with the final mask being generated as the logical AND of the three; the fraction of pixels
+            // actually masked will end up being less than the input parameter fractionToMask.  That could be
+            // fixed by doing a binary search on amountToMask to drive the actual number of pixels masked to
+            // the desired value but for now we'll keep it simple and just live with that fact.
+            
+            int numberOfBins = 256;
+            
+            Mat workingMat = mat.clone();
+            workingMat.setTo(color);
+            
+            //Copy all pixels of the image where Value is not zero (black) into a new working image
+            Scalar min = new Scalar(0, 0, 1);
+            Scalar max = new Scalar(255, 255, 255);
+            Core.inRange(mat, min, max, mask);
+            mat.copyTo(workingMat, mask); //all pixels where Value = 0 will now also have Hue = Saturation = 0
+
+            //Compute the number of masked pixels in the original image
+            double numberOfOriginallyMaskedPixels = mat.rows() * mat.cols() - Core.countNonZero(mask);
+            
+            double amountToMask = fractionToMask * ( mat.rows() * mat.cols() - numberOfOriginallyMaskedPixels );
+            
+            Mat mv = new Mat(mat.rows(), mat.cols(), CvType.CV_8UC1);
+            
+            //Compute Hue histogram
+            Core.extractChannel(workingMat, mv, 0);
+            ArrayList<Mat> listOfMat = new ArrayList<Mat>();
+            listOfMat.add(mv);
+            MatOfInt channels = new MatOfInt(0);
+            Mat hist = new Mat(numberOfBins,1,CvType.CV_64F);
+            MatOfInt histSize = new MatOfInt(numberOfBins); // number of bins
+            MatOfFloat ranges = new MatOfFloat(0, 256); // range of data (upper range is exclusive)
+            Imgproc.calcHist(listOfMat, channels, new Mat(), hist, histSize, ranges);
+            
+            //Adjust the zero bin for the pixels already masked
+            hist.put(0, 0, hist.get(0, 0)[0] - numberOfOriginallyMaskedPixels );
+            
+            //Logger.trace( "histH = " + hist.dump() );
+            
+            //The peak of the hue histogram is found, i.e., the most common hue
+            Core.MinMaxLocResult histMinMaxLoc = Core.minMaxLoc(hist);
+            int peakIdx = (int) histMinMaxLoc.maxLoc.y;
+            Logger.trace( "Hue peakIdx = " + peakIdx );
+            
+            double amountMasked = 0;
+            double currentLevel = 0;
+            double lastLevel = Double.MAX_VALUE;
+            int startIdx = peakIdx;
+            int endIdx = ( peakIdx - 1 + numberOfBins ) % numberOfBins;
+            boolean upDown = true;
+            
+            //Now working equally down both sides of the histogram peak, sum the bins
+            //until the desired quantity around the peak is found.  Note that for
+            //asymmetric distributions, this will result in the peak NOT being centered
+            //between the lower and upper limits. 
+            while ( amountMasked < amountToMask ) {
+                if ( upDown ) {
+                    //working in the positive direction
+                    endIdx = ( endIdx + 1 ) % numberOfBins; //circular increment used here because hue is a circular quantity     
+                    currentLevel = hist.get(endIdx, 0)[0];
+                    amountMasked = amountMasked + currentLevel;
+                } else {
+                    //working in the negative direction
+                    startIdx = ( startIdx - 1 + numberOfBins ) % numberOfBins; //circular decrement  
+                    currentLevel = hist.get(startIdx, 0)[0];
+                    amountMasked = amountMasked + currentLevel;
+                }
+                if (currentLevel <= lastLevel) {
+                    lastLevel = currentLevel;
+                    upDown = !upDown;
+                }
+            }
+            if (amountToMask == 0) {
+                //Use -1 to indicate no masking as no actual values will be equal to this value
+                endIdx = -1;
+                startIdx = -1;
+            }
+            setHueMax( endIdx );
+            Logger.trace( "hueMax = " + hueMax );
+            setHueMin( startIdx );
+            Logger.trace( "hueMin = " + hueMin );
+            
+           
+            //Compute Saturation histogram
+            Core.extractChannel(workingMat, mv, 1);
+            listOfMat.clear();
+            listOfMat.add(mv);
+            Imgproc.calcHist(listOfMat, channels, new Mat(), hist, histSize, ranges);
+            
+            //Adjust the zero bin for the pixels already masked
+            hist.put(0, 0, hist.get(0, 0)[0] - numberOfOriginallyMaskedPixels );
+            
+            //Logger.trace( "histS = " + hist.dump() );
+            
+            //The peak of the saturation histogram is found, i.e., the most common saturation
+            histMinMaxLoc = Core.minMaxLoc(hist);
+            peakIdx = (int) histMinMaxLoc.maxLoc.y;
+            Logger.trace( "Saturation peakIdx = " + peakIdx );
+            
+            amountMasked = 0;
+            currentLevel = 0;
+            lastLevel = Double.MAX_VALUE;
+            startIdx = peakIdx;
+            endIdx = peakIdx - 1;
+            upDown = true;
+            
+            //Now working equally down both sides of the histogram peak, sum the bins
+            //until the desired quantity around the peak is found.
+            while ( (amountMasked < amountToMask) && ( (startIdx > 0) || (endIdx < (numberOfBins-1)) ) ) {
+                if ( upDown ) {
+                    if ( endIdx < (numberOfBins - 1) ) {
+                        //working in the positive direction
+                        endIdx = endIdx + 1;
+                        currentLevel = hist.get(endIdx, 0)[0];
+                        amountMasked = amountMasked + currentLevel;
+                        if ( (currentLevel < lastLevel) && (startIdx > 0) ) {
+                            //reverse direction
+                            lastLevel = currentLevel;
+                            upDown = !upDown;
+                        }
+                    } else {
+                        currentLevel = 0;
+                        upDown = false;
+                    }
+                } else {
+                    if ( startIdx > 0 ) {
+                        //working in the negative direction
+                        startIdx = startIdx - 1;
+                        currentLevel = hist.get(startIdx, 0)[0];
+                        amountMasked = amountMasked + currentLevel;
+                        if ( (currentLevel < lastLevel) && (endIdx < (numberOfBins-1)) ) {
+                            //reverse direction
+                            lastLevel = currentLevel;
+                            upDown = !upDown;
+                        }
+                    } else {
+                        currentLevel = 0;
+                        upDown = true;
+                    }
+                }
+            }
+            if (amountToMask == 0) {
+                //Use -1 to indicate no masking as no actual values will be equal to this value
+                endIdx = -1;
+                startIdx = -1;
+            }
+            setSaturationMax( endIdx );
+            Logger.trace( "saturationMax = " + saturationMax );
+            setSaturationMin( startIdx );
+            Logger.trace( "saturationMin = " + saturationMin );
+
+            
+            //Compute Value histogram
+            Core.extractChannel(workingMat, mv, 2);
+            listOfMat.clear();
+            listOfMat.add(mv);
+            Imgproc.calcHist(listOfMat, channels, new Mat(), hist, histSize, ranges);
+            
+            //Adjust the zero bin for the pixels already masked
+            hist.put(0, 0, hist.get(0, 0)[0] - numberOfOriginallyMaskedPixels );
+            
+            //Logger.trace( "histV = " + hist.dump() );
+            
+            //The peak of the value histogram is found, i.e., the most common value
+            histMinMaxLoc = Core.minMaxLoc(hist);
+            peakIdx = (int) histMinMaxLoc.maxLoc.y;
+            Logger.trace( "Value peakIdx = " + peakIdx );
+            
+            amountMasked = 0;
+            currentLevel = 0;
+            lastLevel = Double.MAX_VALUE;
+            startIdx = peakIdx;
+            endIdx = peakIdx - 1;
+            upDown = true;
+            
+            //Now working equally down both sides of the histogram peak, sum the bins
+            //until the desired quantity around the peak is found.
+            while ( (amountMasked < amountToMask) && ( (startIdx > 0) || (endIdx < (numberOfBins-1)) ) ) {
+                if ( upDown ) {
+                    if ( endIdx < (numberOfBins - 1) ) {
+                        //working in the positive direction
+                        endIdx = endIdx + 1;
+                        currentLevel = hist.get(endIdx, 0)[0];
+                        amountMasked = amountMasked + currentLevel;
+                        if ( (currentLevel < lastLevel) && (startIdx > 0) ) {
+                            //reverse direction
+                            lastLevel = currentLevel;
+                            upDown = !upDown;
+                        }
+                    } else {
+                        currentLevel = 0;
+                        upDown = false;
+                    }
+                } else {
+                    if ( startIdx > 0 ) {
+                        //working in the negative direction
+                        startIdx = startIdx - 1;
+                        currentLevel = hist.get(startIdx, 0)[0];
+                        amountMasked = amountMasked + currentLevel;
+                        if ( (currentLevel < lastLevel) && (endIdx < (numberOfBins-1)) ) {
+                            //reverse direction
+                            lastLevel = currentLevel;
+                            upDown = !upDown;
+                        }
+                    } else {
+                        currentLevel = 0;
+                        upDown = true;
+                    }
+                }
+            }
+            if (amountToMask == 0) {
+                //Use -1 to indicate no masking as no actual values will be equal to this value
+                endIdx = -1;
+                startIdx = -1;
+            }
+            setValueMax( endIdx );
+            Logger.trace( "valueMax = " + valueMax );
+            setValueMin( startIdx );
+            Logger.trace( "valueMin = " + valueMin );
+        }
+        
+        // FCA Change to have the possibility to work inside the interval or outside (when min>max)
+        Scalar min;
+        Scalar max;
+        if (hueMin <= hueMax) {
+            min = new Scalar(hueMin, saturationMin, valueMin);
+            max = new Scalar(hueMax, saturationMax, valueMax);
+            Core.inRange(mat, min, max, mask);
+        }
+        else {
+            //Hue range wraps past 255 back through 0 so the mask needs to include the range from hueMin
+            //to 255 in addition to the range from 0 to hueMax.  To accomplish this, a mask for each separate
+            //range is created and then ORed together to form the actual mask.
+            min = new Scalar(hueMin, saturationMin, valueMin);
+            max = new Scalar(255, saturationMax, valueMax);
+            Core.inRange(mat, min, max, mask);
+            
+            Mat mask2 = mask.clone();
+            mask2.setTo(color);
+            min = new Scalar(0, saturationMin, valueMin);
+            max = new Scalar(hueMax, saturationMax, valueMax);
+            Core.inRange(mat, min, max, mask2);
+          
+            Core.bitwise_or(mask, mask2, mask);
+        }
+
+        //The mask is normally inverted because it is used to copy the unmasked portions of the
+        //image into the final result.
+        if (!invert) {
+            Core.bitwise_not(mask, mask);
+        }
+
+        double fractionActuallyMasked = 1.0 - Core.countNonZero(mask) / (double) ( mat.rows() * mat.cols() ) ;
+        Logger.trace( "Fraction actually masked = " + fractionActuallyMasked );
+        
+        if (binaryMask) {
+            return new Result(mask);
+        } 
+        else {
+            mat.copyTo(masked, mask);
+            return new Result(masked);
+        }
+    }
+}