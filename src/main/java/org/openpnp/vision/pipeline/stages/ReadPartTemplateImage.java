/*
 * Copyright (C) 2017 dzach, @ https://github.com/dzach
 * 
 * This file is part of OpenPnP.
 * 
 * OpenPnP is free software: you can redistribute it and/or modify it under the terms of the GNU
 * General Public License as published by the Free Software Foundation, either version 3 of the
 * License, or (at your option) any later version.
 * 
 * OpenPnP is distributed in the hope that it will be useful, but WITHOUT ANY WARRANTY; without even
 * the implied warranty of MERCHANTABILITY or FITNESS FOR A PARTICULAR PURPOSE. See the GNU General
 * Public License for more details.
 * 
 * You should have received a copy of the GNU General Public License along with OpenPnP. If not, see
 * <http://www.gnu.org/licenses/>.
 * 
 * For more information about OpenPnP visit http://openpnp.org
 */

package org.openpnp.vision.pipeline.stages;

import java.io.File;

import org.opencv.core.CvType;
import org.opencv.core.Mat;
import org.opencv.core.Point;
import org.opencv.core.RotatedRect;
import org.opencv.core.Scalar;
import org.opencv.core.Size;
import org.opencv.imgcodecs.Imgcodecs;
import org.openpnp.model.Configuration;
import org.openpnp.model.Part;
import org.openpnp.spi.Camera;
import org.openpnp.spi.Feeder;
import org.openpnp.vision.pipeline.CvPipeline;
import org.openpnp.vision.pipeline.CvStage;
import org.openpnp.vision.pipeline.Property;
import org.openpnp.vision.pipeline.Stage;
import org.pmw.tinylog.Logger;
import org.simpleframework.xml.Attribute;

@Stage(category = "Image Processing",
        description = "Read a template image from disk given a user defined file name, or infer the image's name from the id of the part loaded in the feeder and load it from a path defined by the user.")

public class ReadPartTemplateImage extends CvStage {

    @Attribute(required = false)
    @Property(
            description = "Name of a template image, or name of a directory where an image can be found with a name inferred from part or package ID.")
    private String templateFile;

    @Attribute(required = false)
    @Property(description = "Extension of image file. Defaults to '.png'.")
    private String extension = ".png";

    @Attribute(required = false)
    @Property(description = "Prefix of the filename. Used for automatic filename generation to distinguish between different uses (e.g. up/down camera). Default empty.")
    private String prefix = "";
    
    @Attribute(required = false)
    @Property(description = "Enable logging.")
    private boolean log = false;

    public String getTemplateFile() {
        return templateFile;
    }

    public void setTemplateFile(String templateFile) {
        this.templateFile = templateFile;
    }

    public String getExtension() {
        return extension;
    }

    public void setExtension(String extension) {
        this.extension = extension;
    }

    public boolean isLog() {
        return log;
    }

    public void setLog(boolean log) {
        this.log = log;
    }
    
    public String getPrefix() {
        return prefix;
    }

    public void setPrefix(String prefix) {
        this.prefix = prefix;
    }

    @Override
    public Result process(CvPipeline pipeline) throws Exception {

        // an empty extension has no meaning and confuses the user believing it'll be the default
        if (extension.trim()
                     .equals("")) {
            extension = ".png";
        }
        File file = null;
        String filepath = templateFile;
        String filename = null;
        double width = 0;
        double height = 0;
        /**
         * Read a template image from the default path, or a path set by the user. If the path ends
         * in 'extension' then the image is read directly from the path If not, then the path is
         * considered a directory containing template images, and the template file name is deduced
         * by the part ID or the package ID of the part loaded in the feeder of this pipeline
         */
        // default file location
        if (filepath == null || filepath.trim()
                                        .equals("")) {
            try {
                filepath = Configuration.get()
                                        .getConfigurationDirectory()
                                        .toString();
            }
            catch (Throwable e) {
                Logger.debug(e.getMessage() + " Now trying root path.");
            }
            filepath += File.separator + "templates";
        }
        if (filepath.endsWith(extension)) {
            // user defined file path
            file = new File(filepath);
            if (log) {
                Logger.info("Using user defined template image.");
            }
        }
        else {
            Feeder feeder = (Feeder) pipeline.getProperty("feeder");
            Part part = (Part) pipeline.getProperty("part");
            // path is assumed to be a directory containing template images
            if (part == null && (feeder == null || feeder.getPart() == null) ) {
                if (log) {
                    Logger.info(
                            "No feeder, part, or useable templateFile found. Cannot figure out part name.");
                }
                return null;
            } else {
                part = feeder.getPart();
            }
            
            if (!filepath.endsWith(File.separator)) {
                filepath += File.separator;
            }
            filename = filepath 
                    + prefix 
<<<<<<< HEAD
                    + feeder.getPart().getId()
=======
                    + part.getId()
>>>>>>> 6768cf1c
                    + extension;
            file = new File(filename);
            if (!file.exists()) {
                // try the package id
                filename = filepath 
                        + prefix 
<<<<<<< HEAD
                        + feeder.getPart().getPackage().getId()
=======
                        + part.getPackage().getId()
>>>>>>> 6768cf1c
                        + extension;
                file = new File(filename);
                if (!file.exists()) {
                    // If package body dimensions are set, use them as a template.
                    // As is, useful only for non-polarized rectangular parts
                    // TODO: it would be best if we could define a package outline, e.g. as a
                    // polygon
                    // and use that to draw the part and match templates
                    if (part.getPackage()
                              .getFootprint() != null) {
                        width = part.getPackage()
                                      .getFootprint()
                                      .getBodyWidth();
                        height = part.getPackage()
                                       .getFootprint()
                                       .getBodyHeight();
                        if (width == 0 || height == 0) {
                            if (log) {
                                Logger.info("Package body dimensions are not set.");
                            }
                            // can't create 0 sized template
                            return null;
                        }
                        // portrait mode
                        if (width > height) {
                            double tmp = width;
                            width = height;
                            height = tmp;
                        }
                        // get length conversion value from camera
                        Camera camera = (Camera) pipeline.getProperty("camera");
                        width /= camera.getUnitsPerPixel()
                                       .getX();
                        height /= camera.getUnitsPerPixel()
                                        .getY();
                        // create a white rect image as the template
                        Mat templateImage = new Mat((int) height, (int) width, CvType.CV_8UC3);
                        templateImage.setTo(new Scalar(255, 255, 255));
                        // create a model
                        RotatedRect rrect = new RotatedRect(new Point(width / 2, height / 2),
                                new Size(width, height), 0.0);
                        if (log) {
                            Logger.info("Using package body as a template.");
                        }
                        // that's all we can do for now
                        return new Result(templateImage, rrect);
                    }
                    else {
                        return null;
                    }
                }
                else {
                    if (log) {
                        Logger.info("Using package template image.");
                    }
                }
            }
            else {
                if (log) {
                    Logger.info("Using part template image.");
                }
            }
        }
        // Read template image from disk
        Mat templateImage = Imgcodecs.imread(file.getAbsolutePath());

        width = templateImage.size().width;
        height = templateImage.size().height;
        if (width == 0.0 && height == 0.0) {
            return null;
        }
        return new Result(templateImage, new RotatedRect(new Point(width / 2, height / 2),
                new Size(width, height), (double) 0));
    }
}<|MERGE_RESOLUTION|>--- conflicted
+++ resolved
@@ -151,22 +151,14 @@
             }
             filename = filepath 
                     + prefix 
-<<<<<<< HEAD
-                    + feeder.getPart().getId()
-=======
                     + part.getId()
->>>>>>> 6768cf1c
                     + extension;
             file = new File(filename);
             if (!file.exists()) {
                 // try the package id
                 filename = filepath 
                         + prefix 
-<<<<<<< HEAD
-                        + feeder.getPart().getPackage().getId()
-=======
                         + part.getPackage().getId()
->>>>>>> 6768cf1c
                         + extension;
                 file = new File(filename);
                 if (!file.exists()) {
