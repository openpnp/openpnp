<<<<<<< HEAD
/*
 * Copyright (C) 2011 Jason von Nieda <jason@vonnieda.org>
 * 
 * This file is part of OpenPnP.
 * 
 * OpenPnP is free software: you can redistribute it and/or modify it under the terms of the GNU
 * General Public License as published by the Free Software Foundation, either version 3 of the
 * License, or (at your option) any later version.
 * 
 * OpenPnP is distributed in the hope that it will be useful, but WITHOUT ANY WARRANTY; without even
 * the implied warranty of MERCHANTABILITY or FITNESS FOR A PARTICULAR PURPOSE. See the GNU General
 * Public License for more details.
 * 
 * You should have received a copy of the GNU General Public License along with OpenPnP. If not, see
 * <http://www.gnu.org/licenses/>.
 * 
 * For more information about OpenPnP visit http://openpnp.org
 */

package org.openpnp.gui;

import java.awt.BorderLayout;
import java.awt.Rectangle;
import java.awt.event.ActionEvent;
import java.beans.PropertyChangeEvent;
import java.beans.PropertyChangeListener;
import java.util.ArrayList;
import java.util.List;
import java.util.prefs.Preferences;
import java.util.regex.PatternSyntaxException;
import java.util.stream.Collectors;

import javax.swing.AbstractAction;
import javax.swing.Action;
import javax.swing.Icon;
import javax.swing.JButton;
import javax.swing.JLabel;
import javax.swing.JMenu;
import javax.swing.JOptionPane;
import javax.swing.JPanel;
import javax.swing.JPopupMenu;
import javax.swing.JScrollPane;
import javax.swing.JSplitPane;
import javax.swing.JTabbedPane;
import javax.swing.JTable;
import javax.swing.JTextField;
import javax.swing.JToolBar;
import javax.swing.ListSelectionModel;
import javax.swing.RowFilter;
import javax.swing.SwingUtilities;
import javax.swing.event.DocumentEvent;
import javax.swing.event.DocumentListener;
import javax.swing.event.ListSelectionEvent;
import javax.swing.event.ListSelectionListener;
import javax.swing.table.TableRowSorter;

import org.openpnp.events.BoardLocationSelectedEvent;
import org.openpnp.events.FeederSelectedEvent;
import org.openpnp.gui.JobPanel.SetCheckFidsAction;
import org.openpnp.gui.JobPanel.SetEnabledAction;
import org.openpnp.gui.JobPanel.SetSideAction;
import org.openpnp.gui.components.AutoSelectTextTable;
import org.openpnp.gui.components.ClassSelectionDialog;
import org.openpnp.gui.support.AbstractConfigurationWizard;
import org.openpnp.gui.support.ActionGroup;
import org.openpnp.gui.support.Helpers;
import org.openpnp.gui.support.Icons;
import org.openpnp.gui.support.MessageBoxes;
import org.openpnp.gui.support.Wizard;
import org.openpnp.gui.support.WizardContainer;
import org.openpnp.gui.tablemodel.FeedersTableModel;
import org.openpnp.model.Board;
import org.openpnp.model.BoardLocation;
import org.openpnp.model.Configuration;
import org.openpnp.model.Location;
import org.openpnp.model.Part;
import org.openpnp.spi.Camera;
import org.openpnp.spi.Feeder;
import org.openpnp.spi.Nozzle;
import org.openpnp.spi.NozzleTip;
import org.openpnp.spi.JobProcessor.JobProcessorException;
import org.openpnp.spi.PropertySheetHolder.PropertySheet;
import org.openpnp.util.MovableUtils;
import org.openpnp.util.UiUtils;
import org.pmw.tinylog.Logger;

import com.google.common.eventbus.Subscribe;

@SuppressWarnings("serial")
public class FeedersPanel extends JPanel implements WizardContainer {
    private final Configuration configuration;
    private final MainFrame mainFrame;

    private static final String PREF_DIVIDER_POSITION = "FeedersPanel.dividerPosition";
    private static final int PREF_DIVIDER_POSITION_DEF = -1;

    private JTable table;

    private FeedersTableModel tableModel;
    private TableRowSorter<FeedersTableModel> tableSorter;
    private JTextField searchTextField;

    private ActionGroup singleSelectActionGroup;
    private ActionGroup multiSelectActionGroup;

    private Preferences prefs = Preferences.userNodeForPackage(FeedersPanel.class);
    
    private JTabbedPane configurationPanel;
    private int priorRowIndex = -1;
    private String priorFeederId;
    
    private JMenu setParentMenu;
    
    public FeedersPanel(Configuration configuration, MainFrame mainFrame) {
        this.configuration = configuration;
        this.mainFrame = mainFrame;

        setLayout(new BorderLayout(0, 0));
        tableModel = new FeedersTableModel(configuration);

        JPanel panel = new JPanel();
        add(panel, BorderLayout.NORTH);
        panel.setLayout(new BorderLayout(0, 0));

        JToolBar toolBar = new JToolBar();
        toolBar.setFloatable(false);
        panel.add(toolBar, BorderLayout.CENTER);

        JButton btnNewFeeder = new JButton(newFeederAction);
        btnNewFeeder.setHideActionText(true);
        toolBar.add(btnNewFeeder);

        JButton btnDeleteFeeder = new JButton(deleteFeederAction);
        btnDeleteFeeder.setHideActionText(true);
        toolBar.add(btnDeleteFeeder);

        toolBar.addSeparator();
        toolBar.add(pickFeederAction);
        toolBar.add(feedFeederAction);
        toolBar.add(moveCameraToPickLocation);
        toolBar.add(moveToolToPickLocation);

        JPanel panel_1 = new JPanel();
        panel.add(panel_1, BorderLayout.EAST);

        JLabel lblSearch = new JLabel("Search");
        panel_1.add(lblSearch);

        searchTextField = new JTextField();
        searchTextField.getDocument().addDocumentListener(new DocumentListener() {
            @Override
            public void removeUpdate(DocumentEvent e) {
                search();
            }

            @Override
            public void insertUpdate(DocumentEvent e) {
                search();
            }

            @Override
            public void changedUpdate(DocumentEvent e) {
                search();
            }
        });
        panel_1.add(searchTextField);
        searchTextField.setColumns(15);
        
        
        table = new AutoSelectTextTable(tableModel);
        tableSorter = new TableRowSorter<>(tableModel);
        table.getColumnModel().moveColumn(1,  2);

        final JSplitPane splitPane = new JSplitPane();
        splitPane.setOrientation(JSplitPane.VERTICAL_SPLIT);
        splitPane.setContinuousLayout(true);
        splitPane
                .setDividerLocation(prefs.getInt(PREF_DIVIDER_POSITION, PREF_DIVIDER_POSITION_DEF));
        splitPane.addPropertyChangeListener("dividerLocation", new PropertyChangeListener() {
            @Override
            public void propertyChange(PropertyChangeEvent evt) {
                prefs.putInt(PREF_DIVIDER_POSITION, splitPane.getDividerLocation());
            }
        });
        
        add(splitPane, BorderLayout.CENTER);
        splitPane.setLeftComponent(new JScrollPane(table));
        table.setRowSorter(tableSorter);
        table.setSelectionMode(ListSelectionModel.MULTIPLE_INTERVAL_SELECTION);

        configurationPanel = new JTabbedPane(JTabbedPane.TOP);
        splitPane.setRightComponent(configurationPanel);

        singleSelectActionGroup = new ActionGroup(deleteFeederAction, feedFeederAction,
                pickFeederAction, moveCameraToPickLocation, moveToolToPickLocation,
                setEnabledAction, setParentAction);
        singleSelectActionGroup.setEnabled(false);
        
        multiSelectActionGroup = new ActionGroup(deleteFeederAction, setEnabledAction, setParentAction);
        multiSelectActionGroup.setEnabled(false);
        
        table.getSelectionModel().addListSelectionListener(new ListSelectionListener() {
            @Override
            public void valueChanged(ListSelectionEvent e) {
                if (e.getValueIsAdjusting()) {
                    return;
                }
                
                List<Feeder> selections = getSelections();
                if (selections.size() == 0) {
                    singleSelectActionGroup.setEnabled(false);
                    multiSelectActionGroup.setEnabled(false);
                }
                else if (selections.size() == 1) {
                    multiSelectActionGroup.setEnabled(false);
                    singleSelectActionGroup.setEnabled(true);
                }
                else {
                    singleSelectActionGroup.setEnabled(false);
                    multiSelectActionGroup.setEnabled(true);
                }

                refreshSetParentMenu(selections);
                
                if (table.getSelectedRow() != priorRowIndex) {
                    if (keepUnAppliedFeederConfigurationChanges()) {
                        table.setRowSelectionInterval(priorRowIndex, priorRowIndex);
                        return;
                    }
                    priorRowIndex = table.getSelectedRow();
                    
                    Feeder feeder = getSelection();
                    
                    configurationPanel.removeAll();
                    if (feeder != null) {
                        priorFeederId = feeder.getId();
                        PropertySheet[] propertySheets = feeder.getPropertySheets();
                        for (PropertySheet ps : propertySheets) {
                            AbstractConfigurationWizard wizard = (AbstractConfigurationWizard) ps.getPropertySheetPanel();
                            wizard.setWizardContainer(FeedersPanel.this);
                            configurationPanel.addTab(ps.getPropertySheetTitle(), wizard);
                        }
                    }
                    
                    revalidate();
                    repaint();
                    
                    Configuration.get().getBus().post(new FeederSelectedEvent(feeder, FeedersPanel.this));
                }
            }
        });

        Configuration.get().getBus().register(this);
        
        JPopupMenu popupMenu = new JPopupMenu();

        JMenu setEnabledMenu = new JMenu(setEnabledAction);
        setEnabledMenu.add(new SetEnabledAction(true));
        setEnabledMenu.add(new SetEnabledAction(false));
        popupMenu.add(setEnabledMenu);

        setParentMenu = new JMenu(setParentAction);
        popupMenu.add(setParentMenu);
        
        table.setComponentPopupMenu(popupMenu);
    }
    
    
    private void refreshSetParentMenu(List<Feeder> selections) {
        setParentMenu.removeAll();
        setParentMenu.add(new SetParentAction(null));
        List<Feeder> allFeeders = configuration.getMachine().getFeeders();
        for (Feeder fdr : allFeeders) {
            boolean ok = true;
            for (Feeder child : selections) {
                ok = fdr.isPotentialParentOf(child) && child.isParentIdChangable();
                if (!ok) {
                    break;
                }
            }
            if (ok) {
                setParentMenu.add(new SetParentAction(fdr));
            }
        }
    }
    
    
    private boolean keepUnAppliedFeederConfigurationChanges() {
        Feeder priorFeeder = configuration.getMachine().getFeeder(priorFeederId);
        boolean feederConfigurationIsDirty = false;
        int i = 0;
        while (!feederConfigurationIsDirty && (i<configurationPanel.getComponentCount())) {
            feederConfigurationIsDirty = ((AbstractConfigurationWizard) configurationPanel.getComponent(i)).isDirty();
            i++;
        }
        if (feederConfigurationIsDirty && (priorFeeder != null)) {
            int selection = JOptionPane.showOptionDialog(null,
                    "Configuration changes to '" + priorFeeder.getName() + "' will be lost.  Do you want to proceed?",
                    "Warning!",
                    JOptionPane.YES_NO_OPTION,
                    JOptionPane.WARNING_MESSAGE,
                    null,
                    new String[]{"Yes", "No"},
                    "No");
            return (selection != JOptionPane.YES_OPTION);
        } else {
            return false;
        }
        
    }
    
    @Subscribe
    public void feederSelected(FeederSelectedEvent event) {
        if (event.source == this) {
            return;
        }
        SwingUtilities.invokeLater(() -> {
            mainFrame.showTab("Feeders");
            
            for (int i = 0; i < tableModel.getRowCount(); i++) {
                if (tableModel.getFeeder(i) == event.feeder) {
                    int index = table.convertRowIndexToView(i);
                    table.getSelectionModel().setSelectionInterval(index, index);
                    table.scrollRectToVisible(new Rectangle(table.getCellRect(index, 0, true)));
                    break;
                }
            }
        });
    }

    /**
     * Activate the Feeders tab and show the Feeder for the specified Part. If none exists, prompt
     * the user to create a new one.
     * 
     * @param part
     */
    public void showFeederForPart(Part part) {
        mainFrame.showTab("Feeders");
        searchTextField.setText("");
        search();

        Feeder feeder = findFeeder(part, true);
        // Prefer enabled feeders but fall back to disabled ones.
        if (feeder == null) {
            feeder = findFeeder(part, false);
        }
        if (feeder == null) {            
            newFeeder(part);
        }
        else {
            table.getSelectionModel().clearSelection();
            for (int i = 0; i < tableModel.getRowCount(); i++) {
                if (tableModel.getFeeder(i) == feeder) {
                    int index = table.convertRowIndexToView(i);
                    table.getSelectionModel().setSelectionInterval(index, index);
                    table.scrollRectToVisible(new Rectangle(table.getCellRect(index, 0, true)));
                    break;
                }
            }
        }
    }

    private Feeder findFeeder(Part part, boolean enabled) {
        for (int i = 0; i < tableModel.getRowCount(); i++) {
            Feeder feeder = tableModel.getFeeder(i); 
            if (feeder.getPart() == part && feeder.isEnabled() == enabled) {
                return feeder;
            }
        }
        return null;
    }

    public Feeder getSelection() {
        List<Feeder> selections = getSelections();
        if (selections.size() != 1) {
            return null;
        }
        return selections.get(0);
    }

    public List<Feeder> getSelections() {
        ArrayList<Feeder> selections = new ArrayList<>();
        int[] selectedRows = table.getSelectedRows();
        for (int selectedRow : selectedRows) {
            selectedRow = table.convertRowIndexToModel(selectedRow);
            selections.add(Configuration.get().getMachine().getFeeders().get(selectedRow));
        }
        return selections;
    }

    private void search() {
        RowFilter<FeedersTableModel, Object> rf = null;
        // If current expression doesn't parse, don't update.
        try {
            rf = RowFilter.regexFilter("(?i)" + searchTextField.getText().trim());
        }
        catch (PatternSyntaxException e) {
            Logger.warn("Search failed", e);
            return;
        }
        tableSorter.setRowFilter(rf);
    }

    @Override
    public void wizardCompleted(Wizard wizard) {
        // Repaint the table so that any changed fields get updated.
        table.repaint();
    }

    @Override
    public void wizardCancelled(Wizard wizard) {}

    private void newFeeder(Part part) {
        if (keepUnAppliedFeederConfigurationChanges()) {
            return;
        }
        
        if (Configuration.get().getParts().size() == 0) {
            MessageBoxes.errorBox(getTopLevelAncestor(), "Error",
                    "There are currently no parts defined in the system. Please create at least one part before creating a feeder.");
            return;
        }

        String title;
        if (part == null) {
            title = "Select Feeder...";
        }
        else {
            title = "Select Feeder for " + part.getId() + "...";
        }
        ClassSelectionDialog<Feeder> dialog =
                new ClassSelectionDialog<>(JOptionPane.getFrameForComponent(FeedersPanel.this),
                        title, "Please select a Feeder implemention from the list below.",
                        configuration.getMachine().getCompatibleFeederClasses());
        dialog.setVisible(true);
        Class<? extends Feeder> feederClass = dialog.getSelectedClass();
        if (feederClass == null) {
            return;
        }
        try {
            priorFeederId = null;
            
            Feeder feeder = feederClass.newInstance();

            feeder.setPart(part == null ? Configuration.get().getParts().get(0) : part);

            configuration.getMachine().addFeeder(feeder);
            tableModel.refresh();

            searchTextField.setText("");
            search();

            Helpers.selectLastTableRow(table);
        }

        catch (Exception e) {
            MessageBoxes.errorBox(JOptionPane.getFrameForComponent(FeedersPanel.this),
                    "Feeder Error", e);
        }
    }

    public Action newFeederAction = new AbstractAction() {
        {
            putValue(SMALL_ICON, Icons.add);
            putValue(NAME, "New Feeder...");
            putValue(SHORT_DESCRIPTION, "Create a new feeder.");
        }

        @Override
        public void actionPerformed(ActionEvent arg0) {
            newFeeder(null);
        }
    };

    public Action deleteFeederAction = new AbstractAction() {
        {
            putValue(SMALL_ICON, Icons.delete);
            putValue(NAME, "Delete Feeder");
            putValue(SHORT_DESCRIPTION, "Delete the selected feeder.");
        }

        @Override
        public void actionPerformed(ActionEvent arg0) {
            List<Feeder> selections = getSelections();
            List<String> ids = selections.stream().map(Feeder::getName).collect(Collectors.toList());
            String formattedIds;
            if (ids.size() <= 3) {
                formattedIds = String.join(", ", ids);
            }
            else {
                formattedIds = String.join(", ", ids.subList(0, 3)) + ", and " + (ids.size() - 3) + " others";
            }
            
            int ret = JOptionPane.showConfirmDialog(getTopLevelAncestor(),
                    "Are you sure you want to delete " + formattedIds + "?",
                    "Delete " + selections.size() + " feeders?", JOptionPane.YES_NO_OPTION);
            if (ret == JOptionPane.YES_OPTION) {
                for (Feeder feeder : selections) {
                    feeder.preDeleteCleanUp();
                    configuration.getMachine().removeFeeder(feeder);
                    tableModel.refresh();
                }
            }
        }
    };

    public Action feedFeederAction = new AbstractAction() {
        {
            putValue(SMALL_ICON, Icons.feed);
            putValue(NAME, "Feed");
            putValue(SHORT_DESCRIPTION, "Command the selected feeder to perform a feed operation.");
        }

        @Override
        public void actionPerformed(ActionEvent arg0) {
            UiUtils.submitUiMachineTask(() -> {
                Feeder feeder = getSelection();
                Nozzle nozzle = MainFrame.get().getMachineControls().getSelectedNozzle();

                nozzle.moveToSafeZ();
                feeder.feed(nozzle);
                Location pickLocation = feeder.getPickLocation();
                MovableUtils.moveToLocationAtSafeZ(nozzle, pickLocation);
            });
        }
    };

    public Action pickFeederAction = new AbstractAction() {
        {
            putValue(SMALL_ICON, Icons.pick);
            putValue(NAME, "Pick");
            putValue(SHORT_DESCRIPTION, "Perform a feed and pick on the selected feeder.");
        }

        @Override
        public void actionPerformed(ActionEvent arg0) {
            UiUtils.submitUiMachineTask(() -> {
                Feeder feeder = getSelection();

                // Simulate a "one feeder" job, prepare the feeder.
                if (feeder.getJobPreparationLocation() != null) {
                    feeder.prepareForJob(true);
                }
                feeder.prepareForJob(false);

                // Check the nozzle tip package compatibility.
                Nozzle nozzle = MainFrame.get().getMachineControls().getSelectedNozzle();
                org.openpnp.model.Package packag = feeder.getPart().getPackage();
                if (nozzle.getNozzleTip() == null || 
                        !packag.getCompatibleNozzleTips().contains(nozzle.getNozzleTip())) {
                    // Wrong nozzle tip, try find one that works.
                    boolean resolved = false;
                    if (nozzle.isNozzleTipChangedOnManualFeed()) {
                        for (NozzleTip nozzleTip : packag.getCompatibleNozzleTips()) {
                            if (nozzle.getCompatibleNozzleTips().contains(nozzleTip)) {
                                // Found a compatible one.
                                nozzle.loadNozzleTip(nozzleTip);
                                resolved = true;
                                break;
                            }
                        }
                    }
                    if (nozzle.getNozzleTip() == null) {
                        throw new Exception("Can't pick, no nozzle tip loaded on nozzle "+nozzle.getName()+". "
                                +"You may want to enable automatic nozzle tip change on manual feed on the Nozzle / Tool Changer.");
                    }
                    else if (! resolved) {
                        throw new Exception("Can't pick, loaded nozzle tip "+
                                nozzle.getNozzleTip().getName()+" is not compatible with package "+packag.getId()+". "
                                +"You may want to enable automatic nozzle tip change on manual feed on the Nozzle / Tool Changer.");
                    }
                }

                // Perform the feed.
                nozzle.moveToSafeZ();
                feeder.feed(nozzle);

                // Go to the pick location and pick.
                Location pickLocation = feeder.getPickLocation();
                MovableUtils.moveToLocationAtSafeZ(nozzle, pickLocation);
                nozzle.pick(feeder.getPart());
                nozzle.moveToSafeZ();

                // After the pick. 
                feeder.postPick(nozzle);

                // Perform the vacuum check, if enabled.
                if (nozzle.isPartOnEnabled(Nozzle.PartOnStep.AfterPick)) {
                    if(!nozzle.isPartOn()) {
                        throw new JobProcessorException(nozzle, "No part detected.");
                    }
                }
            });
        }
    };

    public Action moveCameraToPickLocation = new AbstractAction() {
        {
            putValue(SMALL_ICON, Icons.centerCameraOnFeeder);
            putValue(NAME, "Move Camera");
            putValue(SHORT_DESCRIPTION,
                    "Move the camera to the selected feeder's current pick location.");
        }

        @Override
        public void actionPerformed(ActionEvent arg0) {
            UiUtils.submitUiMachineTask(() -> {
                Feeder feeder = getSelection();
                Camera camera = MainFrame.get().getMachineControls().getSelectedTool().getHead()
                        .getDefaultCamera();
                Location pickLocation = feeder.getPickLocation();
                MovableUtils.moveToLocationAtSafeZ(camera, pickLocation);
            });
        }
    };

    public Action moveToolToPickLocation = new AbstractAction() {
        {
            putValue(SMALL_ICON, Icons.centerNozzleOnFeeder);
            putValue(NAME, "Move Tool");
            putValue(SHORT_DESCRIPTION,
                    "Move the tool to the selected feeder's current pick location.");
        }

        @Override
        public void actionPerformed(ActionEvent arg0) {
            UiUtils.submitUiMachineTask(() -> {
                Feeder feeder = getSelection();
                Nozzle nozzle = MainFrame.get().getMachineControls().getSelectedNozzle();

                Location pickLocation = feeder.getPickLocation();
                MovableUtils.moveToLocationAtSafeZ(nozzle, pickLocation);
            });
        }
    };
    
    public final Action setEnabledAction = new AbstractAction() {
        {
            putValue(NAME, "Set Enabled");
            putValue(SHORT_DESCRIPTION, "Set board(s) enabled to...");
        }

        @Override
        public void actionPerformed(ActionEvent arg0) {}
    };

    class SetEnabledAction extends AbstractAction {
        final Boolean value;

        public SetEnabledAction(Boolean value) {
            this.value = value;
            String name = value ? "Enabled" : "Disabled";
            putValue(NAME, name);
            putValue(SHORT_DESCRIPTION, "Set board(s) enabled to " + value);
        }

        @Override
        public void actionPerformed(ActionEvent arg0) {
            for (Feeder f : getSelections()) {
                f.setEnabled(value);
            }
            table.repaint();
        }
    };

    public final Action setParentAction = new AbstractAction() {
        {
            putValue(NAME, "Set Parent");
            putValue(SHORT_DESCRIPTION, "Set feeder(s) parent to...");
        }

        @Override
        public void actionPerformed(ActionEvent arg0) {}
    };

    class SetParentAction extends AbstractAction {
        final Feeder value;

        public SetParentAction(Feeder fdr) {
            this.value = fdr;
            String name = (fdr == null ? Feeder.ROOT_FEEDER_ID : fdr.getName());
            putValue(NAME, name);
            putValue(SHORT_DESCRIPTION, "Set feeder(s) parent to " + name);
        }

        @Override
        public void actionPerformed(ActionEvent arg0) {
            for (Feeder f : getSelections()) {
                f.setParentId(value == null ? Feeder.ROOT_FEEDER_ID : value.getId());
            }
            table.repaint();
        }
    };
}
=======
/*
 * Copyright (C) 2011 Jason von Nieda <jason@vonnieda.org>
 * 
 * This file is part of OpenPnP.
 * 
 * OpenPnP is free software: you can redistribute it and/or modify it under the terms of the GNU
 * General Public License as published by the Free Software Foundation, either version 3 of the
 * License, or (at your option) any later version.
 * 
 * OpenPnP is distributed in the hope that it will be useful, but WITHOUT ANY WARRANTY; without even
 * the implied warranty of MERCHANTABILITY or FITNESS FOR A PARTICULAR PURPOSE. See the GNU General
 * Public License for more details.
 * 
 * You should have received a copy of the GNU General Public License along with OpenPnP. If not, see
 * <http://www.gnu.org/licenses/>.
 * 
 * For more information about OpenPnP visit http://openpnp.org
 */

package org.openpnp.gui;

import java.awt.BorderLayout;
import java.awt.Rectangle;
import java.awt.event.ActionEvent;
import java.beans.PropertyChangeEvent;
import java.beans.PropertyChangeListener;
import java.util.ArrayList;
import java.util.List;
import java.util.prefs.Preferences;
import java.util.regex.PatternSyntaxException;
import java.util.stream.Collectors;

import javax.swing.AbstractAction;
import javax.swing.Action;
import javax.swing.Icon;
import javax.swing.JButton;
import javax.swing.JLabel;
import javax.swing.JMenu;
import javax.swing.JOptionPane;
import javax.swing.JPanel;
import javax.swing.JPopupMenu;
import javax.swing.JScrollPane;
import javax.swing.JSplitPane;
import javax.swing.JTabbedPane;
import javax.swing.JTable;
import javax.swing.JTextField;
import javax.swing.JToolBar;
import javax.swing.ListSelectionModel;
import javax.swing.RowFilter;
import javax.swing.SwingUtilities;
import javax.swing.event.DocumentEvent;
import javax.swing.event.DocumentListener;
import javax.swing.event.ListSelectionEvent;
import javax.swing.event.ListSelectionListener;
import javax.swing.table.TableRowSorter;

import org.openpnp.events.BoardLocationSelectedEvent;
import org.openpnp.events.FeederSelectedEvent;
import org.openpnp.gui.JobPanel.SetCheckFidsAction;
import org.openpnp.gui.JobPanel.SetEnabledAction;
import org.openpnp.gui.JobPanel.SetSideAction;
import org.openpnp.gui.components.AutoSelectTextTable;
import org.openpnp.gui.components.ClassSelectionDialog;
import org.openpnp.gui.support.AbstractConfigurationWizard;
import org.openpnp.gui.support.ActionGroup;
import org.openpnp.gui.support.Helpers;
import org.openpnp.gui.support.Icons;
import org.openpnp.gui.support.MessageBoxes;
import org.openpnp.gui.support.Wizard;
import org.openpnp.gui.support.WizardContainer;
import org.openpnp.gui.tablemodel.FeedersTableModel;
import org.openpnp.model.Board;
import org.openpnp.model.BoardLocation;
import org.openpnp.model.Configuration;
import org.openpnp.model.Location;
import org.openpnp.model.Part;
import org.openpnp.spi.Camera;
import org.openpnp.spi.Feeder;
import org.openpnp.spi.Nozzle;
import org.openpnp.spi.NozzleTip;
import org.openpnp.spi.JobProcessor.JobProcessorException;
import org.openpnp.spi.PropertySheetHolder.PropertySheet;
import org.openpnp.util.MovableUtils;
import org.openpnp.util.UiUtils;
import org.pmw.tinylog.Logger;

import com.google.common.eventbus.Subscribe;

@SuppressWarnings("serial")
public class FeedersPanel extends JPanel implements WizardContainer {
    private final Configuration configuration;
    private final MainFrame mainFrame;

    private static final String PREF_DIVIDER_POSITION = "FeedersPanel.dividerPosition";
    private static final int PREF_DIVIDER_POSITION_DEF = -1;

    private JTable table;

    private FeedersTableModel tableModel;
    private TableRowSorter<FeedersTableModel> tableSorter;
    private JTextField searchTextField;

    private ActionGroup singleSelectActionGroup;
    private ActionGroup multiSelectActionGroup;

    private Preferences prefs = Preferences.userNodeForPackage(FeedersPanel.class);
    
    private JTabbedPane configurationPanel;
    private int priorRowIndex = -1;
    private String priorFeederId;
    
    public FeedersPanel(Configuration configuration, MainFrame mainFrame) {
        this.configuration = configuration;
        this.mainFrame = mainFrame;

        setLayout(new BorderLayout(0, 0));
        tableModel = new FeedersTableModel(configuration);

        JPanel panel = new JPanel();
        add(panel, BorderLayout.NORTH);
        panel.setLayout(new BorderLayout(0, 0));

        JToolBar toolBar = new JToolBar();
        toolBar.setFloatable(false);
        panel.add(toolBar, BorderLayout.CENTER);

        JButton btnNewFeeder = new JButton(newFeederAction);
        btnNewFeeder.setHideActionText(true);
        toolBar.add(btnNewFeeder);

        JButton btnDeleteFeeder = new JButton(deleteFeederAction);
        btnDeleteFeeder.setHideActionText(true);
        toolBar.add(btnDeleteFeeder);

        toolBar.addSeparator();
        toolBar.add(pickFeederAction);
        toolBar.add(feedFeederAction);
        toolBar.add(moveCameraToPickLocation);
        toolBar.add(moveToolToPickLocation);

        JPanel panel_1 = new JPanel();
        panel.add(panel_1, BorderLayout.EAST);

        JLabel lblSearch = new JLabel("Search");
        panel_1.add(lblSearch);

        searchTextField = new JTextField();
        searchTextField.getDocument().addDocumentListener(new DocumentListener() {
            @Override
            public void removeUpdate(DocumentEvent e) {
                search();
            }

            @Override
            public void insertUpdate(DocumentEvent e) {
                search();
            }

            @Override
            public void changedUpdate(DocumentEvent e) {
                search();
            }
        });
        panel_1.add(searchTextField);
        searchTextField.setColumns(15);
        
        
        table = new AutoSelectTextTable(tableModel);
        tableSorter = new TableRowSorter<>(tableModel);
        table.getColumnModel().moveColumn(1,  2);

        final JSplitPane splitPane = new JSplitPane();
        splitPane.setOrientation(JSplitPane.VERTICAL_SPLIT);
        splitPane.setContinuousLayout(true);
        splitPane
                .setDividerLocation(prefs.getInt(PREF_DIVIDER_POSITION, PREF_DIVIDER_POSITION_DEF));
        splitPane.addPropertyChangeListener("dividerLocation", new PropertyChangeListener() {
            @Override
            public void propertyChange(PropertyChangeEvent evt) {
                prefs.putInt(PREF_DIVIDER_POSITION, splitPane.getDividerLocation());
            }
        });
        
        add(splitPane, BorderLayout.CENTER);
        splitPane.setLeftComponent(new JScrollPane(table));
        table.setRowSorter(tableSorter);
        table.setSelectionMode(ListSelectionModel.MULTIPLE_INTERVAL_SELECTION);

        configurationPanel = new JTabbedPane(JTabbedPane.TOP);
        splitPane.setRightComponent(configurationPanel);

        singleSelectActionGroup = new ActionGroup(deleteFeederAction, feedFeederAction,
                pickFeederAction, moveCameraToPickLocation, moveToolToPickLocation,
                setEnabledAction);
        singleSelectActionGroup.setEnabled(false);
        
        multiSelectActionGroup = new ActionGroup(deleteFeederAction, setEnabledAction);
        multiSelectActionGroup.setEnabled(false);
        
        table.getSelectionModel().addListSelectionListener(new ListSelectionListener() {
            @Override
            public void valueChanged(ListSelectionEvent e) {
                if (e.getValueIsAdjusting()) {
                    return;
                }
                
                List<Feeder> selections = getSelections();
                if (selections.size() == 0) {
                    singleSelectActionGroup.setEnabled(false);
                    multiSelectActionGroup.setEnabled(false);
                }
                else if (selections.size() == 1) {
                    multiSelectActionGroup.setEnabled(false);
                    singleSelectActionGroup.setEnabled(true);
                }
                else {
                    singleSelectActionGroup.setEnabled(false);
                    multiSelectActionGroup.setEnabled(true);
                }

                if (table.getSelectedRow() != priorRowIndex) {
                	if (keepUnAppliedFeederConfigurationChanges()) {
                        table.setRowSelectionInterval(priorRowIndex, priorRowIndex);
                        return;
					}
                    priorRowIndex = table.getSelectedRow();
                    
                    Feeder feeder = getSelection();
                    
                    configurationPanel.removeAll();
                    if (feeder != null) {
                        priorFeederId = feeder.getId();
                        PropertySheet[] propertySheets = feeder.getPropertySheets();
                        for (PropertySheet ps : propertySheets) {
                            AbstractConfigurationWizard wizard = (AbstractConfigurationWizard) ps.getPropertySheetPanel();
                            wizard.setWizardContainer(FeedersPanel.this);
                            configurationPanel.addTab(ps.getPropertySheetTitle(), wizard);
                        }
                    }
                    
                    revalidate();
                    repaint();
                    
                    Configuration.get().getBus().post(new FeederSelectedEvent(feeder, FeedersPanel.this));
                }
            }
        });

        Configuration.get().getBus().register(this);
        
        JPopupMenu popupMenu = new JPopupMenu();

        JMenu setEnabledMenu = new JMenu(setEnabledAction);
        setEnabledMenu.add(new SetEnabledAction(true));
        setEnabledMenu.add(new SetEnabledAction(false));
        popupMenu.add(setEnabledMenu);

        table.setComponentPopupMenu(popupMenu);
    }
    
    private boolean keepUnAppliedFeederConfigurationChanges() {
        Feeder priorFeeder = configuration.getMachine().getFeeder(priorFeederId);
        boolean feederConfigurationIsDirty = false;
        int i = 0;
        while (!feederConfigurationIsDirty && (i<configurationPanel.getComponentCount())) {
            feederConfigurationIsDirty = ((AbstractConfigurationWizard) configurationPanel.getComponent(i)).isDirty();
            i++;
        }
        if (feederConfigurationIsDirty && (priorFeeder != null)) {
            int selection = JOptionPane.showConfirmDialog(null,
                    priorFeeder.getName() + " changed.  Apply changes?",
                    "Warning!",
                    JOptionPane.YES_NO_CANCEL_OPTION,
                    JOptionPane.QUESTION_MESSAGE,
                    null
                    );
            switch (selection) {
				case JOptionPane.YES_OPTION:
				    int j = 0;
				    while ((j<configurationPanel.getComponentCount())) {
				    	AbstractConfigurationWizard wizard = ((AbstractConfigurationWizard) configurationPanel.getComponent(j));
				        if (wizard.isDirty()) {
							wizard.apply();
				        }
				        j++;
				    }
				    return false;
				case JOptionPane.NO_OPTION:
					return false;
				case JOptionPane.CANCEL_OPTION:
				default:
					return true;
			}
        } else {
            return false;
        }
    }
    
    @Subscribe
    public void feederSelected(FeederSelectedEvent event) {
        if (event.source == this) {
            return;
        }
        SwingUtilities.invokeLater(() -> {
            mainFrame.showTab("Feeders");
            
            for (int i = 0; i < tableModel.getRowCount(); i++) {
                if (tableModel.getFeeder(i) == event.feeder) {
                    int index = table.convertRowIndexToView(i);
                    table.getSelectionModel().setSelectionInterval(index, index);
                    table.scrollRectToVisible(new Rectangle(table.getCellRect(index, 0, true)));
                    break;
                }
            }
        });
    }

    /**
     * Activate the Feeders tab and show the Feeder for the specified Part. If none exists, prompt
     * the user to create a new one.
     * 
     * @param part
     */
    public void showFeederForPart(Part part) {
        mainFrame.showTab("Feeders");
        searchTextField.setText("");
        search();

        Feeder feeder = findFeeder(part, true);
        // Prefer enabled feeders but fall back to disabled ones.
        if (feeder == null) {
            feeder = findFeeder(part, false);
        }
        if (feeder == null) {            
            newFeeder(part);
        }
        else {
            table.getSelectionModel().clearSelection();
            for (int i = 0; i < tableModel.getRowCount(); i++) {
                if (tableModel.getFeeder(i) == feeder) {
                    int index = table.convertRowIndexToView(i);
                    table.getSelectionModel().setSelectionInterval(index, index);
                    table.scrollRectToVisible(new Rectangle(table.getCellRect(index, 0, true)));
                    break;
                }
            }
        }
    }

    private Feeder findFeeder(Part part, boolean enabled) {
        for (int i = 0; i < tableModel.getRowCount(); i++) {
            Feeder feeder = tableModel.getFeeder(i); 
            if (feeder.getPart() == part && feeder.isEnabled() == enabled) {
                return feeder;
            }
        }
        return null;
    }

    public Feeder getSelection() {
        List<Feeder> selections = getSelections();
        if (selections.size() != 1) {
            return null;
        }
        return selections.get(0);
    }

    public List<Feeder> getSelections() {
        ArrayList<Feeder> selections = new ArrayList<>();
        int[] selectedRows = table.getSelectedRows();
        for (int selectedRow : selectedRows) {
            selectedRow = table.convertRowIndexToModel(selectedRow);
            selections.add(Configuration.get().getMachine().getFeeders().get(selectedRow));
        }
        return selections;
    }

    private void search() {
        RowFilter<FeedersTableModel, Object> rf = null;
        // If current expression doesn't parse, don't update.
        try {
            rf = RowFilter.regexFilter("(?i)" + searchTextField.getText().trim());
        }
        catch (PatternSyntaxException e) {
            Logger.warn("Search failed", e);
            return;
        }
        tableSorter.setRowFilter(rf);
    }

    @Override
    public void wizardCompleted(Wizard wizard) {
        // Repaint the table so that any changed fields get updated.
        table.repaint();
    }

    @Override
    public void wizardCancelled(Wizard wizard) {}

    private void newFeeder(Part part) {
        if (keepUnAppliedFeederConfigurationChanges()) {
            return;
        }
        
        if (Configuration.get().getParts().size() == 0) {
            MessageBoxes.errorBox(getTopLevelAncestor(), "Error",
                    "There are currently no parts defined in the system. Please create at least one part before creating a feeder.");
            return;
        }

        String title;
        if (part == null) {
            title = "Select Feeder...";
        }
        else {
            title = "Select Feeder for " + part.getId() + "...";
        }
        ClassSelectionDialog<Feeder> dialog =
                new ClassSelectionDialog<>(JOptionPane.getFrameForComponent(FeedersPanel.this),
                        title, "Please select a Feeder implemention from the list below.",
                        configuration.getMachine().getCompatibleFeederClasses());
        dialog.setVisible(true);
        Class<? extends Feeder> feederClass = dialog.getSelectedClass();
        if (feederClass == null) {
            return;
        }
        try {
            priorFeederId = null;
            
            Feeder feeder = feederClass.newInstance();

            feeder.setPart(part == null ? Configuration.get().getParts().get(0) : part);

            configuration.getMachine().addFeeder(feeder);
            tableModel.refresh();

            searchTextField.setText("");
            search();

            Helpers.selectLastTableRow(table);
        }

        catch (Exception e) {
            MessageBoxes.errorBox(JOptionPane.getFrameForComponent(FeedersPanel.this),
                    "Feeder Error", e);
        }
    }

    public Action newFeederAction = new AbstractAction() {
        {
            putValue(SMALL_ICON, Icons.add);
            putValue(NAME, "New Feeder...");
            putValue(SHORT_DESCRIPTION, "Create a new feeder.");
        }

        @Override
        public void actionPerformed(ActionEvent arg0) {
            newFeeder(null);
        }
    };

    public Action deleteFeederAction = new AbstractAction() {
        {
            putValue(SMALL_ICON, Icons.delete);
            putValue(NAME, "Delete Feeder");
            putValue(SHORT_DESCRIPTION, "Delete the selected feeder.");
        }

        @Override
        public void actionPerformed(ActionEvent arg0) {
            List<Feeder> selections = getSelections();
            List<String> ids = selections.stream().map(Feeder::getName).collect(Collectors.toList());
            String formattedIds;
            if (ids.size() <= 3) {
                formattedIds = String.join(", ", ids);
            }
            else {
                formattedIds = String.join(", ", ids.subList(0, 3)) + ", and " + (ids.size() - 3) + " others";
            }
            
            int ret = JOptionPane.showConfirmDialog(getTopLevelAncestor(),
                    "Are you sure you want to delete " + formattedIds + "?",
                    "Delete " + selections.size() + " feeders?", JOptionPane.YES_NO_OPTION);
            if (ret == JOptionPane.YES_OPTION) {
                for (Feeder feeder : selections) {
                    configuration.getMachine().removeFeeder(feeder);
                    tableModel.refresh();
                }
            }
        }
    };

    public Action feedFeederAction = new AbstractAction() {
        {
            putValue(SMALL_ICON, Icons.feed);
            putValue(NAME, "Feed");
            putValue(SHORT_DESCRIPTION, "Command the selected feeder to perform a feed operation.");
        }

        @Override
        public void actionPerformed(ActionEvent arg0) {
            UiUtils.submitUiMachineTask(() -> {
                Feeder feeder = getSelection();
                Nozzle nozzle = MainFrame.get().getMachineControls().getSelectedNozzle();

                nozzle.moveToSafeZ();
                feeder.feed(nozzle);
                Location pickLocation = feeder.getPickLocation();
                MovableUtils.moveToLocationAtSafeZ(nozzle, pickLocation);
            });
        }
    };

    public Action pickFeederAction = new AbstractAction() {
        {
            putValue(SMALL_ICON, Icons.pick);
            putValue(NAME, "Pick");
            putValue(SHORT_DESCRIPTION, "Perform a feed and pick on the selected feeder.");
        }

        @Override
        public void actionPerformed(ActionEvent arg0) {
            UiUtils.submitUiMachineTask(() -> {
                Feeder feeder = getSelection();

                // Simulate a "one feeder" job, prepare the feeder.
                if (feeder.getJobPreparationLocation() != null) {
                    feeder.prepareForJob(true);
                }
                feeder.prepareForJob(false);

                // Check the nozzle tip package compatibility.
                Nozzle nozzle = MainFrame.get().getMachineControls().getSelectedNozzle();
                org.openpnp.model.Package packag = feeder.getPart().getPackage();
                if (nozzle.getNozzleTip() == null || 
                        !packag.getCompatibleNozzleTips().contains(nozzle.getNozzleTip())) {
                    // Wrong nozzle tip, try find one that works.
                    boolean resolved = false;
                    if (nozzle.isNozzleTipChangedOnManualFeed()) {
                        for (NozzleTip nozzleTip : packag.getCompatibleNozzleTips()) {
                            if (nozzle.getCompatibleNozzleTips().contains(nozzleTip)) {
                                // Found a compatible one.
                                nozzle.loadNozzleTip(nozzleTip);
                                resolved = true;
                                break;
                            }
                        }
                    }
                    if (nozzle.getNozzleTip() == null) {
                        throw new Exception("Can't pick, no nozzle tip loaded on nozzle "+nozzle.getName()+". "
                                +"You may want to enable automatic nozzle tip change on manual feed on the Nozzle / Tool Changer.");
                    }
                    else if (! resolved) {
                        throw new Exception("Can't pick, loaded nozzle tip "+
                                nozzle.getNozzleTip().getName()+" is not compatible with package "+packag.getId()+". "
                                +"You may want to enable automatic nozzle tip change on manual feed on the Nozzle / Tool Changer.");
                    }
                }

                // Perform the feed.
                nozzle.moveToSafeZ();
                feeder.feed(nozzle);

                // Go to the pick location and pick.
                Location pickLocation = feeder.getPickLocation();
                MovableUtils.moveToLocationAtSafeZ(nozzle, pickLocation);
                nozzle.pick(feeder.getPart());
                nozzle.moveToSafeZ();

                // After the pick. 
                feeder.postPick(nozzle);

                // Perform the vacuum check, if enabled.
                if (nozzle.isPartOnEnabled(Nozzle.PartOnStep.AfterPick)) {
                    if(!nozzle.isPartOn()) {
                        throw new JobProcessorException(nozzle, "No part detected.");
                    }
                }
            });
        }
    };

    public Action moveCameraToPickLocation = new AbstractAction() {
        {
            putValue(SMALL_ICON, Icons.centerCameraOnFeeder);
            putValue(NAME, "Move Camera");
            putValue(SHORT_DESCRIPTION,
                    "Move the camera to the selected feeder's current pick location.");
        }

        @Override
        public void actionPerformed(ActionEvent arg0) {
            UiUtils.submitUiMachineTask(() -> {
                Feeder feeder = getSelection();
                Camera camera = MainFrame.get().getMachineControls().getSelectedTool().getHead()
                        .getDefaultCamera();
                Location pickLocation = feeder.getPickLocation();
                MovableUtils.moveToLocationAtSafeZ(camera, pickLocation);
            });
        }
    };

    public Action moveToolToPickLocation = new AbstractAction() {
        {
            putValue(SMALL_ICON, Icons.centerNozzleOnFeeder);
            putValue(NAME, "Move Tool");
            putValue(SHORT_DESCRIPTION,
                    "Move the tool to the selected feeder's current pick location.");
        }

        @Override
        public void actionPerformed(ActionEvent arg0) {
            UiUtils.submitUiMachineTask(() -> {
                Feeder feeder = getSelection();
                Nozzle nozzle = MainFrame.get().getMachineControls().getSelectedNozzle();

                Location pickLocation = feeder.getPickLocation();
                MovableUtils.moveToLocationAtSafeZ(nozzle, pickLocation);
            });
        }
    };
    
    public final Action setEnabledAction = new AbstractAction() {
        {
            putValue(NAME, "Set Enabled");
            putValue(SHORT_DESCRIPTION, "Set board(s) enabled to...");
        }

        @Override
        public void actionPerformed(ActionEvent arg0) {}
    };

    class SetEnabledAction extends AbstractAction {
        final Boolean value;

        public SetEnabledAction(Boolean value) {
            this.value = value;
            String name = value ? "Enabled" : "Disabled";
            putValue(NAME, name);
            putValue(SHORT_DESCRIPTION, "Set board(s) enabled to " + value);
        }

        @Override
        public void actionPerformed(ActionEvent arg0) {
            for (Feeder f : getSelections()) {
                f.setEnabled(value);
            }
            table.repaint();
        }
    };
}
>>>>>>> 9fedc530
<|MERGE_RESOLUTION|>--- conflicted
+++ resolved
@@ -1,4 +1,3 @@
-<<<<<<< HEAD
 /*
  * Copyright (C) 2011 Jason von Nieda <jason@vonnieda.org>
  * 
@@ -110,8 +109,6 @@
     private int priorRowIndex = -1;
     private String priorFeederId;
     
-    private JMenu setParentMenu;
-    
     public FeedersPanel(Configuration configuration, MainFrame mainFrame) {
         this.configuration = configuration;
         this.mainFrame = mainFrame;
@@ -285,674 +282,6 @@
         }
     }
     
-    
-    private boolean keepUnAppliedFeederConfigurationChanges() {
-        Feeder priorFeeder = configuration.getMachine().getFeeder(priorFeederId);
-        boolean feederConfigurationIsDirty = false;
-        int i = 0;
-        while (!feederConfigurationIsDirty && (i<configurationPanel.getComponentCount())) {
-            feederConfigurationIsDirty = ((AbstractConfigurationWizard) configurationPanel.getComponent(i)).isDirty();
-            i++;
-        }
-        if (feederConfigurationIsDirty && (priorFeeder != null)) {
-            int selection = JOptionPane.showOptionDialog(null,
-                    "Configuration changes to '" + priorFeeder.getName() + "' will be lost.  Do you want to proceed?",
-                    "Warning!",
-                    JOptionPane.YES_NO_OPTION,
-                    JOptionPane.WARNING_MESSAGE,
-                    null,
-                    new String[]{"Yes", "No"},
-                    "No");
-            return (selection != JOptionPane.YES_OPTION);
-        } else {
-            return false;
-        }
-        
-    }
-    
-    @Subscribe
-    public void feederSelected(FeederSelectedEvent event) {
-        if (event.source == this) {
-            return;
-        }
-        SwingUtilities.invokeLater(() -> {
-            mainFrame.showTab("Feeders");
-            
-            for (int i = 0; i < tableModel.getRowCount(); i++) {
-                if (tableModel.getFeeder(i) == event.feeder) {
-                    int index = table.convertRowIndexToView(i);
-                    table.getSelectionModel().setSelectionInterval(index, index);
-                    table.scrollRectToVisible(new Rectangle(table.getCellRect(index, 0, true)));
-                    break;
-                }
-            }
-        });
-    }
-
-    /**
-     * Activate the Feeders tab and show the Feeder for the specified Part. If none exists, prompt
-     * the user to create a new one.
-     * 
-     * @param part
-     */
-    public void showFeederForPart(Part part) {
-        mainFrame.showTab("Feeders");
-        searchTextField.setText("");
-        search();
-
-        Feeder feeder = findFeeder(part, true);
-        // Prefer enabled feeders but fall back to disabled ones.
-        if (feeder == null) {
-            feeder = findFeeder(part, false);
-        }
-        if (feeder == null) {            
-            newFeeder(part);
-        }
-        else {
-            table.getSelectionModel().clearSelection();
-            for (int i = 0; i < tableModel.getRowCount(); i++) {
-                if (tableModel.getFeeder(i) == feeder) {
-                    int index = table.convertRowIndexToView(i);
-                    table.getSelectionModel().setSelectionInterval(index, index);
-                    table.scrollRectToVisible(new Rectangle(table.getCellRect(index, 0, true)));
-                    break;
-                }
-            }
-        }
-    }
-
-    private Feeder findFeeder(Part part, boolean enabled) {
-        for (int i = 0; i < tableModel.getRowCount(); i++) {
-            Feeder feeder = tableModel.getFeeder(i); 
-            if (feeder.getPart() == part && feeder.isEnabled() == enabled) {
-                return feeder;
-            }
-        }
-        return null;
-    }
-
-    public Feeder getSelection() {
-        List<Feeder> selections = getSelections();
-        if (selections.size() != 1) {
-            return null;
-        }
-        return selections.get(0);
-    }
-
-    public List<Feeder> getSelections() {
-        ArrayList<Feeder> selections = new ArrayList<>();
-        int[] selectedRows = table.getSelectedRows();
-        for (int selectedRow : selectedRows) {
-            selectedRow = table.convertRowIndexToModel(selectedRow);
-            selections.add(Configuration.get().getMachine().getFeeders().get(selectedRow));
-        }
-        return selections;
-    }
-
-    private void search() {
-        RowFilter<FeedersTableModel, Object> rf = null;
-        // If current expression doesn't parse, don't update.
-        try {
-            rf = RowFilter.regexFilter("(?i)" + searchTextField.getText().trim());
-        }
-        catch (PatternSyntaxException e) {
-            Logger.warn("Search failed", e);
-            return;
-        }
-        tableSorter.setRowFilter(rf);
-    }
-
-    @Override
-    public void wizardCompleted(Wizard wizard) {
-        // Repaint the table so that any changed fields get updated.
-        table.repaint();
-    }
-
-    @Override
-    public void wizardCancelled(Wizard wizard) {}
-
-    private void newFeeder(Part part) {
-        if (keepUnAppliedFeederConfigurationChanges()) {
-            return;
-        }
-        
-        if (Configuration.get().getParts().size() == 0) {
-            MessageBoxes.errorBox(getTopLevelAncestor(), "Error",
-                    "There are currently no parts defined in the system. Please create at least one part before creating a feeder.");
-            return;
-        }
-
-        String title;
-        if (part == null) {
-            title = "Select Feeder...";
-        }
-        else {
-            title = "Select Feeder for " + part.getId() + "...";
-        }
-        ClassSelectionDialog<Feeder> dialog =
-                new ClassSelectionDialog<>(JOptionPane.getFrameForComponent(FeedersPanel.this),
-                        title, "Please select a Feeder implemention from the list below.",
-                        configuration.getMachine().getCompatibleFeederClasses());
-        dialog.setVisible(true);
-        Class<? extends Feeder> feederClass = dialog.getSelectedClass();
-        if (feederClass == null) {
-            return;
-        }
-        try {
-            priorFeederId = null;
-            
-            Feeder feeder = feederClass.newInstance();
-
-            feeder.setPart(part == null ? Configuration.get().getParts().get(0) : part);
-
-            configuration.getMachine().addFeeder(feeder);
-            tableModel.refresh();
-
-            searchTextField.setText("");
-            search();
-
-            Helpers.selectLastTableRow(table);
-        }
-
-        catch (Exception e) {
-            MessageBoxes.errorBox(JOptionPane.getFrameForComponent(FeedersPanel.this),
-                    "Feeder Error", e);
-        }
-    }
-
-    public Action newFeederAction = new AbstractAction() {
-        {
-            putValue(SMALL_ICON, Icons.add);
-            putValue(NAME, "New Feeder...");
-            putValue(SHORT_DESCRIPTION, "Create a new feeder.");
-        }
-
-        @Override
-        public void actionPerformed(ActionEvent arg0) {
-            newFeeder(null);
-        }
-    };
-
-    public Action deleteFeederAction = new AbstractAction() {
-        {
-            putValue(SMALL_ICON, Icons.delete);
-            putValue(NAME, "Delete Feeder");
-            putValue(SHORT_DESCRIPTION, "Delete the selected feeder.");
-        }
-
-        @Override
-        public void actionPerformed(ActionEvent arg0) {
-            List<Feeder> selections = getSelections();
-            List<String> ids = selections.stream().map(Feeder::getName).collect(Collectors.toList());
-            String formattedIds;
-            if (ids.size() <= 3) {
-                formattedIds = String.join(", ", ids);
-            }
-            else {
-                formattedIds = String.join(", ", ids.subList(0, 3)) + ", and " + (ids.size() - 3) + " others";
-            }
-            
-            int ret = JOptionPane.showConfirmDialog(getTopLevelAncestor(),
-                    "Are you sure you want to delete " + formattedIds + "?",
-                    "Delete " + selections.size() + " feeders?", JOptionPane.YES_NO_OPTION);
-            if (ret == JOptionPane.YES_OPTION) {
-                for (Feeder feeder : selections) {
-                    feeder.preDeleteCleanUp();
-                    configuration.getMachine().removeFeeder(feeder);
-                    tableModel.refresh();
-                }
-            }
-        }
-    };
-
-    public Action feedFeederAction = new AbstractAction() {
-        {
-            putValue(SMALL_ICON, Icons.feed);
-            putValue(NAME, "Feed");
-            putValue(SHORT_DESCRIPTION, "Command the selected feeder to perform a feed operation.");
-        }
-
-        @Override
-        public void actionPerformed(ActionEvent arg0) {
-            UiUtils.submitUiMachineTask(() -> {
-                Feeder feeder = getSelection();
-                Nozzle nozzle = MainFrame.get().getMachineControls().getSelectedNozzle();
-
-                nozzle.moveToSafeZ();
-                feeder.feed(nozzle);
-                Location pickLocation = feeder.getPickLocation();
-                MovableUtils.moveToLocationAtSafeZ(nozzle, pickLocation);
-            });
-        }
-    };
-
-    public Action pickFeederAction = new AbstractAction() {
-        {
-            putValue(SMALL_ICON, Icons.pick);
-            putValue(NAME, "Pick");
-            putValue(SHORT_DESCRIPTION, "Perform a feed and pick on the selected feeder.");
-        }
-
-        @Override
-        public void actionPerformed(ActionEvent arg0) {
-            UiUtils.submitUiMachineTask(() -> {
-                Feeder feeder = getSelection();
-
-                // Simulate a "one feeder" job, prepare the feeder.
-                if (feeder.getJobPreparationLocation() != null) {
-                    feeder.prepareForJob(true);
-                }
-                feeder.prepareForJob(false);
-
-                // Check the nozzle tip package compatibility.
-                Nozzle nozzle = MainFrame.get().getMachineControls().getSelectedNozzle();
-                org.openpnp.model.Package packag = feeder.getPart().getPackage();
-                if (nozzle.getNozzleTip() == null || 
-                        !packag.getCompatibleNozzleTips().contains(nozzle.getNozzleTip())) {
-                    // Wrong nozzle tip, try find one that works.
-                    boolean resolved = false;
-                    if (nozzle.isNozzleTipChangedOnManualFeed()) {
-                        for (NozzleTip nozzleTip : packag.getCompatibleNozzleTips()) {
-                            if (nozzle.getCompatibleNozzleTips().contains(nozzleTip)) {
-                                // Found a compatible one.
-                                nozzle.loadNozzleTip(nozzleTip);
-                                resolved = true;
-                                break;
-                            }
-                        }
-                    }
-                    if (nozzle.getNozzleTip() == null) {
-                        throw new Exception("Can't pick, no nozzle tip loaded on nozzle "+nozzle.getName()+". "
-                                +"You may want to enable automatic nozzle tip change on manual feed on the Nozzle / Tool Changer.");
-                    }
-                    else if (! resolved) {
-                        throw new Exception("Can't pick, loaded nozzle tip "+
-                                nozzle.getNozzleTip().getName()+" is not compatible with package "+packag.getId()+". "
-                                +"You may want to enable automatic nozzle tip change on manual feed on the Nozzle / Tool Changer.");
-                    }
-                }
-
-                // Perform the feed.
-                nozzle.moveToSafeZ();
-                feeder.feed(nozzle);
-
-                // Go to the pick location and pick.
-                Location pickLocation = feeder.getPickLocation();
-                MovableUtils.moveToLocationAtSafeZ(nozzle, pickLocation);
-                nozzle.pick(feeder.getPart());
-                nozzle.moveToSafeZ();
-
-                // After the pick. 
-                feeder.postPick(nozzle);
-
-                // Perform the vacuum check, if enabled.
-                if (nozzle.isPartOnEnabled(Nozzle.PartOnStep.AfterPick)) {
-                    if(!nozzle.isPartOn()) {
-                        throw new JobProcessorException(nozzle, "No part detected.");
-                    }
-                }
-            });
-        }
-    };
-
-    public Action moveCameraToPickLocation = new AbstractAction() {
-        {
-            putValue(SMALL_ICON, Icons.centerCameraOnFeeder);
-            putValue(NAME, "Move Camera");
-            putValue(SHORT_DESCRIPTION,
-                    "Move the camera to the selected feeder's current pick location.");
-        }
-
-        @Override
-        public void actionPerformed(ActionEvent arg0) {
-            UiUtils.submitUiMachineTask(() -> {
-                Feeder feeder = getSelection();
-                Camera camera = MainFrame.get().getMachineControls().getSelectedTool().getHead()
-                        .getDefaultCamera();
-                Location pickLocation = feeder.getPickLocation();
-                MovableUtils.moveToLocationAtSafeZ(camera, pickLocation);
-            });
-        }
-    };
-
-    public Action moveToolToPickLocation = new AbstractAction() {
-        {
-            putValue(SMALL_ICON, Icons.centerNozzleOnFeeder);
-            putValue(NAME, "Move Tool");
-            putValue(SHORT_DESCRIPTION,
-                    "Move the tool to the selected feeder's current pick location.");
-        }
-
-        @Override
-        public void actionPerformed(ActionEvent arg0) {
-            UiUtils.submitUiMachineTask(() -> {
-                Feeder feeder = getSelection();
-                Nozzle nozzle = MainFrame.get().getMachineControls().getSelectedNozzle();
-
-                Location pickLocation = feeder.getPickLocation();
-                MovableUtils.moveToLocationAtSafeZ(nozzle, pickLocation);
-            });
-        }
-    };
-    
-    public final Action setEnabledAction = new AbstractAction() {
-        {
-            putValue(NAME, "Set Enabled");
-            putValue(SHORT_DESCRIPTION, "Set board(s) enabled to...");
-        }
-
-        @Override
-        public void actionPerformed(ActionEvent arg0) {}
-    };
-
-    class SetEnabledAction extends AbstractAction {
-        final Boolean value;
-
-        public SetEnabledAction(Boolean value) {
-            this.value = value;
-            String name = value ? "Enabled" : "Disabled";
-            putValue(NAME, name);
-            putValue(SHORT_DESCRIPTION, "Set board(s) enabled to " + value);
-        }
-
-        @Override
-        public void actionPerformed(ActionEvent arg0) {
-            for (Feeder f : getSelections()) {
-                f.setEnabled(value);
-            }
-            table.repaint();
-        }
-    };
-
-    public final Action setParentAction = new AbstractAction() {
-        {
-            putValue(NAME, "Set Parent");
-            putValue(SHORT_DESCRIPTION, "Set feeder(s) parent to...");
-        }
-
-        @Override
-        public void actionPerformed(ActionEvent arg0) {}
-    };
-
-    class SetParentAction extends AbstractAction {
-        final Feeder value;
-
-        public SetParentAction(Feeder fdr) {
-            this.value = fdr;
-            String name = (fdr == null ? Feeder.ROOT_FEEDER_ID : fdr.getName());
-            putValue(NAME, name);
-            putValue(SHORT_DESCRIPTION, "Set feeder(s) parent to " + name);
-        }
-
-        @Override
-        public void actionPerformed(ActionEvent arg0) {
-            for (Feeder f : getSelections()) {
-                f.setParentId(value == null ? Feeder.ROOT_FEEDER_ID : value.getId());
-            }
-            table.repaint();
-        }
-    };
-}
-=======
-/*
- * Copyright (C) 2011 Jason von Nieda <jason@vonnieda.org>
- * 
- * This file is part of OpenPnP.
- * 
- * OpenPnP is free software: you can redistribute it and/or modify it under the terms of the GNU
- * General Public License as published by the Free Software Foundation, either version 3 of the
- * License, or (at your option) any later version.
- * 
- * OpenPnP is distributed in the hope that it will be useful, but WITHOUT ANY WARRANTY; without even
- * the implied warranty of MERCHANTABILITY or FITNESS FOR A PARTICULAR PURPOSE. See the GNU General
- * Public License for more details.
- * 
- * You should have received a copy of the GNU General Public License along with OpenPnP. If not, see
- * <http://www.gnu.org/licenses/>.
- * 
- * For more information about OpenPnP visit http://openpnp.org
- */
-
-package org.openpnp.gui;
-
-import java.awt.BorderLayout;
-import java.awt.Rectangle;
-import java.awt.event.ActionEvent;
-import java.beans.PropertyChangeEvent;
-import java.beans.PropertyChangeListener;
-import java.util.ArrayList;
-import java.util.List;
-import java.util.prefs.Preferences;
-import java.util.regex.PatternSyntaxException;
-import java.util.stream.Collectors;
-
-import javax.swing.AbstractAction;
-import javax.swing.Action;
-import javax.swing.Icon;
-import javax.swing.JButton;
-import javax.swing.JLabel;
-import javax.swing.JMenu;
-import javax.swing.JOptionPane;
-import javax.swing.JPanel;
-import javax.swing.JPopupMenu;
-import javax.swing.JScrollPane;
-import javax.swing.JSplitPane;
-import javax.swing.JTabbedPane;
-import javax.swing.JTable;
-import javax.swing.JTextField;
-import javax.swing.JToolBar;
-import javax.swing.ListSelectionModel;
-import javax.swing.RowFilter;
-import javax.swing.SwingUtilities;
-import javax.swing.event.DocumentEvent;
-import javax.swing.event.DocumentListener;
-import javax.swing.event.ListSelectionEvent;
-import javax.swing.event.ListSelectionListener;
-import javax.swing.table.TableRowSorter;
-
-import org.openpnp.events.BoardLocationSelectedEvent;
-import org.openpnp.events.FeederSelectedEvent;
-import org.openpnp.gui.JobPanel.SetCheckFidsAction;
-import org.openpnp.gui.JobPanel.SetEnabledAction;
-import org.openpnp.gui.JobPanel.SetSideAction;
-import org.openpnp.gui.components.AutoSelectTextTable;
-import org.openpnp.gui.components.ClassSelectionDialog;
-import org.openpnp.gui.support.AbstractConfigurationWizard;
-import org.openpnp.gui.support.ActionGroup;
-import org.openpnp.gui.support.Helpers;
-import org.openpnp.gui.support.Icons;
-import org.openpnp.gui.support.MessageBoxes;
-import org.openpnp.gui.support.Wizard;
-import org.openpnp.gui.support.WizardContainer;
-import org.openpnp.gui.tablemodel.FeedersTableModel;
-import org.openpnp.model.Board;
-import org.openpnp.model.BoardLocation;
-import org.openpnp.model.Configuration;
-import org.openpnp.model.Location;
-import org.openpnp.model.Part;
-import org.openpnp.spi.Camera;
-import org.openpnp.spi.Feeder;
-import org.openpnp.spi.Nozzle;
-import org.openpnp.spi.NozzleTip;
-import org.openpnp.spi.JobProcessor.JobProcessorException;
-import org.openpnp.spi.PropertySheetHolder.PropertySheet;
-import org.openpnp.util.MovableUtils;
-import org.openpnp.util.UiUtils;
-import org.pmw.tinylog.Logger;
-
-import com.google.common.eventbus.Subscribe;
-
-@SuppressWarnings("serial")
-public class FeedersPanel extends JPanel implements WizardContainer {
-    private final Configuration configuration;
-    private final MainFrame mainFrame;
-
-    private static final String PREF_DIVIDER_POSITION = "FeedersPanel.dividerPosition";
-    private static final int PREF_DIVIDER_POSITION_DEF = -1;
-
-    private JTable table;
-
-    private FeedersTableModel tableModel;
-    private TableRowSorter<FeedersTableModel> tableSorter;
-    private JTextField searchTextField;
-
-    private ActionGroup singleSelectActionGroup;
-    private ActionGroup multiSelectActionGroup;
-
-    private Preferences prefs = Preferences.userNodeForPackage(FeedersPanel.class);
-    
-    private JTabbedPane configurationPanel;
-    private int priorRowIndex = -1;
-    private String priorFeederId;
-    
-    public FeedersPanel(Configuration configuration, MainFrame mainFrame) {
-        this.configuration = configuration;
-        this.mainFrame = mainFrame;
-
-        setLayout(new BorderLayout(0, 0));
-        tableModel = new FeedersTableModel(configuration);
-
-        JPanel panel = new JPanel();
-        add(panel, BorderLayout.NORTH);
-        panel.setLayout(new BorderLayout(0, 0));
-
-        JToolBar toolBar = new JToolBar();
-        toolBar.setFloatable(false);
-        panel.add(toolBar, BorderLayout.CENTER);
-
-        JButton btnNewFeeder = new JButton(newFeederAction);
-        btnNewFeeder.setHideActionText(true);
-        toolBar.add(btnNewFeeder);
-
-        JButton btnDeleteFeeder = new JButton(deleteFeederAction);
-        btnDeleteFeeder.setHideActionText(true);
-        toolBar.add(btnDeleteFeeder);
-
-        toolBar.addSeparator();
-        toolBar.add(pickFeederAction);
-        toolBar.add(feedFeederAction);
-        toolBar.add(moveCameraToPickLocation);
-        toolBar.add(moveToolToPickLocation);
-
-        JPanel panel_1 = new JPanel();
-        panel.add(panel_1, BorderLayout.EAST);
-
-        JLabel lblSearch = new JLabel("Search");
-        panel_1.add(lblSearch);
-
-        searchTextField = new JTextField();
-        searchTextField.getDocument().addDocumentListener(new DocumentListener() {
-            @Override
-            public void removeUpdate(DocumentEvent e) {
-                search();
-            }
-
-            @Override
-            public void insertUpdate(DocumentEvent e) {
-                search();
-            }
-
-            @Override
-            public void changedUpdate(DocumentEvent e) {
-                search();
-            }
-        });
-        panel_1.add(searchTextField);
-        searchTextField.setColumns(15);
-        
-        
-        table = new AutoSelectTextTable(tableModel);
-        tableSorter = new TableRowSorter<>(tableModel);
-        table.getColumnModel().moveColumn(1,  2);
-
-        final JSplitPane splitPane = new JSplitPane();
-        splitPane.setOrientation(JSplitPane.VERTICAL_SPLIT);
-        splitPane.setContinuousLayout(true);
-        splitPane
-                .setDividerLocation(prefs.getInt(PREF_DIVIDER_POSITION, PREF_DIVIDER_POSITION_DEF));
-        splitPane.addPropertyChangeListener("dividerLocation", new PropertyChangeListener() {
-            @Override
-            public void propertyChange(PropertyChangeEvent evt) {
-                prefs.putInt(PREF_DIVIDER_POSITION, splitPane.getDividerLocation());
-            }
-        });
-        
-        add(splitPane, BorderLayout.CENTER);
-        splitPane.setLeftComponent(new JScrollPane(table));
-        table.setRowSorter(tableSorter);
-        table.setSelectionMode(ListSelectionModel.MULTIPLE_INTERVAL_SELECTION);
-
-        configurationPanel = new JTabbedPane(JTabbedPane.TOP);
-        splitPane.setRightComponent(configurationPanel);
-
-        singleSelectActionGroup = new ActionGroup(deleteFeederAction, feedFeederAction,
-                pickFeederAction, moveCameraToPickLocation, moveToolToPickLocation,
-                setEnabledAction);
-        singleSelectActionGroup.setEnabled(false);
-        
-        multiSelectActionGroup = new ActionGroup(deleteFeederAction, setEnabledAction);
-        multiSelectActionGroup.setEnabled(false);
-        
-        table.getSelectionModel().addListSelectionListener(new ListSelectionListener() {
-            @Override
-            public void valueChanged(ListSelectionEvent e) {
-                if (e.getValueIsAdjusting()) {
-                    return;
-                }
-                
-                List<Feeder> selections = getSelections();
-                if (selections.size() == 0) {
-                    singleSelectActionGroup.setEnabled(false);
-                    multiSelectActionGroup.setEnabled(false);
-                }
-                else if (selections.size() == 1) {
-                    multiSelectActionGroup.setEnabled(false);
-                    singleSelectActionGroup.setEnabled(true);
-                }
-                else {
-                    singleSelectActionGroup.setEnabled(false);
-                    multiSelectActionGroup.setEnabled(true);
-                }
-
-                if (table.getSelectedRow() != priorRowIndex) {
-                	if (keepUnAppliedFeederConfigurationChanges()) {
-                        table.setRowSelectionInterval(priorRowIndex, priorRowIndex);
-                        return;
-					}
-                    priorRowIndex = table.getSelectedRow();
-                    
-                    Feeder feeder = getSelection();
-                    
-                    configurationPanel.removeAll();
-                    if (feeder != null) {
-                        priorFeederId = feeder.getId();
-                        PropertySheet[] propertySheets = feeder.getPropertySheets();
-                        for (PropertySheet ps : propertySheets) {
-                            AbstractConfigurationWizard wizard = (AbstractConfigurationWizard) ps.getPropertySheetPanel();
-                            wizard.setWizardContainer(FeedersPanel.this);
-                            configurationPanel.addTab(ps.getPropertySheetTitle(), wizard);
-                        }
-                    }
-                    
-                    revalidate();
-                    repaint();
-                    
-                    Configuration.get().getBus().post(new FeederSelectedEvent(feeder, FeedersPanel.this));
-                }
-            }
-        });
-
-        Configuration.get().getBus().register(this);
-        
-        JPopupMenu popupMenu = new JPopupMenu();
-
-        JMenu setEnabledMenu = new JMenu(setEnabledAction);
-        setEnabledMenu.add(new SetEnabledAction(true));
-        setEnabledMenu.add(new SetEnabledAction(false));
-        popupMenu.add(setEnabledMenu);
-
-        table.setComponentPopupMenu(popupMenu);
-    }
     
     private boolean keepUnAppliedFeederConfigurationChanges() {
         Feeder priorFeeder = configuration.getMachine().getFeeder(priorFeederId);
@@ -1179,6 +508,7 @@
                     "Delete " + selections.size() + " feeders?", JOptionPane.YES_NO_OPTION);
             if (ret == JOptionPane.YES_OPTION) {
                 for (Feeder feeder : selections) {
+                    feeder.preDeleteCleanUp();
                     configuration.getMachine().removeFeeder(feeder);
                     tableModel.refresh();
                 }
@@ -1344,5 +674,33 @@
             table.repaint();
         }
     };
-}
->>>>>>> 9fedc530
+
+    public final Action setParentAction = new AbstractAction() {
+        {
+            putValue(NAME, "Set Parent");
+            putValue(SHORT_DESCRIPTION, "Set feeder(s) parent to...");
+        }
+
+        @Override
+        public void actionPerformed(ActionEvent arg0) {}
+    };
+
+    class SetParentAction extends AbstractAction {
+        final Feeder value;
+
+        public SetParentAction(Feeder fdr) {
+            this.value = fdr;
+            String name = (fdr == null ? Feeder.ROOT_FEEDER_ID : fdr.getName());
+            putValue(NAME, name);
+            putValue(SHORT_DESCRIPTION, "Set feeder(s) parent to " + name);
+        }
+
+        @Override
+        public void actionPerformed(ActionEvent arg0) {
+            for (Feeder f : getSelections()) {
+                f.setParentId(value == null ? Feeder.ROOT_FEEDER_ID : value.getId());
+            }
+            table.repaint();
+        }
+    };
+}