/*
 * Copyright (C) 2011 Jason von Nieda <jason@vonnieda.org>
 * 
 * This file is part of OpenPnP.
 * 
 * OpenPnP is free software: you can redistribute it and/or modify it under the terms of the GNU
 * General Public License as published by the Free Software Foundation, either version 3 of the
 * License, or (at your option) any later version.
 * 
 * OpenPnP is distributed in the hope that it will be useful, but WITHOUT ANY WARRANTY; without even
 * the implied warranty of MERCHANTABILITY or FITNESS FOR A PARTICULAR PURPOSE. See the GNU General
 * Public License for more details.
 * 
 * You should have received a copy of the GNU General Public License along with OpenPnP. If not, see
 * <http://www.gnu.org/licenses/>.
 * 
 * For more information about OpenPnP visit http://openpnp.org
 */

package org.openpnp.gui;

import java.awt.AWTEvent;
import java.awt.BorderLayout;
import java.awt.Color;
import java.awt.Component;
import java.awt.Desktop;
import java.awt.Dimension;
import java.awt.EventQueue;
import java.awt.FlowLayout;
import java.awt.Font;
import java.awt.Toolkit;
import java.awt.event.ActionEvent;
import java.awt.event.ActionListener;
import java.awt.event.ComponentAdapter;
import java.awt.event.ComponentEvent;
import java.awt.event.ComponentListener;
import java.awt.event.KeyEvent;
import java.awt.event.WindowAdapter;
import java.awt.event.WindowEvent;
import java.beans.PropertyChangeEvent;
import java.beans.PropertyChangeListener;
import java.lang.reflect.Method;
import java.net.URI;
import java.util.HashMap;
import java.util.Locale;
import java.util.Map;
import java.util.concurrent.Executors;
import java.util.concurrent.ScheduledExecutorService;
import java.util.concurrent.TimeUnit;
import java.util.prefs.Preferences;

import javax.swing.AbstractAction;
import javax.swing.Action;
import javax.swing.ButtonGroup;
import javax.swing.JButton;
import javax.swing.JCheckBoxMenuItem;
import javax.swing.JDialog;
import javax.swing.JEditorPane;
import javax.swing.JFrame;
import javax.swing.JLabel;
import javax.swing.JMenu;
import javax.swing.JMenuBar;
import javax.swing.JMenuItem;
import javax.swing.JOptionPane;
import javax.swing.JPanel;
import javax.swing.JProgressBar;
import javax.swing.JSplitPane;
import javax.swing.JTabbedPane;
import javax.swing.JTextPane;
import javax.swing.KeyStroke;
import javax.swing.SwingUtilities;
import javax.swing.UIManager;
import javax.swing.border.BevelBorder;
import javax.swing.border.EmptyBorder;
import javax.swing.border.TitledBorder;
import javax.swing.undo.UndoManager;

import org.openpnp.Translations;
import org.openpnp.gui.components.CameraPanel;
import org.openpnp.gui.components.ThemeDialog;
import org.openpnp.gui.importer.BoardImporter;
import org.openpnp.gui.importer.DipTraceImporter;
import org.openpnp.gui.importer.EagleBoardImporter;
import org.openpnp.gui.importer.EagleMountsmdUlpImporter;
import org.openpnp.gui.importer.KicadPosImporter;
import org.openpnp.gui.importer.LabcenterProteusImporter; //
import org.openpnp.gui.importer.NamedCSVImporter;
import org.openpnp.gui.support.HeadCellValue;
import org.openpnp.gui.support.Icons;
import org.openpnp.gui.support.LengthCellValue;
import org.openpnp.gui.support.MessageBoxes;
import org.openpnp.gui.support.OSXAdapter;
import org.openpnp.gui.support.RotationCellValue;
import org.openpnp.model.Configuration;
import org.openpnp.model.LengthUnit;
import org.openpnp.scripting.ScriptFileWatcher;
import org.pmw.tinylog.Logger;

import com.jgoodies.forms.layout.ColumnSpec;
import com.jgoodies.forms.layout.FormLayout;
import com.jgoodies.forms.layout.FormSpecs;
import com.jgoodies.forms.layout.RowSpec;

/**
 * The main window of the application.
 */
@SuppressWarnings("serial")
public class MainFrame extends JFrame {
    private static final String PREF_WINDOW_X = "MainFrame.windowX"; //$NON-NLS-1$
    private static final int PREF_WINDOW_X_DEF = 0;
    private static final String PREF_WINDOW_Y = "MainFrame.windowY"; //$NON-NLS-1$
    private static final int PREF_WINDOW_Y_DEF = 0;
    private static final String PREF_WINDOW_WIDTH = "MainFrame.windowWidth"; //$NON-NLS-1$
    private static final int PREF_WINDOW_WIDTH_DEF = 1024;
    private static final String PREF_WINDOW_HEIGHT = "MainFrame.windowHeight"; //$NON-NLS-1$
    private static final int PREF_WINDOW_HEIGHT_DEF = 768;
    private static final String PREF_DIVIDER_POSITION = "MainFrame.dividerPosition"; //$NON-NLS-1$
    private static final int PREF_DIVIDER_POSITION_DEF = -1;
    private static final String PREF_WINDOW_STYLE_MULTIPLE = "MainFrame.windowStyleMultiple"; //$NON-NLS-1$
    private static final boolean PREF_WINDOW_STYLE_MULTIPLE_DEF = false;

    private static final String PREF_CAMERA_WINDOW_X = "CameraFrame.windowX"; //$NON-NLS-1$
    private static final int PREF_CAMERA_WINDOW_X_DEF = 0;
    private static final String PREF_CAMERA_WINDOW_Y = "CameraFrame.windowY"; //$NON-NLS-1$
    private static final int PREF_CAMERA_WINDOW_Y_DEF = 0;
    private static final String PREF_CAMERA_WINDOW_WIDTH = "CameraFrame.windowWidth"; //$NON-NLS-1$
    private static final int PREF_CAMERA_WINDOW_WIDTH_DEF = 800;
    private static final String PREF_CAMERA_WINDOW_HEIGHT = "CameraFrame.windowHeight"; //$NON-NLS-1$
    private static final int PREF_CAMERA_WINDOW_HEIGHT_DEF = 600;

    private static final String PREF_MACHINECONTROLS_WINDOW_X = "MachineControlsFrame.windowX"; //$NON-NLS-1$
    private static final int PREF_MACHINECONTROLS_WINDOW_X_DEF = 0;
    private static final String PREF_MACHINECONTROLS_WINDOW_Y = "MachineControlsFrame.windowY"; //$NON-NLS-1$
    private static final int PREF_MACHINECONTROLS_WINDOW_Y_DEF = 0;
    private static final String PREF_MACHINECONTROLS_WINDOW_WIDTH = "MachineControlsFrame.windowWidth"; //$NON-NLS-1$
    private static final int PREF_MACHINECONTROLS_WINDOW_WIDTH_DEF = 490;
    private static final String PREF_MACHINECONTROLS_WINDOW_HEIGHT = "MachineControlsFrame.windowHeight"; //$NON-NLS-1$
    private static final int PREF_MACHINECONTROLS_WINDOW_HEIGHT_DEF = 340;

    private final Configuration configuration;

    private static MainFrame mainFrame;

    private MachineControlsPanel machineControlsPanel;
    private PartsPanel partsPanel;
    private PackagesPanel packagesPanel;
    private FeedersPanel feedersPanel;
    private JobPanel jobPanel;
    private CameraPanel cameraPanel;
    private JPanel panelCameraAndInstructions;
    private JPanel panelMachine;
    private MachineSetupPanel machineSetupPanel;
    private IssuesAndSolutionsPanel issuesAndSolutionsPanel;
    private JDialog frameCamera;
    private JDialog frameMachineControls;
    private Map<KeyStroke, Action> hotkeyActionMap;
    
    private UndoManager undoManager = new UndoManager();

    public static MainFrame get() {
        return mainFrame;
    }
    
    public UndoManager getUndoManager() {
        return undoManager;
    }

    public MachineControlsPanel getMachineControls() {
        return machineControlsPanel;
    }

    public PartsPanel getPartsTab() {
        return partsPanel;
    }

    public PackagesPanel getPackagesTab() {
        return packagesPanel;
    }

    public FeedersPanel getFeedersTab() {
        return feedersPanel;
    }

    public JobPanel getJobTab() {
        return jobPanel;
    }

    public CameraPanel getCameraViews() {
        return cameraPanel;
    }

    public MachineSetupPanel getMachineSetupTab() {
        return machineSetupPanel;
    }

    public IssuesAndSolutionsPanel getIssuesAndSolutionsTab() {
        return issuesAndSolutionsPanel;
    }

    private JPanel contentPane;
    private JTabbedPane tabs;
    private JSplitPane splitPaneMachineAndTabs;
    private TitledBorder panelInstructionsBorder;
    private JPanel panelInstructions;
    private JPanel panelInstructionActions;
    private JPanel panel_1;
    private JButton btnInstructionsNext;
    private JButton btnInstructionsCancel;
    private JTextPane lblInstructions;
    private JPanel panel_2;
    private ScheduledExecutorService scheduledExecutor;
    private JMenuBar menuBar;
    private JMenu mnImport;
    private JMenu mnScripts;
    private JMenu mnWindows;

    public JTabbedPane getTabs() {
        return tabs;
    }

    public Map<KeyStroke, Action> getHotkeyActionMap() {
        return hotkeyActionMap;
    }

    private Preferences prefs = Preferences.userNodeForPackage(MainFrame.class);

    private ActionListener instructionsCancelActionListener;
    private ActionListener instructionsProceedActionListener;

    private ScriptFileWatcher scriptFileWatcher;

    public MainFrame(Configuration configuration) {
        mainFrame = this;
        this.configuration = configuration;
        LengthCellValue.setConfiguration(configuration);
        RotationCellValue.setConfiguration(configuration);
        HeadCellValue.setConfiguration(configuration);

        setDefaultCloseOperation(JFrame.DO_NOTHING_ON_CLOSE);

        // Get handlers for Mac application menu in place.
        boolean macOsXMenus = registerForMacOSXEvents();

        addWindowListener(new WindowAdapter() {
            @Override
            public void windowClosing(WindowEvent e) {
                quit();
            }
        });

        if (prefs.getInt(PREF_WINDOW_WIDTH, 50) < 50) {
            prefs.putInt(PREF_WINDOW_WIDTH, PREF_WINDOW_WIDTH_DEF);
        }

        if (prefs.getInt(PREF_WINDOW_HEIGHT, 50) < 50) {
            prefs.putInt(PREF_WINDOW_HEIGHT, PREF_WINDOW_HEIGHT_DEF);
        }

        setBounds(prefs.getInt(PREF_WINDOW_X, PREF_WINDOW_X_DEF),
                prefs.getInt(PREF_WINDOW_Y, PREF_WINDOW_Y_DEF),
                prefs.getInt(PREF_WINDOW_WIDTH, PREF_WINDOW_WIDTH_DEF),
                prefs.getInt(PREF_WINDOW_HEIGHT, PREF_WINDOW_HEIGHT_DEF));
        jobPanel = new JobPanel(configuration, this);
        partsPanel = new PartsPanel(configuration, this);
        packagesPanel = new PackagesPanel(configuration, this);
        feedersPanel = new FeedersPanel(configuration, this);
        machineSetupPanel = new MachineSetupPanel();
        issuesAndSolutionsPanel = new IssuesAndSolutionsPanel(configuration, this);

        menuBar = new JMenuBar();
        setJMenuBar(menuBar);

        // File
        //////////////////////////////////////////////////////////////////////
        JMenu mnFile = new JMenu(Translations.getString("Menu.File")); //$NON-NLS-1$
        mnFile.setMnemonic(KeyEvent.VK_F);
        menuBar.add(mnFile);

        mnFile.add(new JMenuItem(jobPanel.newJobAction));
        mnFile.add(new JMenuItem(jobPanel.openJobAction));

        mnFile.add(jobPanel.mnOpenRecent);

        mnFile.addSeparator();
        mnFile.add(new JMenuItem(jobPanel.saveJobAction));
        mnFile.add(new JMenuItem(jobPanel.saveJobAsAction));
        mnFile.addSeparator();
        mnFile.add(new JMenuItem(saveConfigAction));


        // File -> Import
        //////////////////////////////////////////////////////////////////////
        mnFile.addSeparator();
        mnImport = new JMenu(Translations.getString("Menu.File.ImportBoard")); //$NON-NLS-1$
        mnImport.setMnemonic(KeyEvent.VK_I);
        mnFile.add(mnImport);


        if (!macOsXMenus) {
            mnFile.addSeparator();
            mnFile.add(new JMenuItem(quitAction));
        }

        // Edit
        //////////////////////////////////////////////////////////////////////
        JMenu mnEdit = new JMenu(Translations.getString("Menu.Edit")); //$NON-NLS-1$
        mnEdit.setMnemonic(KeyEvent.VK_E);
        menuBar.add(mnEdit);

        mnEdit.add(new JMenuItem(undoAction));
        mnEdit.add(new JMenuItem(redoAction));
        mnEdit.addSeparator();
        JMenu mnEditAddBoard = new JMenu(jobPanel.addBoardAction);
        mnEditAddBoard.add(new JMenuItem(jobPanel.addNewBoardAction));
        mnEditAddBoard.add(new JMenuItem(jobPanel.addExistingBoardAction));
        mnEdit.add(mnEditAddBoard);
        mnEdit.add(new JMenuItem(jobPanel.removeBoardAction));
        mnEdit.addSeparator();
        mnEdit.add(new JMenuItem(jobPanel.captureToolBoardLocationAction));

        // View
        //////////////////////////////////////////////////////////////////////
        JMenu mnView = new JMenu(Translations.getString("Menu.View")); //$NON-NLS-1$
        mnView.setMnemonic(KeyEvent.VK_V);
        menuBar.add(mnView);

        // View -> System Units
        ButtonGroup buttonGroup = new ButtonGroup();
        JMenu mnUnits = new JMenu(Translations.getString("Menu.View.SystemUnits")); //$NON-NLS-1$
        mnUnits.setMnemonic(KeyEvent.VK_S);
        mnView.add(mnUnits);

        JMenuItem menuItem;
        menuItem = new JCheckBoxMenuItem(inchesUnitSelected);
        buttonGroup.add(menuItem);
        if (configuration.getSystemUnits() == LengthUnit.Inches) {
            menuItem.setSelected(true);
        }
        mnUnits.add(menuItem);
        menuItem = new JCheckBoxMenuItem(millimetersUnitSelected);
        buttonGroup.add(menuItem);
        if (configuration.getSystemUnits() == LengthUnit.Millimeters) {
            menuItem.setSelected(true);
        }
        mnUnits.add(menuItem);
        
        // View -> Language
        buttonGroup = new ButtonGroup();
        JMenu mnLanguage = new JMenu(Translations.getString("Menu.View.Language")); //$NON-NLS-1$
        mnView.add(mnLanguage);

        menuItem = new JCheckBoxMenuItem(new LanguageSelectionAction(new Locale("zh")));
        buttonGroup.add(menuItem);
        mnLanguage.add(menuItem);

        menuItem = new JCheckBoxMenuItem(new LanguageSelectionAction(Locale.US));
        buttonGroup.add(menuItem);
        mnLanguage.add(menuItem);
        
        menuItem = new JCheckBoxMenuItem(new LanguageSelectionAction(new Locale("ru")));
        buttonGroup.add(menuItem);
        mnLanguage.add(menuItem);

        menuItem = new JCheckBoxMenuItem(new LanguageSelectionAction(new Locale("es")));
        buttonGroup.add(menuItem);
        mnLanguage.add(menuItem);

        menuItem = new JCheckBoxMenuItem(new LanguageSelectionAction(new Locale("fr")));
        buttonGroup.add(menuItem);
        mnLanguage.add(menuItem);
		
        menuItem = new JCheckBoxMenuItem(new LanguageSelectionAction(new Locale("it")));
        buttonGroup.add(menuItem);
        mnLanguage.add(menuItem);

        menuItem = new JCheckBoxMenuItem(new LanguageSelectionAction(new Locale("de")));
        buttonGroup.add(menuItem);
        mnLanguage.add(menuItem);

        menuItem = new JCheckBoxMenuItem(new LanguageSelectionAction(new Locale("zh_CN")));
        buttonGroup.add(menuItem);
        mnLanguage.add(menuItem);

        for (int i = 0; i < mnLanguage.getItemCount(); i++) {
            JCheckBoxMenuItem item = (JCheckBoxMenuItem) mnLanguage.getItem(i);
            LanguageSelectionAction action = (LanguageSelectionAction) item.getAction();
            if (action.getLocale().equals(Configuration.get().getLocale())) {
                item.setSelected(true);
            }
        }
        

        // Job
        //////////////////////////////////////////////////////////////////////
        JMenu mnJob = new JMenu(Translations.getString("Menu.Job")); //$NON-NLS-1$
        mnJob.setMnemonic(KeyEvent.VK_J);
        menuBar.add(mnJob);

        mnJob.add(new JMenuItem(jobPanel.startPauseResumeJobAction));
        mnJob.add(new JMenuItem(jobPanel.stepJobAction));
        mnJob.add(new JMenuItem(jobPanel.stopJobAction));
        
        mnJob.addSeparator();
        
        mnJob.add(new JMenuItem(jobPanel.resetAllPlacedAction));

        // Machine
        //////////////////////////////////////////////////////////////////////
        JMenu mnCommands = new JMenu(Translations.getString("Menu.Machine")); //$NON-NLS-1$
        mnCommands.setMnemonic(KeyEvent.VK_M);
        menuBar.add(mnCommands);
        mnCommands.addSeparator();

        // Scripts
        /////////////////////////////////////////////////////////////////////
        mnScripts = new JMenu(Translations.getString("Menu.Scripts")); //$NON-NLS-1$
        mnScripts.setMnemonic(KeyEvent.VK_S);
        menuBar.add(mnScripts);

        // Windows
        /////////////////////////////////////////////////////////////////////
        mnWindows = new JMenu(Translations.getString("Menu.Window")); //$NON-NLS-1$
        mnWindows.setMnemonic(KeyEvent.VK_W);
        menuBar.add(mnWindows);

        JCheckBoxMenuItem windowStyleMultipleMenuItem =
                new JCheckBoxMenuItem(windowStyleMultipleSelected);
        mnWindows.add(windowStyleMultipleMenuItem);
        if (prefs.getBoolean(PREF_WINDOW_STYLE_MULTIPLE, PREF_WINDOW_STYLE_MULTIPLE_DEF)) {
            windowStyleMultipleMenuItem.setSelected(true);
        }

        mnWindows.add(new JMenuItem(editThemeAction));

        // Help
        /////////////////////////////////////////////////////////////////////
        JMenu mnHelp = new JMenu(Translations.getString("Menu.Help")); //$NON-NLS-1$
        mnHelp.setMnemonic(KeyEvent.VK_H);
        menuBar.add(mnHelp);
        if (!macOsXMenus) {
            mnHelp.add(new JMenuItem(aboutAction));
        }
        mnHelp.add(quickStartLinkAction);
        mnHelp.add(setupAndCalibrationLinkAction);
        mnHelp.add(userManualLinkAction);
        mnHelp.addSeparator();
        mnHelp.add(changeLogAction);
        mnHelp.addSeparator();
        mnHelp.add(submitDiagnosticsAction);
        if (isInstallerAvailable()) {
            mnHelp.add(new JMenuItem(checkForUpdatesAction));
        }

        contentPane = new JPanel();
        contentPane.setBorder(new EmptyBorder(5, 5, 5, 5));
        setContentPane(contentPane);
        contentPane.setLayout(new BorderLayout(0, 0));

        splitPaneMachineAndTabs = new JSplitPane();
        splitPaneMachineAndTabs.setBorder(null);
        splitPaneMachineAndTabs.setContinuousLayout(true);
        contentPane.add(splitPaneMachineAndTabs, BorderLayout.CENTER);

        panelMachine = new JPanel();
        splitPaneMachineAndTabs.setLeftComponent(panelMachine);
        panelMachine.setLayout(new BorderLayout(0, 0));

        // Add global hotkeys for the arrow keys
        hotkeyActionMap = new HashMap<>();

        int mask = KeyEvent.CTRL_DOWN_MASK;

        Toolkit.getDefaultToolkit().getSystemEventQueue().push(new EventQueue() {
            @Override
            protected void dispatchEvent(AWTEvent event) {
                if (event instanceof KeyEvent) {
                    KeyStroke ks = KeyStroke.getKeyStrokeForEvent((KeyEvent) event);
                    Action action = hotkeyActionMap.get(ks);
                    if (action != null && action.isEnabled()) {
                        action.actionPerformed(null);
                        return;
                    }
                }
                super.dispatchEvent(event);
            }
        });
        cameraPanel = new CameraPanel();

        panelCameraAndInstructions = new JPanel();
        panelMachine.add(panelCameraAndInstructions, BorderLayout.CENTER);

        panelInstructions = new JPanel();
        panelInstructions.setVisible(false);
        panelCameraAndInstructions.setLayout(new BorderLayout(0, 0));
        panelInstructions.setBorder(panelInstructionsBorder = new TitledBorder(null, Translations.getString("General.Instructions"), //$NON-NLS-1$
                TitledBorder.LEADING, TitledBorder.TOP, null, null));
        panelCameraAndInstructions.add(panelInstructions, BorderLayout.SOUTH);
        panelInstructions.setLayout(new BorderLayout(0, 0));

        panelInstructionActions = new JPanel();
        panelInstructionActions.setAlignmentY(Component.BOTTOM_ALIGNMENT);
        panelInstructions.add(panelInstructionActions, BorderLayout.EAST);
        panelInstructionActions.setLayout(new BorderLayout(0, 0));

        panel_2 = new JPanel();
        FlowLayout flowLayout_2 = (FlowLayout) panel_2.getLayout();
        flowLayout_2.setVgap(0);
        flowLayout_2.setHgap(0);
        panelInstructionActions.add(panel_2, BorderLayout.SOUTH);

        btnInstructionsCancel = new JButton(Translations.getString("General.Cancel")); //$NON-NLS-1$
        btnInstructionsCancel.addActionListener(new ActionListener() {
            public void actionPerformed(ActionEvent arg0) {
                if (instructionsCancelActionListener != null) {
                    instructionsCancelActionListener.actionPerformed(arg0);
                }
            }
        });
        panel_2.add(btnInstructionsCancel);

        btnInstructionsNext = new JButton(Translations.getString("General.Next")); //$NON-NLS-1$
        btnInstructionsNext.addActionListener(new ActionListener() {
            public void actionPerformed(ActionEvent arg0) {
                if (instructionsProceedActionListener != null) {
                    instructionsProceedActionListener.actionPerformed(arg0);
                }
            }
        });
        panel_2.add(btnInstructionsNext);

        panel_1 = new JPanel();
        panelInstructions.add(panel_1, BorderLayout.CENTER);
        panel_1.setLayout(new BorderLayout(0, 0));

        lblInstructions = new JTextPane();
        // does not seem to work with html
        //lblInstructions.setFont(new Font("Lucida Grande", Font.PLAIN, 14)); //$NON-NLS-1$
        // instead use the HONOR_DISPLAY_PROPERTIES to set the proper system dialog font and size 
        lblInstructions.putClientProperty(JEditorPane.HONOR_DISPLAY_PROPERTIES, true);
        lblInstructions.setBackground(UIManager.getColor("Panel.background")); //$NON-NLS-1$
        lblInstructions.setContentType("text/html"); //$NON-NLS-1$
        lblInstructions.setEditable(false);
        panel_1.add(lblInstructions);

        labelIcon = new JLabel(); 
        labelIcon.setIcon(Icons.processActivity1Icon);
        panelInstructions.add(labelIcon, BorderLayout.WEST);

        machineControlsPanel = new MachineControlsPanel(configuration, jobPanel);
        panelMachine.add(machineControlsPanel, BorderLayout.SOUTH);

        mnCommands.add(new JMenuItem(machineControlsPanel.homeAction));
        mnCommands.add(new JMenuItem(machineControlsPanel.startStopMachineAction));

        hotkeyActionMap.put(KeyStroke.getKeyStroke(KeyEvent.VK_UP, mask),
                machineControlsPanel.getJogControlsPanel().yPlusAction);
        hotkeyActionMap.put(KeyStroke.getKeyStroke(KeyEvent.VK_DOWN, mask),
                machineControlsPanel.getJogControlsPanel().yMinusAction);
        hotkeyActionMap.put(KeyStroke.getKeyStroke(KeyEvent.VK_LEFT, mask),
                machineControlsPanel.getJogControlsPanel().xMinusAction);
        hotkeyActionMap.put(KeyStroke.getKeyStroke(KeyEvent.VK_RIGHT, mask),
                machineControlsPanel.getJogControlsPanel().xPlusAction);
        hotkeyActionMap.put(KeyStroke.getKeyStroke(KeyEvent.VK_QUOTE, mask),
                machineControlsPanel.getJogControlsPanel().zPlusAction);
        hotkeyActionMap.put(KeyStroke.getKeyStroke(KeyEvent.VK_SLASH, mask),
                machineControlsPanel.getJogControlsPanel().zMinusAction);
        hotkeyActionMap.put(KeyStroke.getKeyStroke(KeyEvent.VK_COMMA, mask),
                machineControlsPanel.getJogControlsPanel().cPlusAction);
        hotkeyActionMap.put(KeyStroke.getKeyStroke(KeyEvent.VK_PERIOD, mask),
                machineControlsPanel.getJogControlsPanel().cMinusAction);
        hotkeyActionMap.put(KeyStroke.getKeyStroke(KeyEvent.VK_MINUS, mask),
                machineControlsPanel.getJogControlsPanel().lowerIncrementAction);
        hotkeyActionMap.put(KeyStroke.getKeyStroke(KeyEvent.VK_EQUALS, mask),
                machineControlsPanel.getJogControlsPanel().raiseIncrementAction);
        hotkeyActionMap.put(KeyStroke.getKeyStroke(KeyEvent.VK_H, mask),
                machineControlsPanel.homeAction);
        hotkeyActionMap.put(KeyStroke.getKeyStroke(KeyEvent.VK_R, KeyEvent.CTRL_DOWN_MASK | KeyEvent.SHIFT_DOWN_MASK),
                jobPanel.startPauseResumeJobAction); // Ctrl-Shift-R for Start
        hotkeyActionMap.put(KeyStroke.getKeyStroke(KeyEvent.VK_S, KeyEvent.CTRL_DOWN_MASK | KeyEvent.SHIFT_DOWN_MASK),
                jobPanel.stepJobAction); // Ctrl-Shift-S for Step
        hotkeyActionMap.put(KeyStroke.getKeyStroke(KeyEvent.VK_A, KeyEvent.CTRL_DOWN_MASK | KeyEvent.SHIFT_DOWN_MASK),
                jobPanel.stopJobAction); // Ctrl-Shift-A for Stop
        hotkeyActionMap.put(KeyStroke.getKeyStroke(KeyEvent.VK_P, KeyEvent.CTRL_DOWN_MASK | KeyEvent.SHIFT_DOWN_MASK),
                machineControlsPanel.getJogControlsPanel().xyParkAction); // Ctrl-Shift-P for xyPark
        hotkeyActionMap.put(KeyStroke.getKeyStroke(KeyEvent.VK_L, KeyEvent.CTRL_DOWN_MASK | KeyEvent.SHIFT_DOWN_MASK),
                machineControlsPanel.getJogControlsPanel().zParkAction); // Ctrl-Shift-P for zPark
        hotkeyActionMap.put(KeyStroke.getKeyStroke(KeyEvent.VK_Z, KeyEvent.CTRL_DOWN_MASK | KeyEvent.SHIFT_DOWN_MASK),
                machineControlsPanel.getJogControlsPanel().safezAction); // Ctrl-Shift-Z for safezAction
        hotkeyActionMap.put(KeyStroke.getKeyStroke(KeyEvent.VK_D, KeyEvent.CTRL_DOWN_MASK | KeyEvent.SHIFT_DOWN_MASK),
                machineControlsPanel.getJogControlsPanel().discardAction); // Ctrl-Shift-D for discard
        hotkeyActionMap.put(KeyStroke.getKeyStroke(KeyEvent.VK_F1, KeyEvent.CTRL_DOWN_MASK | KeyEvent.SHIFT_DOWN_MASK),
                machineControlsPanel.getJogControlsPanel().setIncrement1Action);
        hotkeyActionMap.put(KeyStroke.getKeyStroke(KeyEvent.VK_F2, KeyEvent.CTRL_DOWN_MASK | KeyEvent.SHIFT_DOWN_MASK),
                machineControlsPanel.getJogControlsPanel().setIncrement2Action);
        hotkeyActionMap.put(KeyStroke.getKeyStroke(KeyEvent.VK_F3, KeyEvent.CTRL_DOWN_MASK | KeyEvent.SHIFT_DOWN_MASK),
                machineControlsPanel.getJogControlsPanel().setIncrement3Action);
        hotkeyActionMap.put(KeyStroke.getKeyStroke(KeyEvent.VK_F4, KeyEvent.CTRL_DOWN_MASK | KeyEvent.SHIFT_DOWN_MASK),
                machineControlsPanel.getJogControlsPanel().setIncrement4Action);
        hotkeyActionMap.put(KeyStroke.getKeyStroke(KeyEvent.VK_F5, KeyEvent.CTRL_DOWN_MASK | KeyEvent.SHIFT_DOWN_MASK),
                machineControlsPanel.getJogControlsPanel().setIncrement5Action);
				
        tabs = new JTabbedPane(JTabbedPane.TOP);
        splitPaneMachineAndTabs.setRightComponent(tabs);

        splitPaneMachineAndTabs
                .setDividerLocation(prefs.getInt(PREF_DIVIDER_POSITION, PREF_DIVIDER_POSITION_DEF));
        splitPaneMachineAndTabs.addPropertyChangeListener("dividerLocation", //$NON-NLS-1$
                new PropertyChangeListener() {
                    @Override
                    public void propertyChange(PropertyChangeEvent evt) {
                        prefs.putInt(PREF_DIVIDER_POSITION,
                                splitPaneMachineAndTabs.getDividerLocation());
                    }
                });

<<<<<<< HEAD
        tabs.addTab(Translations.getString("Main.Tab.Job"), null, jobPanel, null); //$NON-NLS-1$
        tabs.addTab(Translations.getString("Main.Tab.Parts"), null, partsPanel, null); //$NON-NLS-1$
        tabs.addTab(Translations.getString("Main.Tab.Packages"), null, packagesPanel, null); //$NON-NLS-1$
        tabs.addTab(Translations.getString("Main.Tab.Feeders"), null, feedersPanel, null); //$NON-NLS-1$
        tabs.addTab(Translations.getString("Main.Tab.MachineSetup"), null, machineSetupPanel, null); //$NON-NLS-1$
=======
        tabs.addTab("Job", null, jobPanel, null); //$NON-NLS-1$
        tabs.addTab("Parts", null, partsPanel, null); //$NON-NLS-1$
        tabs.addTab("Packages", null, packagesPanel, null); //$NON-NLS-1$
        tabs.addTab("Feeders", null, feedersPanel, null); //$NON-NLS-1$
        tabs.addTab("Machine Setup", null, machineSetupPanel, null); //$NON-NLS-1$
        tabs.addTab("Issues & Solutions", null, issuesAndSolutionsPanel, null); //$NON-NLS-1$
>>>>>>> 67080bc7

        LogPanel logPanel = new LogPanel();
        tabs.addTab(Translations.getString("Main.Tab.Log"), null, logPanel, null); //$NON-NLS-1$

        panelStatusAndDros = new JPanel();
        panelStatusAndDros.setBorder(null);
        contentPane.add(panelStatusAndDros, BorderLayout.SOUTH);
        panelStatusAndDros.setLayout(new FormLayout(
                new ColumnSpec[] {ColumnSpec.decode("default:grow"), ColumnSpec.decode("8px"), //$NON-NLS-1$ //$NON-NLS-2$
                        FormSpecs.RELATED_GAP_COLSPEC, FormSpecs.DEFAULT_COLSPEC, 
                        FormSpecs.RELATED_GAP_COLSPEC, FormSpecs.DEFAULT_COLSPEC,
                        FormSpecs.RELATED_GAP_COLSPEC, FormSpecs.DEFAULT_COLSPEC,},
                new RowSpec[] {RowSpec.decode("20px"),})); //$NON-NLS-1$

        
        // Status Information
        lblStatus = new JLabel(" "); //$NON-NLS-1$
        lblStatus.setBorder(new BevelBorder(BevelBorder.LOWERED, null, null, null, null));
        panelStatusAndDros.add(lblStatus, "1, 1"); //$NON-NLS-1$
        
        
        // Placement Information
        lblPlacements = new JLabel(" Placements: 0 / 0 Total | 0 / 0 Selected Board "); //$NON-NLS-1$
        lblPlacements.setBorder(new BevelBorder(BevelBorder.LOWERED, null, null, null, null));
        panelStatusAndDros.add(lblPlacements, "4, 1"); //$NON-NLS-1$
        
        
        // Placements Progress Bar
        prgbrPlacements = new JProgressBar();
        prgbrPlacements.setMinimum(0);
        prgbrPlacements.setMaximum(100);
        prgbrPlacements.setStringPainted(true);
        prgbrPlacements.setPreferredSize(new Dimension(200, 16));
        prgbrPlacements.setValue(0);
        panelStatusAndDros.add(prgbrPlacements, "6, 1"); //$NON-NLS-1$

        
        // DRO 
        droLbl = new JLabel("X 0000.0000, Y 0000.0000, Z 0000.0000, R 0000.0000"); //$NON-NLS-1$
        droLbl.setOpaque(true);
        droLbl.setForeground(new Color(0,0,0));
        droLbl.setFont(new Font("Monospaced", Font.PLAIN, 13)); //$NON-NLS-1$
        droLbl.setBorder(new BevelBorder(BevelBorder.LOWERED, null, null, null, null));
        panelStatusAndDros.add(droLbl, "8, 1"); //$NON-NLS-1$

        cameraPanel.setBorder(new TitledBorder(null, Translations.getString("Main.Panel.Cameras"), TitledBorder.LEADING, //$NON-NLS-1$
                TitledBorder.TOP, null, null));
        panelCameraAndInstructions.add(cameraPanel, BorderLayout.CENTER);

        registerBoardImporters();

        addComponentListener(componentListener);
        
        boolean configurationLoaded = false;
        while (!configurationLoaded) {
	        try {
	            configuration.load();
	            scriptFileWatcher = new ScriptFileWatcher(configuration.getScripting());
	            scriptFileWatcher.setMenu(mnScripts);
	            //openpnp 欢迎界面
	            if (Configuration.get().getMachine().getProperty("Welcome2_0_Dialog_Shown") == null) {
	                Welcome2_0Dialog dialog = new Welcome2_0Dialog(this);
	                dialog.setSize(750, 550);
	                dialog.setLocationRelativeTo(null);
	                dialog.setModal(true);
	                dialog.setVisible(true);
	                Configuration.get().getMachine().setProperty("Welcome2_0_Dialog_Shown", true);
	            }
	            configurationLoaded = true;    
	        }
	        catch (Exception e) {
	            e.printStackTrace();
	            if (!MessageBoxes.errorBoxWithRetry(this, "Configuration Load Error", //$NON-NLS-1$
	                    "There was a problem loading the configuration. The reason was:<br/><br/>" //$NON-NLS-1$
	                            + e.getMessage() + "<br/><br/>" //$NON-NLS-1$
	                            + "Please check your configuration files and try again. They are located at: " //$NON-NLS-1$
	                            + configuration.getConfigurationDirectory().getAbsolutePath()
	                            + "<br/><br/>" //$NON-NLS-1$
	                            + "If you would like to start with a fresh configuration, just delete the entire directory at the location above.<br/><br/>" //$NON-NLS-1$
	                            + "Retry loading (else openpnp will exit) ?")) { //$NON-NLS-1$
	            	System.exit(1);
	            }
	        }
	    }
        splitWindows();
    }

    // 20161222 - ldpgh/lutz_dd
    /**
     * Add multiple windows (aka JFrame) to OpenPnp for the camera (frameCamera) and the machine
     * controls (frameMachineControls).
     *
     * ATTENTION ... the current implementation in MainFrame.java requires a refactoring on the
     * long-term to separate JFrame from JPanels
     */
    public void splitWindows() {
        if (prefs.getBoolean(PREF_WINDOW_STYLE_MULTIPLE, PREF_WINDOW_STYLE_MULTIPLE_DEF)) {
            // pin panelCameraAndInstructions to a separate JFrame
            frameCamera = new JDialog(this, "OpenPnp - Camera", false); //$NON-NLS-1$
            // as of today no smart way found to get an adjusted size
            // ... so main window size is used for the camera window
            frameCamera.getContentPane().add(panelCameraAndInstructions);
            frameCamera.setVisible(true);
            frameCamera.addComponentListener(cameraWindowListener);

            if (prefs.getInt(PREF_CAMERA_WINDOW_WIDTH, 50) < 50) {
                prefs.putInt(PREF_CAMERA_WINDOW_WIDTH, PREF_CAMERA_WINDOW_WIDTH_DEF);
            }

            if (prefs.getInt(PREF_CAMERA_WINDOW_HEIGHT, 50) < 50) {
                prefs.putInt(PREF_CAMERA_WINDOW_HEIGHT, PREF_CAMERA_WINDOW_HEIGHT_DEF);
            }

            frameCamera.setBounds(prefs.getInt(PREF_CAMERA_WINDOW_X, PREF_CAMERA_WINDOW_X_DEF),
                    prefs.getInt(PREF_CAMERA_WINDOW_Y, PREF_CAMERA_WINDOW_Y_DEF),
                    prefs.getInt(PREF_CAMERA_WINDOW_WIDTH, PREF_CAMERA_WINDOW_WIDTH_DEF),
                    prefs.getInt(PREF_CAMERA_WINDOW_HEIGHT, PREF_CAMERA_WINDOW_HEIGHT_DEF));

            // pin machineControlsPanel to a separate JFrame
            frameMachineControls = new JDialog(this, "OpenPnp - Machine Controls", false); //$NON-NLS-1$
            // as of today no smart way found to get an adjusted size
            // ... so hardcoded values used (usually not a good idea)
            frameMachineControls.getContentPane().add(machineControlsPanel);
            frameMachineControls.setVisible(true);
            frameMachineControls.pack();
            frameMachineControls.addComponentListener(machineControlsWindowListener);

            if (prefs.getInt(PREF_MACHINECONTROLS_WINDOW_WIDTH, 50) < 50) {
                prefs.putInt(PREF_MACHINECONTROLS_WINDOW_WIDTH, PREF_MACHINECONTROLS_WINDOW_WIDTH_DEF);
            }

            if (prefs.getInt(PREF_MACHINECONTROLS_WINDOW_HEIGHT, 50) < 50) {
                prefs.putInt(PREF_MACHINECONTROLS_WINDOW_HEIGHT, PREF_MACHINECONTROLS_WINDOW_HEIGHT_DEF);
            }

            frameMachineControls.setBounds(prefs.getInt(PREF_MACHINECONTROLS_WINDOW_X, PREF_MACHINECONTROLS_WINDOW_X_DEF),
                    prefs.getInt(PREF_MACHINECONTROLS_WINDOW_Y, PREF_MACHINECONTROLS_WINDOW_Y_DEF),
                    prefs.getInt(PREF_MACHINECONTROLS_WINDOW_WIDTH, PREF_MACHINECONTROLS_WINDOW_WIDTH_DEF),
                    prefs.getInt(PREF_MACHINECONTROLS_WINDOW_HEIGHT, PREF_MACHINECONTROLS_WINDOW_HEIGHT_DEF));
            // move the splitPaneDivider to position 0 to fill the gap of the
            // relocated panels 'panelCameraAndInstructions' & 'machineControlsPanel'
            splitPaneMachineAndTabs.setDividerLocation(0);
        }
        else {
            panelMachine.add(panelCameraAndInstructions, BorderLayout.CENTER);
            // A value of 0 indicates 'multiple window style' was used before.
            if (0 == prefs.getInt(PREF_DIVIDER_POSITION, PREF_DIVIDER_POSITION_DEF)) {
                // Reset the Divider position back to the default value.
                splitPaneMachineAndTabs.setDividerLocation(PREF_DIVIDER_POSITION_DEF);
            }
        }
    }
    
    public boolean isInstallerAvailable() {
        try {
            Class.forName("com.install4j.api.launcher.ApplicationLauncher"); //$NON-NLS-1$
            return true;
        }
        catch (Throwable e) {
            return false;
        }
    }

    public JLabel getDroLabel() {
        return droLbl;
    }

    private void registerBoardImporters() {
    	registerBoardImporter(LabcenterProteusImporter.class);
        registerBoardImporter(EagleBoardImporter.class);
        registerBoardImporter(EagleMountsmdUlpImporter.class);
        registerBoardImporter(KicadPosImporter.class);
        registerBoardImporter(DipTraceImporter.class);
        registerBoardImporter(NamedCSVImporter.class);
    }

    /**
     * Register a BoardImporter with the system, causing it to gain a menu location in the
     * File->Import menu.
     * 
     * @param boardImporterClass
     */
    public void registerBoardImporter(final Class<? extends BoardImporter> boardImporterClass) {
        final BoardImporter boardImporter;
        try {
            boardImporter = boardImporterClass.newInstance();
        }
        catch (Exception e) {
            throw new Error(e);
        }
        JMenuItem menuItem = new JMenuItem(new AbstractAction() {
            {
                putValue(NAME, boardImporter.getImporterName());
                putValue(SHORT_DESCRIPTION, boardImporter.getImporterDescription());
                putValue(MNEMONIC_KEY, KeyEvent.VK_I);
            }

            @Override
            public void actionPerformed(ActionEvent e) {
                jobPanel.importBoard(boardImporterClass);
            }
        });
        mnImport.add(menuItem);
    }

    public void showInstructions(String title, String instructions, boolean showCancelButton,
            boolean showProceedButton, String proceedButtonText,
            ActionListener cancelActionListener, ActionListener proceedActionListener) {
        panelInstructionsBorder.setTitle(title);
        lblInstructions.setText(instructions);
        btnInstructionsCancel.setVisible(showCancelButton);
        btnInstructionsNext.setVisible(showProceedButton);
        btnInstructionsNext.setText(proceedButtonText);
        instructionsCancelActionListener = cancelActionListener;
        instructionsProceedActionListener = proceedActionListener;
        panelInstructions.setVisible(true);
        doLayout();
        panelInstructions.repaint();
        if (scheduledExecutor == null) {
            scheduledExecutor = Executors.newSingleThreadScheduledExecutor();
            scheduledExecutor.scheduleAtFixedRate(new Runnable() {
                public void run() {
                    labelIcon.setIcon(labelIcon.getIcon() == Icons.processActivity1Icon ? Icons.processActivity2Icon : Icons.processActivity1Icon);
                }
            }, 0, 1000, TimeUnit.MILLISECONDS);
        }
    }

    public void hideInstructions() {
        scheduledExecutor.shutdown();
        scheduledExecutor = null;
        panelInstructions.setVisible(false);
        doLayout();
    }

    public boolean registerForMacOSXEvents() {
        if ((System.getProperty("os.name").toLowerCase().startsWith("mac os x"))) { //$NON-NLS-1$ //$NON-NLS-2$
            try {
                // Generate and register the OSXAdapter, passing it a hash of
                // all the methods we wish to
                // use as delegates for various
                // com.apple.eawt.ApplicationListener methods
                OSXAdapter.setQuitHandler(this,
                        getClass().getDeclaredMethod("quit", (Class[]) null)); //$NON-NLS-1$
                OSXAdapter.setAboutHandler(this,
                        getClass().getDeclaredMethod("about", (Class[]) null)); //$NON-NLS-1$
                // OSXAdapter.setPreferencesHandler(this, getClass()
                // .getDeclaredMethod("preferences", (Class[]) null));
                // OSXAdapter.setFileHandler(
                // this,
                // getClass().getDeclaredMethod("loadImageFile",
                // new Class[] { String.class }));
                return true;
            }
            catch (Exception e) {
                System.err.println("Error while loading the OSXAdapter: " + e.getMessage()); //$NON-NLS-1$
            }
        }
        return false;
    }

    public void about() {
        AboutDialog dialog = new AboutDialog(this);
        dialog.setSize(750, 550);
        dialog.setLocationRelativeTo(null);
        dialog.setModal(true);
        dialog.setVisible(true);
    }

    public boolean saveConfig() {
        // Save the configuration
        try {
            Preferences.userRoot().flush();
        }
        catch (Exception e) {
            MessageBoxes.errorBox(MainFrame.this, "Save Preferences", e); //$NON-NLS-1$
        }
        
        try {
            configuration.save();
        }
        catch (Exception e) {
			String message = "There was a problem saving the configuration. The reason was:\n\n" + e.getMessage() //$NON-NLS-1$
					+ "\n\n"; //$NON-NLS-1$
			message = message.replaceAll("\n", "<br/>"); //$NON-NLS-1$ //$NON-NLS-2$
			message = message.replaceAll("\r", ""); //$NON-NLS-1$ //$NON-NLS-2$
			message = "<html><body width=\"400\">" + message + "</body></html>"; //$NON-NLS-1$ //$NON-NLS-2$
			JOptionPane.showMessageDialog(this, message, "Configuration Save Error", JOptionPane.ERROR_MESSAGE); //$NON-NLS-1$
			return false;
        }

        Logger.debug("Config saved successfully!"); //$NON-NLS-1$
        return true;
    }

    public boolean quit() {
        Logger.info("Shutting down..."); //$NON-NLS-1$
        try {
            Preferences.userRoot().flush();
        }
        catch (Exception e) {

        }

        // Save the configuration
        try {
            configuration.save();
        }
        catch (Exception e) {
            String message = "There was a problem saving the configuration. The reason was:\n\n" //$NON-NLS-1$
                    + e.getMessage() + "\n\nDo you want to quit without saving?"; //$NON-NLS-1$
            message = message.replaceAll("\n", "<br/>"); //$NON-NLS-1$ //$NON-NLS-2$
            message = message.replaceAll("\r", ""); //$NON-NLS-1$ //$NON-NLS-2$
            message = "<html><body width=\"400\">" + message + "</body></html>"; //$NON-NLS-1$ //$NON-NLS-2$
            int result = JOptionPane.showConfirmDialog(this, message, "Configuration Save Error", //$NON-NLS-1$
                    JOptionPane.YES_NO_OPTION);
            if (result != JOptionPane.YES_OPTION) {
                return false;
            }
        }
        if (!jobPanel.checkForModifications()) {
            return false;
        }
        // Attempt to stop the machine on quit
        try {
            configuration.getMachine().setEnabled(false);
        }
        catch (Exception e) {
            e.printStackTrace();
        }
        // Attempt to stop the machine on quit
        try {
            configuration.getMachine().close();
        }
        catch (Exception e) {
            e.printStackTrace();
        }
        Logger.info("Shutdown complete, exiting."); //$NON-NLS-1$
        System.exit(0);
        return true;
    }

    public void setStatus(String status) {
        SwingUtilities.invokeLater(() -> {
            lblStatus.setText(status);
        });
    }
    
    public void setPlacementCompletionStatus(int totalPlacementsCompleted, int totalPlacements, int boardPlacementsCompleted, int boardPlacements) {
        SwingUtilities.invokeLater(() -> {
            lblPlacements.setText(String.format(" Placements: %d / %d Total | %d / %d Selected Board ", totalPlacementsCompleted, totalPlacements, boardPlacementsCompleted, boardPlacements));
        	prgbrPlacements.setValue((int)(((float)totalPlacementsCompleted / (float)totalPlacements) * 100.0f));
        });
    }

    public void showTab(String title) {
        int index = tabs.indexOfTab(title);
        tabs.setSelectedIndex(index);
    }

    private ComponentListener componentListener = new ComponentAdapter() {
        @Override
        public void componentMoved(ComponentEvent e) {
            prefs.putInt(PREF_WINDOW_X, getLocation().x);
            prefs.putInt(PREF_WINDOW_Y, getLocation().y);
        }

        @Override
        public void componentResized(ComponentEvent e) {
            prefs.putInt(PREF_WINDOW_WIDTH, getSize().width);
            prefs.putInt(PREF_WINDOW_HEIGHT, getSize().height);
        }
    };

    private ComponentListener cameraWindowListener = new ComponentAdapter() {
        @Override
        public void componentMoved(ComponentEvent e) {
            prefs.putInt(PREF_CAMERA_WINDOW_X, frameCamera.getLocation().x);
            prefs.putInt(PREF_CAMERA_WINDOW_Y, frameCamera.getLocation().y);
        }

        @Override
        public void componentResized(ComponentEvent e) {
            prefs.putInt(PREF_CAMERA_WINDOW_WIDTH, frameCamera.getSize().width);
            prefs.putInt(PREF_CAMERA_WINDOW_HEIGHT, frameCamera.getSize().height);
        }
    };

    private ComponentListener machineControlsWindowListener = new ComponentAdapter() {
        @Override
        public void componentMoved(ComponentEvent e) {
            prefs.putInt(PREF_MACHINECONTROLS_WINDOW_X, frameMachineControls.getLocation().x);
            prefs.putInt(PREF_MACHINECONTROLS_WINDOW_Y, frameMachineControls.getLocation().y);
        }

        @Override
        public void componentResized(ComponentEvent e) {
            prefs.putInt(PREF_MACHINECONTROLS_WINDOW_WIDTH, frameMachineControls.getSize().width);
            prefs.putInt(PREF_MACHINECONTROLS_WINDOW_HEIGHT, frameMachineControls.getSize().height);
        }
    };
    
    private Action inchesUnitSelected = new AbstractAction(LengthUnit.Inches.name()) {
        {
            putValue(MNEMONIC_KEY, KeyEvent.VK_I);
        }
        
        @Override
        public void actionPerformed(ActionEvent arg0) {
            configuration.setSystemUnits(LengthUnit.Inches);
          MessageBoxes.infoBox("Notice", //$NON-NLS-1$
                  "Please restart OpenPnP for the changes to take effect."); //$NON-NLS-1$
      }
    };

    private Action millimetersUnitSelected = new AbstractAction(LengthUnit.Millimeters.name()) {
        {
            putValue(MNEMONIC_KEY, KeyEvent.VK_M);
        }

        @Override
        public void actionPerformed(ActionEvent arg0) {
            configuration.setSystemUnits(LengthUnit.Millimeters);
            MessageBoxes.infoBox("Notice", //$NON-NLS-1$
                    "Please restart OpenPnP for the changes to take effect."); //$NON-NLS-1$
        }
    };

    private Action windowStyleMultipleSelected = new AbstractAction(Translations.getString("Menu.Window.MultipleStyle")) { //$NON-NLS-1$
        {
            putValue(MNEMONIC_KEY, KeyEvent.VK_M);
        }

        @Override
        public void actionPerformed(ActionEvent arg0) {
            if (mnWindows.getItem(0).isSelected()) {
                prefs.putBoolean(PREF_WINDOW_STYLE_MULTIPLE, true);
            }
            else {
                prefs.putBoolean(PREF_WINDOW_STYLE_MULTIPLE, false);
            }
            MessageBoxes.infoBox("Windows Style Changed", //$NON-NLS-1$
                    "Window style has been changed. Please restart OpenPnP to see the changes."); //$NON-NLS-1$
        }
    };

    private Action editThemeAction = new AbstractAction(Translations.getString("Menu.Window.Theme")) { //$NON-NLS-1$
        @Override
        public void actionPerformed(ActionEvent arg0) {
            ThemeDialog.showThemeDialog(mainFrame);
        }
    };

    private Action saveConfigAction = new AbstractAction(Translations.getString("Menu.File.SaveConfiguration")) { //$NON-NLS-1$
        @Override
        public void actionPerformed(ActionEvent arg0) {
			saveConfig();
        }
    };

    private Action quitAction = new AbstractAction(Translations.getString("Menu.File.Exit")) { //$NON-NLS-1$
        {
            putValue(MNEMONIC_KEY, KeyEvent.VK_X);
        }

        @Override
        public void actionPerformed(ActionEvent arg0) {
            quit();
        }
    };

    private Action aboutAction = new AbstractAction(Translations.getString("Menu.Help.About")) { //$NON-NLS-1$
        {
            putValue(MNEMONIC_KEY, KeyEvent.VK_A);
        }

        @Override
        public void actionPerformed(ActionEvent arg0) {
            about();
        }
    };
    
    private Action checkForUpdatesAction = new AbstractAction(Translations.getString("Menu.Help.CheckForUpdates")) { //$NON-NLS-1$
        {
            putValue(MNEMONIC_KEY, KeyEvent.VK_U);
        }

        @Override
        public void actionPerformed(ActionEvent arg0) {
            try {
                Class applicationLauncher = Class.forName("com.install4j.api.launcher.ApplicationLauncher"); //$NON-NLS-1$
                Class callback = Class.forName("com.install4j.api.launcher.ApplicationLauncher$Callback"); //$NON-NLS-1$
                Method launchApplication = applicationLauncher.getMethod("launchApplication", String.class, String[].class, boolean.class, callback); //$NON-NLS-1$
                launchApplication.invoke(null, "125", null, false, null); //$NON-NLS-1$
            }
            catch (Exception e) {
                MessageBoxes.errorBox(MainFrame.this, "Unable to launch update application.", e); //$NON-NLS-1$
            }
        }
    };
    
    private Action quickStartLinkAction = new AbstractAction(Translations.getString("Menu.Help.QuickStart")) { //$NON-NLS-1$
        @Override
        public void actionPerformed(ActionEvent arg0) {
            String uri = "https://github.com/openpnp/openpnp/wiki/Quick-Start"; //$NON-NLS-1$
            try {
                if (Desktop.isDesktopSupported()) {
                    Desktop.getDesktop().browse(new URI(uri));
                }
                else {
                    throw new Exception("Not supported."); //$NON-NLS-1$
                }
            }
            catch (Exception e) {
                MessageBoxes.errorBox(MainFrame.this, "Unable to launch default browser.", "Unable to launch default browser. Please visit " + uri); //$NON-NLS-1$ //$NON-NLS-2$
            }
        }
    };
    
    private Action setupAndCalibrationLinkAction = new AbstractAction(Translations.getString("Menu.Help.SetupAndCalibration")) { //$NON-NLS-1$
        @Override
        public void actionPerformed(ActionEvent arg0) {
            String uri = "https://github.com/openpnp/openpnp/wiki/Setup-and-Calibration"; //$NON-NLS-1$
            try {
                if (Desktop.isDesktopSupported()) {
                    Desktop.getDesktop().browse(new URI(uri));
                }
                else {
                    throw new Exception("Not supported."); //$NON-NLS-1$
                }
            }
            catch (Exception e) {
                MessageBoxes.errorBox(MainFrame.this, "Unable to launch default browser.", "Unable to launch default browser. Please visit " + uri); //$NON-NLS-1$ //$NON-NLS-2$
            }
        }
    };
    
    private Action userManualLinkAction = new AbstractAction(Translations.getString("Menu.Help.UserManual")) { //$NON-NLS-1$
        @Override
        public void actionPerformed(ActionEvent arg0) {
            String uri = "https://github.com/openpnp/openpnp/wiki/User-Manual"; //$NON-NLS-1$
            try {
                if (Desktop.isDesktopSupported()) {
                    Desktop.getDesktop().browse(new URI(uri));
                }
                else {
                    throw new Exception("Not supported."); //$NON-NLS-1$
                }
            }
            catch (Exception e) {
                MessageBoxes.errorBox(MainFrame.this, "Unable to launch default browser.", "Unable to launch default browser. Please visit " + uri); //$NON-NLS-1$ //$NON-NLS-2$
            }
        }
    };
    
    private Action changeLogAction = new AbstractAction(Translations.getString("Menu.Help.ChangeLog")) { //$NON-NLS-1$
        @Override
        public void actionPerformed(ActionEvent arg0) {
            String uri = "https://github.com/openpnp/openpnp/blob/develop/CHANGES.md"; //$NON-NLS-1$
            try {
                if (Desktop.isDesktopSupported()) {
                    Desktop.getDesktop().browse(new URI(uri));
                }
                else {
                    throw new Exception("Not supported."); //$NON-NLS-1$
                }
            }
            catch (Exception e) {
                MessageBoxes.errorBox(MainFrame.this, "Unable to launch default browser.", "Unable to launch default browser. Please visit " + uri); //$NON-NLS-1$ //$NON-NLS-2$
            }
        }
    };
    
    private Action submitDiagnosticsAction = new AbstractAction(Translations.getString("Menu.Help.SubmitDiagnostics")) { //$NON-NLS-1$
        @Override
        public void actionPerformed(ActionEvent arg0) {
            SubmitDiagnosticsDialog dialog = new SubmitDiagnosticsDialog();
            dialog.setModal(true);
            dialog.setSize(620, 720);
            dialog.setLocationRelativeTo(MainFrame.get());
            dialog.setVisible(true);
        }
    };
    
    public final Action undoAction = new AbstractAction(Translations.getString("Menu.Edit.Undo")) {
        {
            putValue(MNEMONIC_KEY, KeyEvent.VK_Z);
            putValue(ACCELERATOR_KEY, KeyStroke.getKeyStroke('Z',
                    Toolkit.getDefaultToolkit().getMenuShortcutKeyMask()));
        }

        @Override
        public void actionPerformed(ActionEvent arg0) {
            try {
                undoManager.undo();
            }
            catch (Exception e) {
                
            }
        }
    };
    
    public final Action redoAction = new AbstractAction(Translations.getString("Menu.Edit.Redo")) {
        {
//            putValue(MNEMONIC_KEY, KeyEvent.VK_Y);
            putValue(ACCELERATOR_KEY, KeyStroke.getKeyStroke('Z',
                    Toolkit.getDefaultToolkit().getMenuShortcutKeyMask() | KeyEvent.SHIFT_MASK));
        }

        @Override
        public void actionPerformed(ActionEvent arg0) {
            try {
                undoManager.redo();
            }
            catch (Exception e) {
                
            }
        }
    };
    
    public class LanguageSelectionAction extends AbstractAction {
        private final Locale locale;
        
        public LanguageSelectionAction(Locale locale) {
            this.locale = locale;
            this.putValue(NAME, locale.getDisplayName());
        }
        
        public Locale getLocale() {
            return locale;
        }
        
        public void actionPerformed(ActionEvent arg0) {
          configuration.setLocale(locale);
          MessageBoxes.infoBox("Notice", //$NON-NLS-1$
                  "Please restart OpenPnP for the changes to take effect.\n" +
                          "语言设置会在重新启动OpenPnP后生效。"); //$NON-NLS-1$
      }
    }
    
    private JPanel panelStatusAndDros;
    private JLabel droLbl;
    private JLabel lblStatus;
    private JLabel lblPlacements;
    private JProgressBar prgbrPlacements;
    private JLabel labelIcon;
}<|MERGE_RESOLUTION|>--- conflicted
+++ resolved
@@ -613,20 +613,12 @@
                     }
                 });
 
-<<<<<<< HEAD
         tabs.addTab(Translations.getString("Main.Tab.Job"), null, jobPanel, null); //$NON-NLS-1$
         tabs.addTab(Translations.getString("Main.Tab.Parts"), null, partsPanel, null); //$NON-NLS-1$
         tabs.addTab(Translations.getString("Main.Tab.Packages"), null, packagesPanel, null); //$NON-NLS-1$
         tabs.addTab(Translations.getString("Main.Tab.Feeders"), null, feedersPanel, null); //$NON-NLS-1$
         tabs.addTab(Translations.getString("Main.Tab.MachineSetup"), null, machineSetupPanel, null); //$NON-NLS-1$
-=======
-        tabs.addTab("Job", null, jobPanel, null); //$NON-NLS-1$
-        tabs.addTab("Parts", null, partsPanel, null); //$NON-NLS-1$
-        tabs.addTab("Packages", null, packagesPanel, null); //$NON-NLS-1$
-        tabs.addTab("Feeders", null, feedersPanel, null); //$NON-NLS-1$
-        tabs.addTab("Machine Setup", null, machineSetupPanel, null); //$NON-NLS-1$
-        tabs.addTab("Issues & Solutions", null, issuesAndSolutionsPanel, null); //$NON-NLS-1$
->>>>>>> 67080bc7
+        tabs.addTab(Translations.getString("Main.Tab.Issues&Solutions"), null, issuesAndSolutionsPanel, null); //$NON-NLS-1$
 
         LogPanel logPanel = new LogPanel();
         tabs.addTab(Translations.getString("Main.Tab.Log"), null, logPanel, null); //$NON-NLS-1$
