<<<<<<< HEAD
/*
 * Copyright (C) 2011 Jason von Nieda <jason@vonnieda.org>
 * 
 * This file is part of OpenPnP.
 * 
 * OpenPnP is free software: you can redistribute it and/or modify it under the terms of the GNU
 * General Public License as published by the Free Software Foundation, either version 3 of the
 * License, or (at your option) any later version.
 * 
 * OpenPnP is distributed in the hope that it will be useful, but WITHOUT ANY WARRANTY; without even
 * the implied warranty of MERCHANTABILITY or FITNESS FOR A PARTICULAR PURPOSE. See the GNU General
 * Public License for more details.
 * 
 * You should have received a copy of the GNU General Public License along with OpenPnP. If not, see
 * <http://www.gnu.org/licenses/>.
 * 
 * For more information about OpenPnP visit http://openpnp.org
 */

package org.openpnp.gui.components;

import java.awt.FlowLayout;
import java.awt.event.ActionEvent;

import java.util.HashMap;
import java.util.Map;

import javax.swing.AbstractAction;
import javax.swing.Action;
import javax.swing.JButton;
import javax.swing.JPanel;
import javax.swing.JSeparator;
import javax.swing.JTextField;
import javax.swing.SwingConstants;

import org.openpnp.gui.MainFrame;
import org.openpnp.gui.support.Helpers;
import org.openpnp.gui.support.Icons;
import org.openpnp.model.Configuration;
import org.openpnp.model.Length;
import org.openpnp.model.LengthUnit;
import org.openpnp.model.Location;
import org.openpnp.spi.Actuator;
import org.openpnp.spi.Camera;
import org.openpnp.spi.Head;
import org.openpnp.spi.HeadMountable;
import org.openpnp.util.Cycles;
import org.openpnp.util.MovableUtils;
import org.openpnp.util.UiUtils;
import org.pmw.tinylog.Logger;

/**
 * A JPanel of 4 small buttons that assist in setting locations. The buttons are Capture Camera
 * Coordinates, Capture Tool Coordinates, Move Camera to Coordinates and Move Tool to Coordinates.
 * If the actuatorId property is set, this causes the component to use the specified Actuator in
 * place of the tool.
 */
@SuppressWarnings("serial")
public class LocationButtonsPanel extends JPanel {
    private JTextField textFieldX, textFieldY, textFieldZ, textFieldC;
    private String actuatorName;

    private JButton buttonCenterCamera;
    private JButton buttonCenterTool;
    private JButton buttonCaptureCamera;
    private JButton buttonCaptureTool;
    private JButton buttonCenterToolNoSafeZ;
    private JSeparator separator;
    
    private Location baseLocation;

    public LocationButtonsPanel(JTextField textFieldX, JTextField textFieldY, JTextField textFieldZ,
            JTextField textFieldC) {
        FlowLayout flowLayout = (FlowLayout) getLayout();
        flowLayout.setVgap(0);
        flowLayout.setHgap(2);
        this.textFieldX = textFieldX;
        this.textFieldY = textFieldY;
        this.textFieldZ = textFieldZ;
        this.textFieldC = textFieldC;
        
        buttonCenterCamera = new JButton(positionCameraAction);
        buttonCenterCamera.setHideActionText(true);
        add(buttonCenterCamera);

        buttonCenterTool = new JButton(positionToolAction);
        buttonCenterTool.setHideActionText(true);
        add(buttonCenterTool);

        buttonCenterToolNoSafeZ = new JButton(positionToolNoSafeZAction);
        buttonCenterToolNoSafeZ.setHideActionText(true);
                
        separator = new JSeparator();
        separator.setOrientation(SwingConstants.VERTICAL);
        add(separator);

        buttonCaptureCamera = new JButton(captureCameraCoordinatesAction);
        buttonCaptureCamera.setHideActionText(true);
        add(buttonCaptureCamera);

        buttonCaptureTool = new JButton(captureToolCoordinatesAction);
        buttonCaptureTool.setHideActionText(true);
        add(buttonCaptureTool);

        setActuatorName(null);
    }
    
    @Override
    public void setEnabled(boolean enabled) {
        super.setEnabled(enabled);
        buttonCenterCamera.setEnabled(enabled);
        buttonCenterTool.setEnabled(enabled);
        buttonCenterToolNoSafeZ.setEnabled(enabled);
        buttonCaptureCamera.setEnabled(enabled);
        buttonCaptureTool.setEnabled(enabled);
    }
    
    public void setEnabledCenterCamera(boolean enabled) {
        buttonCenterCamera.setEnabled(enabled);
    }
    
    public void setEnabledCenterTool(boolean enabled) {
        buttonCenterTool.setEnabled(enabled);
    }
    
    public void setEnabledCenterToolNoSafeZ(boolean enabled) {
        buttonCenterToolNoSafeZ.setEnabled(enabled);
    }
    
    public void setEnabledCaptureCamera(boolean enabled) {
        buttonCaptureCamera.setEnabled(enabled);
    }
    
    public void setEnabledCaptureTool(boolean enabled) {
        buttonCaptureTool.setEnabled(enabled);
    }
    
    public void setEnabledCenter(boolean enabled) {
        buttonCenterCamera.setEnabled(enabled);
        buttonCenterTool.setEnabled(enabled);
        buttonCenterToolNoSafeZ.setEnabled(enabled);
    }
    
    public void setEnabledCapture(boolean enabled) {
        buttonCaptureCamera.setEnabled(enabled);
        buttonCaptureTool.setEnabled(enabled);
    }
    
    public Location getBaseLocation() {
        return baseLocation;
    }

    public void setBaseLocation(Location baseLocation) {
        this.baseLocation = baseLocation;
    }
    
    public void setShowPositionToolNoSafeZ(boolean b) {
        if (b) {
            add(buttonCenterToolNoSafeZ, 2);
        }
        else {
            remove(buttonCenterToolNoSafeZ);
        }
    }

    public void setActuatorName(String actuatorName) {
        this.actuatorName = actuatorName;
        if (actuatorName == null || actuatorName.trim().length() == 0) {
            buttonCaptureTool.setAction(captureToolCoordinatesAction);
            buttonCenterTool.setAction(positionToolAction);
        }
        else {
            buttonCaptureTool.setAction(captureActuatorCoordinatesAction);
            buttonCenterTool.setAction(positionActuatorAction);
        }
    }

    public String getActuatorName() {
        return actuatorName;
    }

    public HeadMountable getTool() throws Exception {
        return MainFrame.get().getMachineControls().getSelectedNozzle();
    }

    public Camera getCamera() throws Exception {
        return getTool().getHead().getDefaultCamera();
    }

    /**
     * Get the Actuator with the name provided by setActuatorName() that is on the same Head as the
     * tool from getTool().
     * 
     * @return
     * @throws Exception
     */
    public Actuator getActuator() throws Exception {
        if (actuatorName == null) {
            return null;
        }
        HeadMountable tool = getTool();
        Head head = tool.getHead();
        Actuator actuator = head.getActuatorByName(actuatorName);
        if (actuator == null) {
            throw new Exception(String.format("No Actuator with name %s on Head %s", actuatorName,
                    head.getName()));
        }
        return actuator;
    }

    private Location getParsedLocation() {
        double x = 0, y = 0, z = 0, rotation = 0;
        if (textFieldX != null) {
            x = Length.parse(textFieldX.getText()).getValue();
        }
        if (textFieldY != null) {
            y = Length.parse(textFieldY.getText()).getValue();
        }
        if (textFieldZ != null) {
            z = Length.parse(textFieldZ.getText()).getValue();
        }
        if (textFieldC != null) {
            rotation = Double.parseDouble(textFieldC.getText());
        }
        return new Location(Configuration.get().getSystemUnits(), x, y, z, rotation);
    }

    private Action captureCameraCoordinatesAction =
            new AbstractAction("Get Camera Coordinates", Icons.captureCamera) {
                {
                    putValue(Action.SHORT_DESCRIPTION,
                            "Capture the location that the camera is centered on.");
                }

                @Override
                public void actionPerformed(ActionEvent arg0) {
                    UiUtils.submitUiMachineTask(() -> {
                        Location l = getCamera().getLocation();
                        Location lz = Cycles.zProbe(l);
                        if (lz != null) {
                            l = lz;
                        }
                        if (baseLocation != null) {
                            l = l.subtractWithRotation(baseLocation);
                            l = l.rotateXy(-baseLocation.getRotation());
                        }
                        Helpers.copyLocationIntoTextFields(l, 
                                textFieldX, 
                                textFieldY, 
                                lz == null ? null : textFieldZ,
                                textFieldC);
                    });
                }
            };

    private Action captureToolCoordinatesAction =
            new AbstractAction("Get Tool Coordinates", Icons.captureTool) {
                {
                    putValue(Action.SHORT_DESCRIPTION,
                            "Capture the location that the tool is centered on.");
                }

                @Override
                public void actionPerformed(ActionEvent arg0) {
                    UiUtils.messageBoxOnException(() -> {
                        Location l = getTool().getLocation();
                        if (baseLocation != null) {
                            l = l.subtractWithRotation(baseLocation);
                            l = l.rotateXy(-baseLocation.getRotation());
                        }
                        Helpers.copyLocationIntoTextFields(l, textFieldX, textFieldY, textFieldZ,
                                textFieldC);
                    });
                }
            };

    private Action captureActuatorCoordinatesAction =
            new AbstractAction("Get Actuator Coordinates", Icons.capturePin) {
                {
                    putValue(Action.SHORT_DESCRIPTION,
                            "Capture the location that the actuator is centered on.");
                }

                @Override
                public void actionPerformed(ActionEvent arg0) {
                    UiUtils.messageBoxOnException(() -> {
                        Actuator actuator = getActuator();
                        if (actuator == null) {
                            return;
                        }
                        Location l = actuator.getLocation();
                        if (baseLocation != null) {
                            l = l.subtractWithRotation(baseLocation);
                            l = l.rotateXy(-baseLocation.getRotation());
                        }
                        Helpers.copyLocationIntoTextFields(l, textFieldX,
                                textFieldY, textFieldZ, textFieldC);
                    });

                }
            };

    private Action positionCameraAction =
            new AbstractAction("Position Camera", Icons.centerCamera) {
                {
                    putValue(Action.SHORT_DESCRIPTION,
                            "Position the camera over the center of the location.");
                }

                @Override
                public void actionPerformed(ActionEvent arg0) {
                    UiUtils.submitUiMachineTask(() -> {
                        Camera camera = getCamera();
                        Location location = getParsedLocation();
                        if (baseLocation != null) {
                            location = location.rotateXy(baseLocation.getRotation());
                            location = location.addWithRotation(baseLocation);
                        }
                        MovableUtils.moveToLocationAtSafeZ(camera, location);
                        try {
                            Map<String, Object> globals = new HashMap<>();
                            globals.put("camera", camera);
                            Configuration.get().getScripting().on("Camera.AfterPosition", globals);
                        }
                        catch (Exception e) {
                            Logger.warn(e);
                        }
                    });
                }
            };

    private Action positionToolAction = new AbstractAction("Position Tool", Icons.centerTool) {
        {
            putValue(Action.SHORT_DESCRIPTION,
                    "Position the tool over the center of the location.");
        }

        @Override
        public void actionPerformed(ActionEvent arg0) {
            UiUtils.submitUiMachineTask(() -> {
                HeadMountable tool = getTool();
                Location location = getParsedLocation();
                if (baseLocation != null) {
                    location = location.rotateXy(baseLocation.getRotation());
                    location = location.addWithRotation(baseLocation);
                }
                MovableUtils.moveToLocationAtSafeZ(tool, location);
            });
        }
    };

    private Action positionToolNoSafeZAction =
            new AbstractAction("Position Tool (Without Safe Z)", Icons.centerToolNoSafeZ) {
                {
                    putValue(Action.SHORT_DESCRIPTION,
                            "Position the tool over the center of the location without first moving to Safe Z.");
                }

                @Override
                public void actionPerformed(ActionEvent arg0) {
                    UiUtils.submitUiMachineTask(() -> {
                        HeadMountable tool = getTool();
                        Location location = getParsedLocation();
                        if (baseLocation != null) {
                            location = location.rotateXy(baseLocation.getRotation());
                            location = location.addWithRotation(baseLocation);
                        }
                        tool.moveTo(location);
                    });
                }
            };

    private Action positionActuatorAction =
            new AbstractAction("Position Actuator", Icons.centerPin) {
                {
                    putValue(Action.SHORT_DESCRIPTION,
                            "Position the actuator over the center of the location.");
                }

                @Override
                public void actionPerformed(ActionEvent arg0) {
                    UiUtils.submitUiMachineTask(() -> {
                        Actuator actuator = getActuator();
                        Location location = getParsedLocation();
                        if (baseLocation != null) {
                            location = location.rotateXy(baseLocation.getRotation());
                            location = location.addWithRotation(baseLocation);
                        }
                        MovableUtils.moveToLocationAtSafeZ(actuator, location);
                    });
                }
            };
}
=======
/*
 * Copyright (C) 2011 Jason von Nieda <jason@vonnieda.org>
 * 
 * This file is part of OpenPnP.
 * 
 * OpenPnP is free software: you can redistribute it and/or modify it under the terms of the GNU
 * General Public License as published by the Free Software Foundation, either version 3 of the
 * License, or (at your option) any later version.
 * 
 * OpenPnP is distributed in the hope that it will be useful, but WITHOUT ANY WARRANTY; without even
 * the implied warranty of MERCHANTABILITY or FITNESS FOR A PARTICULAR PURPOSE. See the GNU General
 * Public License for more details.
 * 
 * You should have received a copy of the GNU General Public License along with OpenPnP. If not, see
 * <http://www.gnu.org/licenses/>.
 * 
 * For more information about OpenPnP visit http://openpnp.org
 */

package org.openpnp.gui.components;

import java.awt.FlowLayout;
import java.awt.event.ActionEvent;
import java.util.HashMap;
import java.util.Map;

import javax.swing.AbstractAction;
import javax.swing.Action;
import javax.swing.JButton;
import javax.swing.JPanel;
import javax.swing.JSeparator;
import javax.swing.JTextField;
import javax.swing.SwingConstants;
import javax.swing.SwingUtilities;

import org.openpnp.gui.MainFrame;
import org.openpnp.gui.support.Helpers;
import org.openpnp.gui.support.Icons;
import org.openpnp.model.Configuration;
import org.openpnp.model.Length;
import org.openpnp.model.Location;
import org.openpnp.spi.Actuator;
import org.openpnp.spi.Camera;
import org.openpnp.spi.Head;
import org.openpnp.spi.HeadMountable;
import org.openpnp.util.Cycles;
import org.openpnp.util.MovableUtils;
import org.openpnp.util.UiUtils;
import org.pmw.tinylog.Logger;

/**
 * A JPanel of 4 small buttons that assist in setting locations. The buttons are Capture Camera
 * Coordinates, Capture Tool Coordinates, Move Camera to Coordinates and Move Tool to Coordinates.
 * If the actuatorId property is set, this causes the component to use the specified Actuator in
 * place of the tool.
 */
@SuppressWarnings("serial")
public class LocationButtonsPanel extends JPanel {
    private JTextField textFieldX, textFieldY, textFieldZ, textFieldC;
    private String actuatorName;

    private JButton buttonCenterTool;
    private JButton buttonCaptureCamera;
    private JButton buttonCaptureTool;
    
    private Location baseLocation;

    public LocationButtonsPanel(JTextField textFieldX, JTextField textFieldY, JTextField textFieldZ,
            JTextField textFieldC) {
        FlowLayout flowLayout = (FlowLayout) getLayout();
        flowLayout.setVgap(0);
        flowLayout.setHgap(2);
        this.textFieldX = textFieldX;
        this.textFieldY = textFieldY;
        this.textFieldZ = textFieldZ;
        this.textFieldC = textFieldC;
        
        JButton buttonCenterCamera = new JButton(positionCameraAction);
        buttonCenterCamera.setHideActionText(true);
        add(buttonCenterCamera);

        buttonCenterTool = new JButton(positionToolAction);
        buttonCenterTool.setHideActionText(true);
        add(buttonCenterTool);

        buttonCenterToolNoSafeZ = new JButton(positionToolNoSafeZAction);
        buttonCenterToolNoSafeZ.setHideActionText(true);
                
        separator = new JSeparator();
        separator.setOrientation(SwingConstants.VERTICAL);
        add(separator);

        buttonCaptureCamera = new JButton(captureCameraCoordinatesAction);
        buttonCaptureCamera.setHideActionText(true);
        add(buttonCaptureCamera);

        buttonCaptureTool = new JButton(captureToolCoordinatesAction);
        buttonCaptureTool.setHideActionText(true);
        add(buttonCaptureTool);

        setActuatorName(null);
    }
    
    public Location getBaseLocation() {
        return baseLocation;
    }

    public void setBaseLocation(Location baseLocation) {
        this.baseLocation = baseLocation;
    }
    
    public void setShowPositionToolNoSafeZ(boolean b) {
        if (b) {
            add(buttonCenterToolNoSafeZ, 2);
        }
        else {
            remove(buttonCenterToolNoSafeZ);
        }
    }

    public void setActuatorName(String actuatorName) {
        this.actuatorName = actuatorName;
        if (actuatorName == null || actuatorName.trim().length() == 0) {
            buttonCaptureTool.setAction(captureToolCoordinatesAction);
            buttonCenterTool.setAction(positionToolAction);
        }
        else {
            buttonCaptureTool.setAction(captureActuatorCoordinatesAction);
            buttonCenterTool.setAction(positionActuatorAction);
        }
    }

    public String getActuatorName() {
        return actuatorName;
    }

    public HeadMountable getTool() throws Exception {
        return MainFrame.get().getMachineControls().getSelectedNozzle();
    }

    public Camera getCamera() throws Exception {
        return getTool().getHead().getDefaultCamera();
    }

    /**
     * Get the Actuator with the name provided by setActuatorName() that is on the same Head as the
     * tool from getTool().
     * 
     * @return
     * @throws Exception
     */
    public Actuator getActuator() throws Exception {
        if (actuatorName == null) {
            return null;
        }
        HeadMountable tool = getTool();
        Head head = tool.getHead();
        Actuator actuator = head.getActuatorByName(actuatorName);
        if (actuator == null) {
            throw new Exception(String.format("No Actuator with name %s on Head %s", actuatorName,
                    head.getName()));
        }
        return actuator;
    }

    private Location getParsedLocation() {
        double x = 0, y = 0, z = 0, rotation = 0;
        if (textFieldX != null) {
            x = Length.parse(textFieldX.getText()).getValue();
        }
        if (textFieldY != null) {
            y = Length.parse(textFieldY.getText()).getValue();
        }
        if (textFieldZ != null) {
            z = Length.parse(textFieldZ.getText()).getValue();
        }
        if (textFieldC != null) {
            rotation = Double.parseDouble(textFieldC.getText());
        }
        return new Location(Configuration.get().getSystemUnits(), x, y, z, rotation);
    }

    private Action captureCameraCoordinatesAction =
            new AbstractAction("Get Camera Coordinates", Icons.captureCamera) {
                {
                    putValue(Action.SHORT_DESCRIPTION,
                            "Capture the location that the camera is centered on.");
                }

                @Override
                public void actionPerformed(ActionEvent arg0) {
                    UiUtils.submitUiMachineTask(() -> {
                        Location l = getCamera().getLocation();
                        Location lz = Cycles.zProbe(l);
                        if (lz != null) {
                            l = lz;
                        }
                        if (baseLocation != null) {
                            l = l.subtractWithRotation(baseLocation);
                            l = l.rotateXy(-baseLocation.getRotation());
                        }
                        final Location lf = l;
                        SwingUtilities.invokeAndWait(() -> {
                            Helpers.copyLocationIntoTextFields(lf, 
                                    textFieldX, 
                                    textFieldY, 
                                    lz == null ? null : textFieldZ,
                                    textFieldC);
                        });
                    });
                }
            };

    private Action captureToolCoordinatesAction =
            new AbstractAction("Get Tool Coordinates", Icons.captureTool) {
                {
                    putValue(Action.SHORT_DESCRIPTION,
                            "Capture the location that the tool is centered on.");
                }

                @Override
                public void actionPerformed(ActionEvent arg0) {
                    UiUtils.messageBoxOnException(() -> {
                        Location l = getTool().getLocation();
                        if (baseLocation != null) {
                            l = l.subtractWithRotation(baseLocation);
                            l = l.rotateXy(-baseLocation.getRotation());
                        }
                        final Location lf = l;
                        SwingUtilities.invokeAndWait(() -> {
                            Helpers.copyLocationIntoTextFields(lf, textFieldX, textFieldY, textFieldZ,
                                    textFieldC);
                        });
                    });
                }
            };

    private Action captureActuatorCoordinatesAction =
            new AbstractAction("Get Actuator Coordinates", Icons.capturePin) {
                {
                    putValue(Action.SHORT_DESCRIPTION,
                            "Capture the location that the actuator is centered on.");
                }

                @Override
                public void actionPerformed(ActionEvent arg0) {
                    UiUtils.messageBoxOnException(() -> {
                        Actuator actuator = getActuator();
                        if (actuator == null) {
                            return;
                        }
                        Location l = actuator.getLocation();
                        if (baseLocation != null) {
                            l = l.subtractWithRotation(baseLocation);
                            l = l.rotateXy(-baseLocation.getRotation());
                        }
                        final Location lf = l;
                        SwingUtilities.invokeAndWait(() -> {
                            Helpers.copyLocationIntoTextFields(lf, textFieldX,
                                    textFieldY, textFieldZ, textFieldC);
                        });
                    });

                }
            };

    private Action positionCameraAction =
            new AbstractAction("Position Camera", Icons.centerCamera) {
                {
                    putValue(Action.SHORT_DESCRIPTION,
                            "Position the camera over the center of the location.");
                }

                @Override
                public void actionPerformed(ActionEvent arg0) {
                    UiUtils.submitUiMachineTask(() -> {
                        Camera camera = getCamera();
                        Location location = getParsedLocation();
                        if (baseLocation != null) {
                            location = location.rotateXy(baseLocation.getRotation());
                            location = location.addWithRotation(baseLocation);
                        }
                        MovableUtils.moveToLocationAtSafeZ(camera, location);
                        try {
                            Map<String, Object> globals = new HashMap<>();
                            globals.put("camera", camera);
                            Configuration.get().getScripting().on("Camera.AfterPosition", globals);
                        }
                        catch (Exception e) {
                            Logger.warn(e);
                        }
                    });
                }
            };

    private Action positionToolAction = new AbstractAction("Position Tool", Icons.centerTool) {
        {
            putValue(Action.SHORT_DESCRIPTION,
                    "Position the tool over the center of the location.");
        }

        @Override
        public void actionPerformed(ActionEvent arg0) {
            UiUtils.submitUiMachineTask(() -> {
                HeadMountable tool = getTool();
                Location location = getParsedLocation();
                if (baseLocation != null) {
                    location = location.rotateXy(baseLocation.getRotation());
                    location = location.addWithRotation(baseLocation);
                }
                MovableUtils.moveToLocationAtSafeZ(tool, location);
            });
        }
    };

    private Action positionToolNoSafeZAction =
            new AbstractAction("Position Tool (Without Safe Z)", Icons.centerToolNoSafeZ) {
                {
                    putValue(Action.SHORT_DESCRIPTION,
                            "Position the tool over the center of the location without first moving to Safe Z.");
                }

                @Override
                public void actionPerformed(ActionEvent arg0) {
                    UiUtils.submitUiMachineTask(() -> {
                        HeadMountable tool = getTool();
                        Location location = getParsedLocation();
                        if (baseLocation != null) {
                            location = location.rotateXy(baseLocation.getRotation());
                            location = location.addWithRotation(baseLocation);
                        }
                        tool.moveTo(location);
                    });
                }
            };

    private Action positionActuatorAction =
            new AbstractAction("Position Actuator", Icons.centerPin) {
                {
                    putValue(Action.SHORT_DESCRIPTION,
                            "Position the actuator over the center of the location.");
                }

                @Override
                public void actionPerformed(ActionEvent arg0) {
                    UiUtils.submitUiMachineTask(() -> {
                        Actuator actuator = getActuator();
                        Location location = getParsedLocation();
                        if (baseLocation != null) {
                            location = location.rotateXy(baseLocation.getRotation());
                            location = location.addWithRotation(baseLocation);
                        }
                        MovableUtils.moveToLocationAtSafeZ(actuator, location);
                    });
                }
            };
    private JButton buttonCenterToolNoSafeZ;
    private JSeparator separator;
}
>>>>>>> f6917904
<|MERGE_RESOLUTION|>--- conflicted
+++ resolved
@@ -1,755 +1,401 @@
-<<<<<<< HEAD
-/*
- * Copyright (C) 2011 Jason von Nieda <jason@vonnieda.org>
- * 
- * This file is part of OpenPnP.
- * 
- * OpenPnP is free software: you can redistribute it and/or modify it under the terms of the GNU
- * General Public License as published by the Free Software Foundation, either version 3 of the
- * License, or (at your option) any later version.
- * 
- * OpenPnP is distributed in the hope that it will be useful, but WITHOUT ANY WARRANTY; without even
- * the implied warranty of MERCHANTABILITY or FITNESS FOR A PARTICULAR PURPOSE. See the GNU General
- * Public License for more details.
- * 
- * You should have received a copy of the GNU General Public License along with OpenPnP. If not, see
- * <http://www.gnu.org/licenses/>.
- * 
- * For more information about OpenPnP visit http://openpnp.org
- */
-
-package org.openpnp.gui.components;
-
-import java.awt.FlowLayout;
-import java.awt.event.ActionEvent;
-
-import java.util.HashMap;
-import java.util.Map;
-
-import javax.swing.AbstractAction;
-import javax.swing.Action;
-import javax.swing.JButton;
-import javax.swing.JPanel;
-import javax.swing.JSeparator;
-import javax.swing.JTextField;
-import javax.swing.SwingConstants;
-
-import org.openpnp.gui.MainFrame;
-import org.openpnp.gui.support.Helpers;
-import org.openpnp.gui.support.Icons;
-import org.openpnp.model.Configuration;
-import org.openpnp.model.Length;
-import org.openpnp.model.LengthUnit;
-import org.openpnp.model.Location;
-import org.openpnp.spi.Actuator;
-import org.openpnp.spi.Camera;
-import org.openpnp.spi.Head;
-import org.openpnp.spi.HeadMountable;
-import org.openpnp.util.Cycles;
-import org.openpnp.util.MovableUtils;
-import org.openpnp.util.UiUtils;
-import org.pmw.tinylog.Logger;
-
-/**
- * A JPanel of 4 small buttons that assist in setting locations. The buttons are Capture Camera
- * Coordinates, Capture Tool Coordinates, Move Camera to Coordinates and Move Tool to Coordinates.
- * If the actuatorId property is set, this causes the component to use the specified Actuator in
- * place of the tool.
- */
-@SuppressWarnings("serial")
-public class LocationButtonsPanel extends JPanel {
-    private JTextField textFieldX, textFieldY, textFieldZ, textFieldC;
-    private String actuatorName;
-
-    private JButton buttonCenterCamera;
-    private JButton buttonCenterTool;
-    private JButton buttonCaptureCamera;
-    private JButton buttonCaptureTool;
-    private JButton buttonCenterToolNoSafeZ;
-    private JSeparator separator;
-    
-    private Location baseLocation;
-
-    public LocationButtonsPanel(JTextField textFieldX, JTextField textFieldY, JTextField textFieldZ,
-            JTextField textFieldC) {
-        FlowLayout flowLayout = (FlowLayout) getLayout();
-        flowLayout.setVgap(0);
-        flowLayout.setHgap(2);
-        this.textFieldX = textFieldX;
-        this.textFieldY = textFieldY;
-        this.textFieldZ = textFieldZ;
-        this.textFieldC = textFieldC;
-        
-        buttonCenterCamera = new JButton(positionCameraAction);
-        buttonCenterCamera.setHideActionText(true);
-        add(buttonCenterCamera);
-
-        buttonCenterTool = new JButton(positionToolAction);
-        buttonCenterTool.setHideActionText(true);
-        add(buttonCenterTool);
-
-        buttonCenterToolNoSafeZ = new JButton(positionToolNoSafeZAction);
-        buttonCenterToolNoSafeZ.setHideActionText(true);
-                
-        separator = new JSeparator();
-        separator.setOrientation(SwingConstants.VERTICAL);
-        add(separator);
-
-        buttonCaptureCamera = new JButton(captureCameraCoordinatesAction);
-        buttonCaptureCamera.setHideActionText(true);
-        add(buttonCaptureCamera);
-
-        buttonCaptureTool = new JButton(captureToolCoordinatesAction);
-        buttonCaptureTool.setHideActionText(true);
-        add(buttonCaptureTool);
-
-        setActuatorName(null);
-    }
-    
-    @Override
-    public void setEnabled(boolean enabled) {
-        super.setEnabled(enabled);
-        buttonCenterCamera.setEnabled(enabled);
-        buttonCenterTool.setEnabled(enabled);
-        buttonCenterToolNoSafeZ.setEnabled(enabled);
-        buttonCaptureCamera.setEnabled(enabled);
-        buttonCaptureTool.setEnabled(enabled);
-    }
-    
-    public void setEnabledCenterCamera(boolean enabled) {
-        buttonCenterCamera.setEnabled(enabled);
-    }
-    
-    public void setEnabledCenterTool(boolean enabled) {
-        buttonCenterTool.setEnabled(enabled);
-    }
-    
-    public void setEnabledCenterToolNoSafeZ(boolean enabled) {
-        buttonCenterToolNoSafeZ.setEnabled(enabled);
-    }
-    
-    public void setEnabledCaptureCamera(boolean enabled) {
-        buttonCaptureCamera.setEnabled(enabled);
-    }
-    
-    public void setEnabledCaptureTool(boolean enabled) {
-        buttonCaptureTool.setEnabled(enabled);
-    }
-    
-    public void setEnabledCenter(boolean enabled) {
-        buttonCenterCamera.setEnabled(enabled);
-        buttonCenterTool.setEnabled(enabled);
-        buttonCenterToolNoSafeZ.setEnabled(enabled);
-    }
-    
-    public void setEnabledCapture(boolean enabled) {
-        buttonCaptureCamera.setEnabled(enabled);
-        buttonCaptureTool.setEnabled(enabled);
-    }
-    
-    public Location getBaseLocation() {
-        return baseLocation;
-    }
-
-    public void setBaseLocation(Location baseLocation) {
-        this.baseLocation = baseLocation;
-    }
-    
-    public void setShowPositionToolNoSafeZ(boolean b) {
-        if (b) {
-            add(buttonCenterToolNoSafeZ, 2);
-        }
-        else {
-            remove(buttonCenterToolNoSafeZ);
-        }
-    }
-
-    public void setActuatorName(String actuatorName) {
-        this.actuatorName = actuatorName;
-        if (actuatorName == null || actuatorName.trim().length() == 0) {
-            buttonCaptureTool.setAction(captureToolCoordinatesAction);
-            buttonCenterTool.setAction(positionToolAction);
-        }
-        else {
-            buttonCaptureTool.setAction(captureActuatorCoordinatesAction);
-            buttonCenterTool.setAction(positionActuatorAction);
-        }
-    }
-
-    public String getActuatorName() {
-        return actuatorName;
-    }
-
-    public HeadMountable getTool() throws Exception {
-        return MainFrame.get().getMachineControls().getSelectedNozzle();
-    }
-
-    public Camera getCamera() throws Exception {
-        return getTool().getHead().getDefaultCamera();
-    }
-
-    /**
-     * Get the Actuator with the name provided by setActuatorName() that is on the same Head as the
-     * tool from getTool().
-     * 
-     * @return
-     * @throws Exception
-     */
-    public Actuator getActuator() throws Exception {
-        if (actuatorName == null) {
-            return null;
-        }
-        HeadMountable tool = getTool();
-        Head head = tool.getHead();
-        Actuator actuator = head.getActuatorByName(actuatorName);
-        if (actuator == null) {
-            throw new Exception(String.format("No Actuator with name %s on Head %s", actuatorName,
-                    head.getName()));
-        }
-        return actuator;
-    }
-
-    private Location getParsedLocation() {
-        double x = 0, y = 0, z = 0, rotation = 0;
-        if (textFieldX != null) {
-            x = Length.parse(textFieldX.getText()).getValue();
-        }
-        if (textFieldY != null) {
-            y = Length.parse(textFieldY.getText()).getValue();
-        }
-        if (textFieldZ != null) {
-            z = Length.parse(textFieldZ.getText()).getValue();
-        }
-        if (textFieldC != null) {
-            rotation = Double.parseDouble(textFieldC.getText());
-        }
-        return new Location(Configuration.get().getSystemUnits(), x, y, z, rotation);
-    }
-
-    private Action captureCameraCoordinatesAction =
-            new AbstractAction("Get Camera Coordinates", Icons.captureCamera) {
-                {
-                    putValue(Action.SHORT_DESCRIPTION,
-                            "Capture the location that the camera is centered on.");
-                }
-
-                @Override
-                public void actionPerformed(ActionEvent arg0) {
-                    UiUtils.submitUiMachineTask(() -> {
-                        Location l = getCamera().getLocation();
-                        Location lz = Cycles.zProbe(l);
-                        if (lz != null) {
-                            l = lz;
-                        }
-                        if (baseLocation != null) {
-                            l = l.subtractWithRotation(baseLocation);
-                            l = l.rotateXy(-baseLocation.getRotation());
-                        }
-                        Helpers.copyLocationIntoTextFields(l, 
-                                textFieldX, 
-                                textFieldY, 
-                                lz == null ? null : textFieldZ,
-                                textFieldC);
-                    });
-                }
-            };
-
-    private Action captureToolCoordinatesAction =
-            new AbstractAction("Get Tool Coordinates", Icons.captureTool) {
-                {
-                    putValue(Action.SHORT_DESCRIPTION,
-                            "Capture the location that the tool is centered on.");
-                }
-
-                @Override
-                public void actionPerformed(ActionEvent arg0) {
-                    UiUtils.messageBoxOnException(() -> {
-                        Location l = getTool().getLocation();
-                        if (baseLocation != null) {
-                            l = l.subtractWithRotation(baseLocation);
-                            l = l.rotateXy(-baseLocation.getRotation());
-                        }
-                        Helpers.copyLocationIntoTextFields(l, textFieldX, textFieldY, textFieldZ,
-                                textFieldC);
-                    });
-                }
-            };
-
-    private Action captureActuatorCoordinatesAction =
-            new AbstractAction("Get Actuator Coordinates", Icons.capturePin) {
-                {
-                    putValue(Action.SHORT_DESCRIPTION,
-                            "Capture the location that the actuator is centered on.");
-                }
-
-                @Override
-                public void actionPerformed(ActionEvent arg0) {
-                    UiUtils.messageBoxOnException(() -> {
-                        Actuator actuator = getActuator();
-                        if (actuator == null) {
-                            return;
-                        }
-                        Location l = actuator.getLocation();
-                        if (baseLocation != null) {
-                            l = l.subtractWithRotation(baseLocation);
-                            l = l.rotateXy(-baseLocation.getRotation());
-                        }
-                        Helpers.copyLocationIntoTextFields(l, textFieldX,
-                                textFieldY, textFieldZ, textFieldC);
-                    });
-
-                }
-            };
-
-    private Action positionCameraAction =
-            new AbstractAction("Position Camera", Icons.centerCamera) {
-                {
-                    putValue(Action.SHORT_DESCRIPTION,
-                            "Position the camera over the center of the location.");
-                }
-
-                @Override
-                public void actionPerformed(ActionEvent arg0) {
-                    UiUtils.submitUiMachineTask(() -> {
-                        Camera camera = getCamera();
-                        Location location = getParsedLocation();
-                        if (baseLocation != null) {
-                            location = location.rotateXy(baseLocation.getRotation());
-                            location = location.addWithRotation(baseLocation);
-                        }
-                        MovableUtils.moveToLocationAtSafeZ(camera, location);
-                        try {
-                            Map<String, Object> globals = new HashMap<>();
-                            globals.put("camera", camera);
-                            Configuration.get().getScripting().on("Camera.AfterPosition", globals);
-                        }
-                        catch (Exception e) {
-                            Logger.warn(e);
-                        }
-                    });
-                }
-            };
-
-    private Action positionToolAction = new AbstractAction("Position Tool", Icons.centerTool) {
-        {
-            putValue(Action.SHORT_DESCRIPTION,
-                    "Position the tool over the center of the location.");
-        }
-
-        @Override
-        public void actionPerformed(ActionEvent arg0) {
-            UiUtils.submitUiMachineTask(() -> {
-                HeadMountable tool = getTool();
-                Location location = getParsedLocation();
-                if (baseLocation != null) {
-                    location = location.rotateXy(baseLocation.getRotation());
-                    location = location.addWithRotation(baseLocation);
-                }
-                MovableUtils.moveToLocationAtSafeZ(tool, location);
-            });
-        }
-    };
-
-    private Action positionToolNoSafeZAction =
-            new AbstractAction("Position Tool (Without Safe Z)", Icons.centerToolNoSafeZ) {
-                {
-                    putValue(Action.SHORT_DESCRIPTION,
-                            "Position the tool over the center of the location without first moving to Safe Z.");
-                }
-
-                @Override
-                public void actionPerformed(ActionEvent arg0) {
-                    UiUtils.submitUiMachineTask(() -> {
-                        HeadMountable tool = getTool();
-                        Location location = getParsedLocation();
-                        if (baseLocation != null) {
-                            location = location.rotateXy(baseLocation.getRotation());
-                            location = location.addWithRotation(baseLocation);
-                        }
-                        tool.moveTo(location);
-                    });
-                }
-            };
-
-    private Action positionActuatorAction =
-            new AbstractAction("Position Actuator", Icons.centerPin) {
-                {
-                    putValue(Action.SHORT_DESCRIPTION,
-                            "Position the actuator over the center of the location.");
-                }
-
-                @Override
-                public void actionPerformed(ActionEvent arg0) {
-                    UiUtils.submitUiMachineTask(() -> {
-                        Actuator actuator = getActuator();
-                        Location location = getParsedLocation();
-                        if (baseLocation != null) {
-                            location = location.rotateXy(baseLocation.getRotation());
-                            location = location.addWithRotation(baseLocation);
-                        }
-                        MovableUtils.moveToLocationAtSafeZ(actuator, location);
-                    });
-                }
-            };
-}
-=======
-/*
- * Copyright (C) 2011 Jason von Nieda <jason@vonnieda.org>
- * 
- * This file is part of OpenPnP.
- * 
- * OpenPnP is free software: you can redistribute it and/or modify it under the terms of the GNU
- * General Public License as published by the Free Software Foundation, either version 3 of the
- * License, or (at your option) any later version.
- * 
- * OpenPnP is distributed in the hope that it will be useful, but WITHOUT ANY WARRANTY; without even
- * the implied warranty of MERCHANTABILITY or FITNESS FOR A PARTICULAR PURPOSE. See the GNU General
- * Public License for more details.
- * 
- * You should have received a copy of the GNU General Public License along with OpenPnP. If not, see
- * <http://www.gnu.org/licenses/>.
- * 
- * For more information about OpenPnP visit http://openpnp.org
- */
-
-package org.openpnp.gui.components;
-
-import java.awt.FlowLayout;
-import java.awt.event.ActionEvent;
-import java.util.HashMap;
-import java.util.Map;
-
-import javax.swing.AbstractAction;
-import javax.swing.Action;
-import javax.swing.JButton;
-import javax.swing.JPanel;
-import javax.swing.JSeparator;
-import javax.swing.JTextField;
-import javax.swing.SwingConstants;
-import javax.swing.SwingUtilities;
-
-import org.openpnp.gui.MainFrame;
-import org.openpnp.gui.support.Helpers;
-import org.openpnp.gui.support.Icons;
-import org.openpnp.model.Configuration;
-import org.openpnp.model.Length;
-import org.openpnp.model.Location;
-import org.openpnp.spi.Actuator;
-import org.openpnp.spi.Camera;
-import org.openpnp.spi.Head;
-import org.openpnp.spi.HeadMountable;
-import org.openpnp.util.Cycles;
-import org.openpnp.util.MovableUtils;
-import org.openpnp.util.UiUtils;
-import org.pmw.tinylog.Logger;
-
-/**
- * A JPanel of 4 small buttons that assist in setting locations. The buttons are Capture Camera
- * Coordinates, Capture Tool Coordinates, Move Camera to Coordinates and Move Tool to Coordinates.
- * If the actuatorId property is set, this causes the component to use the specified Actuator in
- * place of the tool.
- */
-@SuppressWarnings("serial")
-public class LocationButtonsPanel extends JPanel {
-    private JTextField textFieldX, textFieldY, textFieldZ, textFieldC;
-    private String actuatorName;
-
-    private JButton buttonCenterTool;
-    private JButton buttonCaptureCamera;
-    private JButton buttonCaptureTool;
-    
-    private Location baseLocation;
-
-    public LocationButtonsPanel(JTextField textFieldX, JTextField textFieldY, JTextField textFieldZ,
-            JTextField textFieldC) {
-        FlowLayout flowLayout = (FlowLayout) getLayout();
-        flowLayout.setVgap(0);
-        flowLayout.setHgap(2);
-        this.textFieldX = textFieldX;
-        this.textFieldY = textFieldY;
-        this.textFieldZ = textFieldZ;
-        this.textFieldC = textFieldC;
-        
-        JButton buttonCenterCamera = new JButton(positionCameraAction);
-        buttonCenterCamera.setHideActionText(true);
-        add(buttonCenterCamera);
-
-        buttonCenterTool = new JButton(positionToolAction);
-        buttonCenterTool.setHideActionText(true);
-        add(buttonCenterTool);
-
-        buttonCenterToolNoSafeZ = new JButton(positionToolNoSafeZAction);
-        buttonCenterToolNoSafeZ.setHideActionText(true);
-                
-        separator = new JSeparator();
-        separator.setOrientation(SwingConstants.VERTICAL);
-        add(separator);
-
-        buttonCaptureCamera = new JButton(captureCameraCoordinatesAction);
-        buttonCaptureCamera.setHideActionText(true);
-        add(buttonCaptureCamera);
-
-        buttonCaptureTool = new JButton(captureToolCoordinatesAction);
-        buttonCaptureTool.setHideActionText(true);
-        add(buttonCaptureTool);
-
-        setActuatorName(null);
-    }
-    
-    public Location getBaseLocation() {
-        return baseLocation;
-    }
-
-    public void setBaseLocation(Location baseLocation) {
-        this.baseLocation = baseLocation;
-    }
-    
-    public void setShowPositionToolNoSafeZ(boolean b) {
-        if (b) {
-            add(buttonCenterToolNoSafeZ, 2);
-        }
-        else {
-            remove(buttonCenterToolNoSafeZ);
-        }
-    }
-
-    public void setActuatorName(String actuatorName) {
-        this.actuatorName = actuatorName;
-        if (actuatorName == null || actuatorName.trim().length() == 0) {
-            buttonCaptureTool.setAction(captureToolCoordinatesAction);
-            buttonCenterTool.setAction(positionToolAction);
-        }
-        else {
-            buttonCaptureTool.setAction(captureActuatorCoordinatesAction);
-            buttonCenterTool.setAction(positionActuatorAction);
-        }
-    }
-
-    public String getActuatorName() {
-        return actuatorName;
-    }
-
-    public HeadMountable getTool() throws Exception {
-        return MainFrame.get().getMachineControls().getSelectedNozzle();
-    }
-
-    public Camera getCamera() throws Exception {
-        return getTool().getHead().getDefaultCamera();
-    }
-
-    /**
-     * Get the Actuator with the name provided by setActuatorName() that is on the same Head as the
-     * tool from getTool().
-     * 
-     * @return
-     * @throws Exception
-     */
-    public Actuator getActuator() throws Exception {
-        if (actuatorName == null) {
-            return null;
-        }
-        HeadMountable tool = getTool();
-        Head head = tool.getHead();
-        Actuator actuator = head.getActuatorByName(actuatorName);
-        if (actuator == null) {
-            throw new Exception(String.format("No Actuator with name %s on Head %s", actuatorName,
-                    head.getName()));
-        }
-        return actuator;
-    }
-
-    private Location getParsedLocation() {
-        double x = 0, y = 0, z = 0, rotation = 0;
-        if (textFieldX != null) {
-            x = Length.parse(textFieldX.getText()).getValue();
-        }
-        if (textFieldY != null) {
-            y = Length.parse(textFieldY.getText()).getValue();
-        }
-        if (textFieldZ != null) {
-            z = Length.parse(textFieldZ.getText()).getValue();
-        }
-        if (textFieldC != null) {
-            rotation = Double.parseDouble(textFieldC.getText());
-        }
-        return new Location(Configuration.get().getSystemUnits(), x, y, z, rotation);
-    }
-
-    private Action captureCameraCoordinatesAction =
-            new AbstractAction("Get Camera Coordinates", Icons.captureCamera) {
-                {
-                    putValue(Action.SHORT_DESCRIPTION,
-                            "Capture the location that the camera is centered on.");
-                }
-
-                @Override
-                public void actionPerformed(ActionEvent arg0) {
-                    UiUtils.submitUiMachineTask(() -> {
-                        Location l = getCamera().getLocation();
-                        Location lz = Cycles.zProbe(l);
-                        if (lz != null) {
-                            l = lz;
-                        }
-                        if (baseLocation != null) {
-                            l = l.subtractWithRotation(baseLocation);
-                            l = l.rotateXy(-baseLocation.getRotation());
-                        }
-                        final Location lf = l;
-                        SwingUtilities.invokeAndWait(() -> {
-                            Helpers.copyLocationIntoTextFields(lf, 
-                                    textFieldX, 
-                                    textFieldY, 
-                                    lz == null ? null : textFieldZ,
-                                    textFieldC);
-                        });
-                    });
-                }
-            };
-
-    private Action captureToolCoordinatesAction =
-            new AbstractAction("Get Tool Coordinates", Icons.captureTool) {
-                {
-                    putValue(Action.SHORT_DESCRIPTION,
-                            "Capture the location that the tool is centered on.");
-                }
-
-                @Override
-                public void actionPerformed(ActionEvent arg0) {
-                    UiUtils.messageBoxOnException(() -> {
-                        Location l = getTool().getLocation();
-                        if (baseLocation != null) {
-                            l = l.subtractWithRotation(baseLocation);
-                            l = l.rotateXy(-baseLocation.getRotation());
-                        }
-                        final Location lf = l;
-                        SwingUtilities.invokeAndWait(() -> {
-                            Helpers.copyLocationIntoTextFields(lf, textFieldX, textFieldY, textFieldZ,
-                                    textFieldC);
-                        });
-                    });
-                }
-            };
-
-    private Action captureActuatorCoordinatesAction =
-            new AbstractAction("Get Actuator Coordinates", Icons.capturePin) {
-                {
-                    putValue(Action.SHORT_DESCRIPTION,
-                            "Capture the location that the actuator is centered on.");
-                }
-
-                @Override
-                public void actionPerformed(ActionEvent arg0) {
-                    UiUtils.messageBoxOnException(() -> {
-                        Actuator actuator = getActuator();
-                        if (actuator == null) {
-                            return;
-                        }
-                        Location l = actuator.getLocation();
-                        if (baseLocation != null) {
-                            l = l.subtractWithRotation(baseLocation);
-                            l = l.rotateXy(-baseLocation.getRotation());
-                        }
-                        final Location lf = l;
-                        SwingUtilities.invokeAndWait(() -> {
-                            Helpers.copyLocationIntoTextFields(lf, textFieldX,
-                                    textFieldY, textFieldZ, textFieldC);
-                        });
-                    });
-
-                }
-            };
-
-    private Action positionCameraAction =
-            new AbstractAction("Position Camera", Icons.centerCamera) {
-                {
-                    putValue(Action.SHORT_DESCRIPTION,
-                            "Position the camera over the center of the location.");
-                }
-
-                @Override
-                public void actionPerformed(ActionEvent arg0) {
-                    UiUtils.submitUiMachineTask(() -> {
-                        Camera camera = getCamera();
-                        Location location = getParsedLocation();
-                        if (baseLocation != null) {
-                            location = location.rotateXy(baseLocation.getRotation());
-                            location = location.addWithRotation(baseLocation);
-                        }
-                        MovableUtils.moveToLocationAtSafeZ(camera, location);
-                        try {
-                            Map<String, Object> globals = new HashMap<>();
-                            globals.put("camera", camera);
-                            Configuration.get().getScripting().on("Camera.AfterPosition", globals);
-                        }
-                        catch (Exception e) {
-                            Logger.warn(e);
-                        }
-                    });
-                }
-            };
-
-    private Action positionToolAction = new AbstractAction("Position Tool", Icons.centerTool) {
-        {
-            putValue(Action.SHORT_DESCRIPTION,
-                    "Position the tool over the center of the location.");
-        }
-
-        @Override
-        public void actionPerformed(ActionEvent arg0) {
-            UiUtils.submitUiMachineTask(() -> {
-                HeadMountable tool = getTool();
-                Location location = getParsedLocation();
-                if (baseLocation != null) {
-                    location = location.rotateXy(baseLocation.getRotation());
-                    location = location.addWithRotation(baseLocation);
-                }
-                MovableUtils.moveToLocationAtSafeZ(tool, location);
-            });
-        }
-    };
-
-    private Action positionToolNoSafeZAction =
-            new AbstractAction("Position Tool (Without Safe Z)", Icons.centerToolNoSafeZ) {
-                {
-                    putValue(Action.SHORT_DESCRIPTION,
-                            "Position the tool over the center of the location without first moving to Safe Z.");
-                }
-
-                @Override
-                public void actionPerformed(ActionEvent arg0) {
-                    UiUtils.submitUiMachineTask(() -> {
-                        HeadMountable tool = getTool();
-                        Location location = getParsedLocation();
-                        if (baseLocation != null) {
-                            location = location.rotateXy(baseLocation.getRotation());
-                            location = location.addWithRotation(baseLocation);
-                        }
-                        tool.moveTo(location);
-                    });
-                }
-            };
-
-    private Action positionActuatorAction =
-            new AbstractAction("Position Actuator", Icons.centerPin) {
-                {
-                    putValue(Action.SHORT_DESCRIPTION,
-                            "Position the actuator over the center of the location.");
-                }
-
-                @Override
-                public void actionPerformed(ActionEvent arg0) {
-                    UiUtils.submitUiMachineTask(() -> {
-                        Actuator actuator = getActuator();
-                        Location location = getParsedLocation();
-                        if (baseLocation != null) {
-                            location = location.rotateXy(baseLocation.getRotation());
-                            location = location.addWithRotation(baseLocation);
-                        }
-                        MovableUtils.moveToLocationAtSafeZ(actuator, location);
-                    });
-                }
-            };
-    private JButton buttonCenterToolNoSafeZ;
-    private JSeparator separator;
-}
->>>>>>> f6917904
+/*
+ * Copyright (C) 2011 Jason von Nieda <jason@vonnieda.org>
+ * 
+ * This file is part of OpenPnP.
+ * 
+ * OpenPnP is free software: you can redistribute it and/or modify it under the terms of the GNU
+ * General Public License as published by the Free Software Foundation, either version 3 of the
+ * License, or (at your option) any later version.
+ * 
+ * OpenPnP is distributed in the hope that it will be useful, but WITHOUT ANY WARRANTY; without even
+ * the implied warranty of MERCHANTABILITY or FITNESS FOR A PARTICULAR PURPOSE. See the GNU General
+ * Public License for more details.
+ * 
+ * You should have received a copy of the GNU General Public License along with OpenPnP. If not, see
+ * <http://www.gnu.org/licenses/>.
+ * 
+ * For more information about OpenPnP visit http://openpnp.org
+ */
+
+package org.openpnp.gui.components;
+
+import java.awt.FlowLayout;
+import java.awt.event.ActionEvent;
+import java.util.HashMap;
+import java.util.Map;
+
+import javax.swing.AbstractAction;
+import javax.swing.Action;
+import javax.swing.JButton;
+import javax.swing.JPanel;
+import javax.swing.JSeparator;
+import javax.swing.JTextField;
+import javax.swing.SwingConstants;
+import javax.swing.SwingUtilities;
+
+import org.openpnp.gui.MainFrame;
+import org.openpnp.gui.support.Helpers;
+import org.openpnp.gui.support.Icons;
+import org.openpnp.model.Configuration;
+import org.openpnp.model.Length;
+import org.openpnp.model.Location;
+import org.openpnp.spi.Actuator;
+import org.openpnp.spi.Camera;
+import org.openpnp.spi.Head;
+import org.openpnp.spi.HeadMountable;
+import org.openpnp.util.Cycles;
+import org.openpnp.util.MovableUtils;
+import org.openpnp.util.UiUtils;
+import org.pmw.tinylog.Logger;
+
+/**
+ * A JPanel of 4 small buttons that assist in setting locations. The buttons are Capture Camera
+ * Coordinates, Capture Tool Coordinates, Move Camera to Coordinates and Move Tool to Coordinates.
+ * If the actuatorId property is set, this causes the component to use the specified Actuator in
+ * place of the tool.
+ */
+@SuppressWarnings("serial")
+public class LocationButtonsPanel extends JPanel {
+    private JTextField textFieldX, textFieldY, textFieldZ, textFieldC;
+    private String actuatorName;
+
+    private JButton buttonCenterCamera;
+    private JButton buttonCenterTool;
+    private JButton buttonCaptureCamera;
+    private JButton buttonCaptureTool;
+    
+    private Location baseLocation;
+
+    public LocationButtonsPanel(JTextField textFieldX, JTextField textFieldY, JTextField textFieldZ,
+            JTextField textFieldC) {
+        FlowLayout flowLayout = (FlowLayout) getLayout();
+        flowLayout.setVgap(0);
+        flowLayout.setHgap(2);
+        this.textFieldX = textFieldX;
+        this.textFieldY = textFieldY;
+        this.textFieldZ = textFieldZ;
+        this.textFieldC = textFieldC;
+        
+        buttonCenterCamera = new JButton(positionCameraAction);
+        buttonCenterCamera.setHideActionText(true);
+        add(buttonCenterCamera);
+
+        buttonCenterTool = new JButton(positionToolAction);
+        buttonCenterTool.setHideActionText(true);
+        add(buttonCenterTool);
+
+        buttonCenterToolNoSafeZ = new JButton(positionToolNoSafeZAction);
+        buttonCenterToolNoSafeZ.setHideActionText(true);
+                
+        separator = new JSeparator();
+        separator.setOrientation(SwingConstants.VERTICAL);
+        add(separator);
+
+        buttonCaptureCamera = new JButton(captureCameraCoordinatesAction);
+        buttonCaptureCamera.setHideActionText(true);
+        add(buttonCaptureCamera);
+
+        buttonCaptureTool = new JButton(captureToolCoordinatesAction);
+        buttonCaptureTool.setHideActionText(true);
+        add(buttonCaptureTool);
+
+        setActuatorName(null);
+    }
+    
+    @Override
+    public void setEnabled(boolean enabled) {
+        super.setEnabled(enabled);
+        buttonCenterCamera.setEnabled(enabled);
+        buttonCenterTool.setEnabled(enabled);
+        buttonCenterToolNoSafeZ.setEnabled(enabled);
+        buttonCaptureCamera.setEnabled(enabled);
+        buttonCaptureTool.setEnabled(enabled);
+    }
+    
+    public void setEnabledCenterCamera(boolean enabled) {
+        buttonCenterCamera.setEnabled(enabled);
+    }
+    
+    public void setEnabledCenterTool(boolean enabled) {
+        buttonCenterTool.setEnabled(enabled);
+    }
+    
+    public void setEnabledCenterToolNoSafeZ(boolean enabled) {
+        buttonCenterToolNoSafeZ.setEnabled(enabled);
+    }
+    
+    public void setEnabledCaptureCamera(boolean enabled) {
+        buttonCaptureCamera.setEnabled(enabled);
+    }
+    
+    public void setEnabledCaptureTool(boolean enabled) {
+        buttonCaptureTool.setEnabled(enabled);
+    }
+    
+    public void setEnabledCenter(boolean enabled) {
+        buttonCenterCamera.setEnabled(enabled);
+        buttonCenterTool.setEnabled(enabled);
+        buttonCenterToolNoSafeZ.setEnabled(enabled);
+    }
+    
+    public void setEnabledCapture(boolean enabled) {
+        buttonCaptureCamera.setEnabled(enabled);
+        buttonCaptureTool.setEnabled(enabled);
+    }
+    
+    public Location getBaseLocation() {
+        return baseLocation;
+    }
+
+    public void setBaseLocation(Location baseLocation) {
+        this.baseLocation = baseLocation;
+    }
+    
+    public void setShowPositionToolNoSafeZ(boolean b) {
+        if (b) {
+            add(buttonCenterToolNoSafeZ, 2);
+        }
+        else {
+            remove(buttonCenterToolNoSafeZ);
+        }
+    }
+
+    public void setActuatorName(String actuatorName) {
+        this.actuatorName = actuatorName;
+        if (actuatorName == null || actuatorName.trim().length() == 0) {
+            buttonCaptureTool.setAction(captureToolCoordinatesAction);
+            buttonCenterTool.setAction(positionToolAction);
+        }
+        else {
+            buttonCaptureTool.setAction(captureActuatorCoordinatesAction);
+            buttonCenterTool.setAction(positionActuatorAction);
+        }
+    }
+
+    public String getActuatorName() {
+        return actuatorName;
+    }
+
+    public HeadMountable getTool() throws Exception {
+        return MainFrame.get().getMachineControls().getSelectedNozzle();
+    }
+
+    public Camera getCamera() throws Exception {
+        return getTool().getHead().getDefaultCamera();
+    }
+
+    /**
+     * Get the Actuator with the name provided by setActuatorName() that is on the same Head as the
+     * tool from getTool().
+     * 
+     * @return
+     * @throws Exception
+     */
+    public Actuator getActuator() throws Exception {
+        if (actuatorName == null) {
+            return null;
+        }
+        HeadMountable tool = getTool();
+        Head head = tool.getHead();
+        Actuator actuator = head.getActuatorByName(actuatorName);
+        if (actuator == null) {
+            throw new Exception(String.format("No Actuator with name %s on Head %s", actuatorName,
+                    head.getName()));
+        }
+        return actuator;
+    }
+
+    private Location getParsedLocation() {
+        double x = 0, y = 0, z = 0, rotation = 0;
+        if (textFieldX != null) {
+            x = Length.parse(textFieldX.getText()).getValue();
+        }
+        if (textFieldY != null) {
+            y = Length.parse(textFieldY.getText()).getValue();
+        }
+        if (textFieldZ != null) {
+            z = Length.parse(textFieldZ.getText()).getValue();
+        }
+        if (textFieldC != null) {
+            rotation = Double.parseDouble(textFieldC.getText());
+        }
+        return new Location(Configuration.get().getSystemUnits(), x, y, z, rotation);
+    }
+
+    private Action captureCameraCoordinatesAction =
+            new AbstractAction("Get Camera Coordinates", Icons.captureCamera) {
+                {
+                    putValue(Action.SHORT_DESCRIPTION,
+                            "Capture the location that the camera is centered on.");
+                }
+
+                @Override
+                public void actionPerformed(ActionEvent arg0) {
+                    UiUtils.submitUiMachineTask(() -> {
+                        Location l = getCamera().getLocation();
+                        Location lz = Cycles.zProbe(l);
+                        if (lz != null) {
+                            l = lz;
+                        }
+                        if (baseLocation != null) {
+                            l = l.subtractWithRotation(baseLocation);
+                            l = l.rotateXy(-baseLocation.getRotation());
+                        }
+                        final Location lf = l;
+                        SwingUtilities.invokeAndWait(() -> {
+                            Helpers.copyLocationIntoTextFields(lf, 
+                                    textFieldX, 
+                                    textFieldY, 
+                                    lz == null ? null : textFieldZ,
+                                    textFieldC);
+                        });
+                    });
+                }
+            };
+
+    private Action captureToolCoordinatesAction =
+            new AbstractAction("Get Tool Coordinates", Icons.captureTool) {
+                {
+                    putValue(Action.SHORT_DESCRIPTION,
+                            "Capture the location that the tool is centered on.");
+                }
+
+                @Override
+                public void actionPerformed(ActionEvent arg0) {
+                    UiUtils.messageBoxOnException(() -> {
+                        Location l = getTool().getLocation();
+                        if (baseLocation != null) {
+                            l = l.subtractWithRotation(baseLocation);
+                            l = l.rotateXy(-baseLocation.getRotation());
+                        }
+                        final Location lf = l;
+                        SwingUtilities.invokeAndWait(() -> {
+                            Helpers.copyLocationIntoTextFields(lf, textFieldX, textFieldY, textFieldZ,
+                                    textFieldC);
+                        });
+                    });
+                }
+            };
+
+    private Action captureActuatorCoordinatesAction =
+            new AbstractAction("Get Actuator Coordinates", Icons.capturePin) {
+                {
+                    putValue(Action.SHORT_DESCRIPTION,
+                            "Capture the location that the actuator is centered on.");
+                }
+
+                @Override
+                public void actionPerformed(ActionEvent arg0) {
+                    UiUtils.messageBoxOnException(() -> {
+                        Actuator actuator = getActuator();
+                        if (actuator == null) {
+                            return;
+                        }
+                        Location l = actuator.getLocation();
+                        if (baseLocation != null) {
+                            l = l.subtractWithRotation(baseLocation);
+                            l = l.rotateXy(-baseLocation.getRotation());
+                        }
+                        final Location lf = l;
+                        SwingUtilities.invokeAndWait(() -> {
+                            Helpers.copyLocationIntoTextFields(lf, textFieldX,
+                                    textFieldY, textFieldZ, textFieldC);
+                        });
+                    });
+
+                }
+            };
+
+    private Action positionCameraAction =
+            new AbstractAction("Position Camera", Icons.centerCamera) {
+                {
+                    putValue(Action.SHORT_DESCRIPTION,
+                            "Position the camera over the center of the location.");
+                }
+
+                @Override
+                public void actionPerformed(ActionEvent arg0) {
+                    UiUtils.submitUiMachineTask(() -> {
+                        Camera camera = getCamera();
+                        Location location = getParsedLocation();
+                        if (baseLocation != null) {
+                            location = location.rotateXy(baseLocation.getRotation());
+                            location = location.addWithRotation(baseLocation);
+                        }
+                        MovableUtils.moveToLocationAtSafeZ(camera, location);
+                        try {
+                            Map<String, Object> globals = new HashMap<>();
+                            globals.put("camera", camera);
+                            Configuration.get().getScripting().on("Camera.AfterPosition", globals);
+                        }
+                        catch (Exception e) {
+                            Logger.warn(e);
+                        }
+                    });
+                }
+            };
+
+    private Action positionToolAction = new AbstractAction("Position Tool", Icons.centerTool) {
+        {
+            putValue(Action.SHORT_DESCRIPTION,
+                    "Position the tool over the center of the location.");
+        }
+
+        @Override
+        public void actionPerformed(ActionEvent arg0) {
+            UiUtils.submitUiMachineTask(() -> {
+                HeadMountable tool = getTool();
+                Location location = getParsedLocation();
+                if (baseLocation != null) {
+                    location = location.rotateXy(baseLocation.getRotation());
+                    location = location.addWithRotation(baseLocation);
+                }
+                MovableUtils.moveToLocationAtSafeZ(tool, location);
+            });
+        }
+    };
+
+    private Action positionToolNoSafeZAction =
+            new AbstractAction("Position Tool (Without Safe Z)", Icons.centerToolNoSafeZ) {
+                {
+                    putValue(Action.SHORT_DESCRIPTION,
+                            "Position the tool over the center of the location without first moving to Safe Z.");
+                }
+
+                @Override
+                public void actionPerformed(ActionEvent arg0) {
+                    UiUtils.submitUiMachineTask(() -> {
+                        HeadMountable tool = getTool();
+                        Location location = getParsedLocation();
+                        if (baseLocation != null) {
+                            location = location.rotateXy(baseLocation.getRotation());
+                            location = location.addWithRotation(baseLocation);
+                        }
+                        tool.moveTo(location);
+                    });
+                }
+            };
+
+    private Action positionActuatorAction =
+            new AbstractAction("Position Actuator", Icons.centerPin) {
+                {
+                    putValue(Action.SHORT_DESCRIPTION,
+                            "Position the actuator over the center of the location.");
+                }
+
+                @Override
+                public void actionPerformed(ActionEvent arg0) {
+                    UiUtils.submitUiMachineTask(() -> {
+                        Actuator actuator = getActuator();
+                        Location location = getParsedLocation();
+                        if (baseLocation != null) {
+                            location = location.rotateXy(baseLocation.getRotation());
+                            location = location.addWithRotation(baseLocation);
+                        }
+                        MovableUtils.moveToLocationAtSafeZ(actuator, location);
+                    });
+                }
+            };
+    private JButton buttonCenterToolNoSafeZ;
+    private JSeparator separator;
+}