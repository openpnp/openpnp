/*
 * Copyright (C) 2011 Jason von Nieda <jason@vonnieda.org>
 * 
 * This file is part of OpenPnP.
 * 
 * OpenPnP is free software: you can redistribute it and/or modify it under the terms of the GNU
 * General Public License as published by the Free Software Foundation, either version 3 of the
 * License, or (at your option) any later version.
 * 
 * OpenPnP is distributed in the hope that it will be useful, but WITHOUT ANY WARRANTY; without even
 * the implied warranty of MERCHANTABILITY or FITNESS FOR A PARTICULAR PURPOSE. See the GNU General
 * Public License for more details.
 * 
 * You should have received a copy of the GNU General Public License along with OpenPnP. If not, see
 * <http://www.gnu.org/licenses/>.
 * 
 * For more information about OpenPnP visit http://openpnp.org
 */

package org.openpnp.gui;

import java.awt.BorderLayout;
import java.awt.Color;
import java.awt.Component;
import java.awt.FileDialog;
import java.awt.FlowLayout;
import java.awt.Frame;
import java.awt.GridLayout;
import java.awt.Rectangle;
import java.awt.event.ActionEvent;
import java.awt.event.MouseAdapter;
import java.awt.event.MouseEvent;
import java.beans.PropertyChangeEvent;
import java.beans.PropertyChangeListener;
import java.io.File;
import java.io.FilenameFilter;
import java.util.ArrayList;
import java.util.List;
import java.util.prefs.Preferences;

import javax.swing.AbstractAction;
import javax.swing.Action;
import javax.swing.BoxLayout;
import javax.swing.DefaultCellEditor;
import javax.swing.InputMap;
import javax.swing.JButton;
import javax.swing.JCheckBox;
import javax.swing.JComboBox;
import javax.swing.JComponent;
import javax.swing.JDialog;
import javax.swing.JLabel;
import javax.swing.JMenu;
import javax.swing.JMenuItem;
import javax.swing.JOptionPane;
import javax.swing.JPanel;
import javax.swing.JPopupMenu;
import javax.swing.JRootPane;
import javax.swing.JScrollPane;
import javax.swing.JSpinner;
import javax.swing.JSplitPane;
import javax.swing.JTabbedPane;
import javax.swing.JTable;
import javax.swing.JTextField;
import javax.swing.JToolBar;
import javax.swing.KeyStroke;
import javax.swing.ListSelectionModel;
import javax.swing.SpinnerNumberModel;
import javax.swing.SwingUtilities;
import javax.swing.border.EmptyBorder;
import javax.swing.border.EtchedBorder;
import javax.swing.border.TitledBorder;
import javax.swing.event.ListSelectionEvent;
import javax.swing.event.ListSelectionListener;
import javax.swing.event.TableModelEvent;
import javax.swing.event.TableModelListener;

import org.openpnp.ConfigurationListener;
import org.openpnp.events.BoardLocationSelectedEvent;
import org.openpnp.events.JobLoadedEvent;
import org.openpnp.events.PlacementSelectedEvent;
import org.openpnp.gui.components.AutoSelectTextTable;
import org.openpnp.gui.importer.BoardImporter;
import org.openpnp.gui.processes.TwoPlacementBoardLocationProcess;
import org.openpnp.gui.support.ActionGroup;
import org.openpnp.gui.support.Helpers;
import org.openpnp.gui.support.Icons;
import org.openpnp.gui.support.IdentifiableListCellRenderer;
import org.openpnp.gui.support.MessageBoxes;
import org.openpnp.gui.support.PartsComboBoxModel;
import org.openpnp.gui.tablemodel.BoardLocationsTableModel;
import org.openpnp.model.Board;
import org.openpnp.model.Board.Side;
import org.openpnp.model.BoardLocation;
import org.openpnp.model.BoardPad;
import org.openpnp.model.Configuration;
import org.openpnp.model.Job;
import org.openpnp.model.Length;
import org.openpnp.model.LengthUnit;
import org.openpnp.model.Location;
import org.openpnp.model.Panel;
import org.openpnp.model.Part;
import org.openpnp.model.Placement;
import org.openpnp.spi.Camera;
import org.openpnp.spi.HeadMountable;
import org.openpnp.spi.JobProcessor;
import org.openpnp.spi.JobProcessor.TextStatusListener;
import org.openpnp.spi.Machine;
import org.openpnp.spi.MachineListener;
import org.openpnp.util.FiniteStateMachine;
import org.openpnp.util.MovableUtils;
import org.openpnp.util.UiUtils;

import com.google.common.eventbus.Subscribe;

@SuppressWarnings("serial")
public class JobPanel extends JPanel {
    enum State {
        Stopped,
        Running,
        Stepping
    }

    enum Message {
        StartOrPause,
        Step,
        Abort,
        Finished
    }

    final private Configuration configuration;
    final private MainFrame frame;

    private static final String PREF_DIVIDER_POSITION = "JobPanel.dividerPosition";
    private static final int PREF_DIVIDER_POSITION_DEF = -1;

    private static final String UNTITLED_JOB_FILENAME = "Untitled.job.xml";

    private static final String PREF_RECENT_FILES = "JobPanel.recentFiles";
    private static final int PREF_RECENT_FILES_MAX = 10;

    private BoardLocationsTableModel boardLocationsTableModel;
    private JTable boardLocationsTable;
    private JSplitPane splitPane;

    private ActionGroup jobSaveActionGroup;
    private ActionGroup boardLocationSelectionActionGroup;

    private Preferences prefs = Preferences.userNodeForPackage(JobPanel.class);

    public JMenu mnOpenRecent;

    private List<File> recentJobs = new ArrayList<>();

    private final JobPlacementsPanel jobPlacementsPanel;
    private final JobPastePanel jobPastePanel;

    private JTabbedPane tabbedPane;

    private Job job;

    private JobProcessor jobProcessor;

    private FiniteStateMachine<State, Message> fsm = new FiniteStateMachine<>(State.Stopped);

    public JobPanel(Configuration configuration, MainFrame frame,
            MachineControlsPanel machineControlsPanel) {
        this.configuration = configuration;
        this.frame = frame;


        fsm.add(State.Stopped, Message.StartOrPause, State.Running, this::jobStart);
        fsm.add(State.Stopped, Message.Step, State.Stepping, this::jobStart);

        // No action is needed. The job is running and will exit when the state changes to Stepping.
        fsm.add(State.Running, Message.StartOrPause, State.Stepping);
        fsm.add(State.Running, Message.Abort, State.Stopped, this::jobAbort);
        fsm.add(State.Running, Message.Finished, State.Stopped);

        fsm.add(State.Stepping, Message.StartOrPause, State.Running, this::jobRun);
        fsm.add(State.Stepping, Message.Step, State.Stepping, this::jobRun);
        fsm.add(State.Stepping, Message.Abort, State.Stopped, this::jobAbort);
        fsm.add(State.Stepping, Message.Finished, State.Stopped);

        jobSaveActionGroup = new ActionGroup(saveJobAction);
        jobSaveActionGroup.setEnabled(false);

        boardLocationSelectionActionGroup =
                new ActionGroup(removeBoardAction, captureCameraBoardLocationAction,
                        captureToolBoardLocationAction, moveCameraToBoardLocationAction,
                        moveCameraToBoardLocationNextAction, moveToolToBoardLocationAction,
                        twoPointLocateBoardLocationAction, fiducialCheckAction);
        boardLocationSelectionActionGroup.setEnabled(false);

		panelizeAction.setEnabled(false);
		panelizeXOutAction.setEnabled(false);
		panelizeFiducialCheck.setEnabled(false);
        boardLocationsTableModel = new BoardLocationsTableModel(configuration);

        // Suppress because adding the type specifiers breaks WindowBuilder.
        @SuppressWarnings({"unchecked", "rawtypes"})
        JComboBox sidesComboBox = new JComboBox(Side.values());

        boardLocationsTable = new AutoSelectTextTable(boardLocationsTableModel);
        boardLocationsTable.setAutoCreateRowSorter(true);
        boardLocationsTable.setSelectionMode(ListSelectionModel.SINGLE_SELECTION);
        boardLocationsTable.setDefaultEditor(Side.class, new DefaultCellEditor(sidesComboBox));

<<<<<<< HEAD
        boardLocationsTable.getSelectionModel()
                .addListSelectionListener(new ListSelectionListener() {
                    @Override
                    public void valueChanged(ListSelectionEvent e) {
                        if (e.getValueIsAdjusting()) {
                            return;
                        }
                        BoardLocation boardLocation = getSelectedBoardLocation();
                        boardLocationSelectionActionGroup.setEnabled(boardLocation != null);
                        jobPlacementsPanel.setBoardLocation(boardLocation);
                        jobPastePanel.setBoardLocation(boardLocation);
                        Configuration.get().getBus()
                                .post(new BoardLocationSelectedEvent(boardLocation, JobPanel.this));
                    }
                });
=======
		boardLocationsTable.getModel().addTableModelListener(new TableModelListener() {
			@Override
			public void tableChanged(TableModelEvent e) {
				// One of 3 things can be happening here:
				// First is row 0 is being edited. In normal mode, nothing
				// special needs to be done. In Auto Panelize mode, the 
				// computed panel PCBs (that is, the ones PCB derived from 
				// the panel parameters) must be updated. The second is that 
				// row 1 or higher needs to be edited. This can only happen when
				// NOT in autopanelize mode as the editing is blocked in the
				// BoardLocationTableModel class. Finally, when the table wants 
				// to update itself (eg due to TableDataChange event being fired) it
				// will set the first row to 0 and the last row to 2147483647
				// (maxint). This is a behavior of the table...we simply detect 
				// it here to ascertain the mode

				// Below, we check for each of these.
				if (e.getFirstRow() == 0 && e.getLastRow() == 0) {
					// Here, the first row is being edited. The function below
					// will check if
					// we're in autopanelize mode and update other rows
					// accordingly
					populatePanelSettingsIntoBoardLocations();
				} else if (e.getFirstRow() > 0 && e.getLastRow() <= Integer.MAX_VALUE) {
					// Here, we're not in auto panelize mode (since row 1 or
					// higher could be edited.
					// Do nothing
				} else if (e.getFirstRow() == 0 && e.getLastRow() == Integer.MAX_VALUE) {
					// A generic table update in response to TableDataChange
					// event
				}

			}
		});

		boardLocationsTable.getSelectionModel().addListSelectionListener(new ListSelectionListener() {
			@Override
			public void valueChanged(ListSelectionEvent e) {
				if (e.getValueIsAdjusting()) {
					return;
				}
				BoardLocation boardLocation = getSelectedBoardLocation();
				boardLocationSelectionActionGroup.setEnabled(boardLocation != null);

				updatePanelizationIconState();

				jobPlacementsPanel.setBoardLocation(boardLocation);
				jobPastePanel.setBoardLocation(boardLocation);
				Configuration.get().getBus().post(new BoardLocationSelectedEvent(boardLocation));
			}
		});
>>>>>>> f13bfd53

        setLayout(new BorderLayout(0, 0));

        splitPane = new JSplitPane();
        splitPane.setOrientation(JSplitPane.VERTICAL_SPLIT);
        splitPane.setBorder(null);
        splitPane.setContinuousLayout(true);
        splitPane
                .setDividerLocation(prefs.getInt(PREF_DIVIDER_POSITION, PREF_DIVIDER_POSITION_DEF));
        splitPane.addPropertyChangeListener("dividerLocation", new PropertyChangeListener() {
            @Override
            public void propertyChange(PropertyChangeEvent evt) {
                prefs.putInt(PREF_DIVIDER_POSITION, splitPane.getDividerLocation());
            }
        });

        JPanel pnlBoards = new JPanel();
        pnlBoards.setBorder(new TitledBorder(new EtchedBorder(EtchedBorder.LOWERED, null, null),
                "Boards", TitledBorder.LEADING, TitledBorder.TOP, null, new Color(0, 0, 0)));
        pnlBoards.setLayout(new BorderLayout(0, 0));

        JToolBar toolBarBoards = new JToolBar();
        toolBarBoards.setFloatable(false);
        pnlBoards.add(toolBarBoards, BorderLayout.NORTH);

        JButton btnStartPauseResumeJob = new JButton(startPauseResumeJobAction);
        btnStartPauseResumeJob.setHideActionText(true);
        toolBarBoards.add(btnStartPauseResumeJob);
        JButton btnStepJob = new JButton(stepJobAction);
        btnStepJob.setHideActionText(true);
        toolBarBoards.add(btnStepJob);
        JButton btnStopJob = new JButton(stopJobAction);
        btnStopJob.setHideActionText(true);
        toolBarBoards.add(btnStopJob);
        toolBarBoards.addSeparator();
        JButton btnAddBoard = new JButton(addBoardAction);
        btnAddBoard.setHideActionText(true);
        btnAddBoard.addMouseListener(new MouseAdapter() {
            @Override
            public void mousePressed(MouseEvent e) {
                JPopupMenu menu = new JPopupMenu();
                menu.add(new JMenuItem(addNewBoardAction));
                menu.add(new JMenuItem(addExistingBoardAction));
                menu.show(btnAddBoard, (int) btnAddBoard.getWidth(), (int) btnAddBoard.getHeight());
            }
        });
        toolBarBoards.add(btnAddBoard);
        JButton btnRemoveBoard = new JButton(removeBoardAction);
        btnRemoveBoard.setHideActionText(true);
        toolBarBoards.add(btnRemoveBoard);
        toolBarBoards.addSeparator();
        JButton btnCaptureCameraBoardLocation = new JButton(captureCameraBoardLocationAction);
        btnCaptureCameraBoardLocation.setHideActionText(true);
        toolBarBoards.add(btnCaptureCameraBoardLocation);

        JButton btnCaptureToolBoardLocation = new JButton(captureToolBoardLocationAction);
        btnCaptureToolBoardLocation.setHideActionText(true);
        toolBarBoards.add(btnCaptureToolBoardLocation);

        JButton btnPositionCameraBoardLocation = new JButton(moveCameraToBoardLocationAction);
        btnPositionCameraBoardLocation.setHideActionText(true);
        toolBarBoards.add(btnPositionCameraBoardLocation);

        JButton btnPositionCameraBoardLocationNext =
                new JButton(moveCameraToBoardLocationNextAction);
        btnPositionCameraBoardLocationNext.setHideActionText(true);
        toolBarBoards.add(btnPositionCameraBoardLocationNext);
        JButton btnPositionToolBoardLocation = new JButton(moveToolToBoardLocationAction);
        btnPositionToolBoardLocation.setHideActionText(true);
        toolBarBoards.add(btnPositionToolBoardLocation);
        toolBarBoards.addSeparator();

        JButton btnTwoPointBoardLocation = new JButton(twoPointLocateBoardLocationAction);
        toolBarBoards.add(btnTwoPointBoardLocation);
        btnTwoPointBoardLocation.setHideActionText(true);

        JButton btnFiducialCheck = new JButton(fiducialCheckAction);
        toolBarBoards.add(btnFiducialCheck);
        btnFiducialCheck.setHideActionText(true);
		toolBarBoards.addSeparator();
		JButton btnPanelize = new JButton(panelizeAction);
		toolBarBoards.add(btnPanelize);
		btnPanelize.setHideActionText(true);
		JButton btnPanelizeXOut = new JButton(panelizeXOutAction);
		toolBarBoards.add(btnPanelizeXOut);
		btnPanelizeXOut.setHideActionText(true);
		JButton btnPanelizeFidCheck = new JButton(panelizeFiducialCheck);
		toolBarBoards.add(btnPanelizeFidCheck);
		btnPanelizeFidCheck.setHideActionText(true);

        pnlBoards.add(new JScrollPane(boardLocationsTable));
        JPanel pnlRight = new JPanel();
        pnlRight.setLayout(new BorderLayout(0, 0));

        splitPane.setLeftComponent(pnlBoards);
        splitPane.setRightComponent(pnlRight);

        tabbedPane = new JTabbedPane(JTabbedPane.TOP);
        pnlRight.add(tabbedPane, BorderLayout.CENTER);

        jobPastePanel = new JobPastePanel(this);
        jobPlacementsPanel = new JobPlacementsPanel(this);

        add(splitPane);

        mnOpenRecent = new JMenu("Open Recent Job...");
        loadRecentJobs();

        Configuration.get().addListener(new ConfigurationListener.Adapter() {
            public void configurationComplete(Configuration configuration) throws Exception {
                Machine machine = configuration.getMachine();

                machine.addListener(machineListener);

                if (machine.getPnpJobProcessor() != null) {
                    tabbedPane.addTab("Pick and Place", null, jobPlacementsPanel, null);
                    machine.getPnpJobProcessor().addTextStatusListener(textStatusListener);
                }

                if (machine.getPasteDispenseJobProcessor() != null) {
                    tabbedPane.addTab("Solder Paste", null, jobPastePanel, null);
                    machine.getPasteDispenseJobProcessor()
                            .addTextStatusListener(textStatusListener);
                }

                // Create an empty Job if one is not loaded
                if (getJob() == null) {
                    setJob(new Job());
                }
            }
        });

        fsm.addPropertyChangeListener((e) -> {
            updateJobActions();
        });

        Configuration.get().getBus().register(this);
    }

    @Subscribe
    public void boardLocationSelected(BoardLocationSelectedEvent event) {
        if (event.source == this) {
            return;
        }
        SwingUtilities.invokeLater(() -> {
            MainFrame.get().showTab("Job");

            selectBoardLocation(event.boardLocation);
        });
    }

    @Subscribe
    public void placementSelected(PlacementSelectedEvent event) {
        if (event.source == this || event.source == jobPlacementsPanel) {
            return;
        }
        SwingUtilities.invokeLater(() -> {
            MainFrame.get().showTab("Job");

            showTab("Pick and Place");

            selectBoardLocation(event.boardLocation);

            jobPlacementsPanel.selectPlacement(event.placement);
        });
    }

    private void selectBoardLocation(BoardLocation boardLocation) {
        for (int i = 0; i < boardLocationsTableModel.getRowCount(); i++) {
            if (boardLocationsTableModel.getBoardLocation(i) == boardLocation) {
                int index = boardLocationsTable.convertRowIndexToView(i);
                boardLocationsTable.getSelectionModel().setSelectionInterval(index, index);
                boardLocationsTable.scrollRectToVisible(
                        new Rectangle(boardLocationsTable.getCellRect(index, 0, true)));
                break;
            }
        }
    }

    private void showTab(String title) {
        int index = tabbedPane.indexOfTab(title);
        tabbedPane.setSelectedIndex(index);
    }

    public Job getJob() {
        return job;
    }

    public void setJob(Job job) {
        if (this.job != null) {
            this.job.removePropertyChangeListener("dirty", titlePropertyChangeListener);
            this.job.removePropertyChangeListener("file", titlePropertyChangeListener);
        }
        this.job = job;
        boardLocationsTableModel.setJob(job);
        job.addPropertyChangeListener("dirty", titlePropertyChangeListener);
        job.addPropertyChangeListener("file", titlePropertyChangeListener);
        updateTitle();
        updateJobActions();
        Configuration.get().getBus().post(new JobLoadedEvent(job));
    }

    public JobPlacementsPanel getJobPlacementsPanel() {
        return jobPlacementsPanel;
    }

    private void updateRecentJobsMenu() {
        mnOpenRecent.removeAll();
        for (File file : recentJobs) {
            mnOpenRecent.add(new OpenRecentJobAction(file));
        }
    }

    private void loadRecentJobs() {
        recentJobs.clear();
        for (int i = 0; i < PREF_RECENT_FILES_MAX; i++) {
            String path = prefs.get(PREF_RECENT_FILES + "_" + i, null);
            if (path != null && new File(path).exists()) {
                File file = new File(path);
                recentJobs.add(file);
            }
        }
        updateRecentJobsMenu();
    }

    private void saveRecentJobs() {
        // blow away all the existing values
        for (int i = 0; i < PREF_RECENT_FILES_MAX; i++) {
            prefs.remove(PREF_RECENT_FILES + "_" + i);
        }
        // update with what we have now
        for (int i = 0; i < recentJobs.size(); i++) {
            prefs.put(PREF_RECENT_FILES + "_" + i, recentJobs.get(i).getAbsolutePath());
        }
        updateRecentJobsMenu();
    }

    private void addRecentJob(File file) {
        while (recentJobs.contains(file)) {
            recentJobs.remove(file);
        }
        // add to top
        recentJobs.add(0, file);
        // limit length
        while (recentJobs.size() > PREF_RECENT_FILES_MAX) {
            recentJobs.remove(recentJobs.size() - 1);
        }
        saveRecentJobs();
    }

    public void refresh() {
        boardLocationsTableModel.fireTableDataChanged();
    }

    public void refreshSelectedBoardRow() {
        boardLocationsTableModel.fireTableRowsUpdated(boardLocationsTable.getSelectedRow(),
                boardLocationsTable.getSelectedRow());
    }

    public BoardLocation getSelectedBoardLocation() {
        int index = boardLocationsTable.getSelectedRow();
        if (index == -1) {
            return null;
        }
        else {
            index = boardLocationsTable.convertRowIndexToModel(index);
            return getJob().getBoardLocations().get(index);
        }
    }

    /**
     * Checks if there are any modifications that need to be saved. Prompts the user if there are.
     * Returns true if it's okay to exit.
     * 
     * @return
     */
    public boolean checkForModifications() {
        if (!checkForBoardModifications()) {
            return false;
        }
        if (!checkForJobModifications()) {
            return false;
        }
        return true;
    }

    private boolean checkForJobModifications() {
        if (getJob().isDirty()) {
            String name = (job.getFile() == null ? UNTITLED_JOB_FILENAME : job.getFile().getName());
            int result = JOptionPane.showConfirmDialog(frame,
                    "Do you want to save your changes to " + name + "?" + "\n"
                            + "If you don't save, your changes will be lost.",
                    "Save " + name + "?", JOptionPane.YES_NO_CANCEL_OPTION);
            if (result == JOptionPane.YES_OPTION) {
                return saveJob();
            }
            else if (result == JOptionPane.CANCEL_OPTION) {
                return false;
            }
        }
        return true;
    }

    private boolean checkForBoardModifications() {
        for (Board board : configuration.getBoards()) {
            if (board.isDirty()) {
                int result = JOptionPane.showConfirmDialog(getTopLevelAncestor(),
                        "Do you want to save your changes to " + board.getFile().getName() + "?"
                                + "\n" + "If you don't save, your changes will be lost.",
                        "Save " + board.getFile().getName() + "?",
                        JOptionPane.YES_NO_CANCEL_OPTION);
                if (result == JOptionPane.YES_OPTION) {
                    try {
                        configuration.saveBoard(board);
                    }
                    catch (Exception e) {
                        MessageBoxes.errorBox(getTopLevelAncestor(), "Board Save Error",
                                e.getMessage());
                        return false;
                    }
                }
                else if (result == JOptionPane.CANCEL_OPTION) {
                    return false;
                }
            }
        }
        return true;
    }

    private boolean saveJob() {
        if (getJob().getFile() == null) {
            return saveJobAs();
        }
        else {
            try {
                File file = getJob().getFile();
                configuration.saveJob(getJob(), file);
                addRecentJob(file);
                return true;
            }
            catch (Exception e) {
                MessageBoxes.errorBox(frame, "Job Save Error", e.getMessage());
                return false;
            }
        }
    }

    private boolean saveJobAs() {
        FileDialog fileDialog = new FileDialog(frame, "Save Job As...", FileDialog.SAVE);
        fileDialog.setFilenameFilter(new FilenameFilter() {
            @Override
            public boolean accept(File dir, String name) {
                return name.toLowerCase().endsWith(".job.xml");
            }
        });
        fileDialog.setVisible(true);
        try {
            String filename = fileDialog.getFile();
            if (filename == null) {
                return false;
            }
            if (!filename.toLowerCase().endsWith(".job.xml")) {
                filename = filename + ".job.xml";
            }
            File file = new File(new File(fileDialog.getDirectory()), filename);
            if (file.exists()) {
                int ret = JOptionPane.showConfirmDialog(getTopLevelAncestor(),
                        file.getName() + " already exists. Do you want to replace it?",
                        "Replace file?", JOptionPane.YES_NO_OPTION, JOptionPane.WARNING_MESSAGE);
                if (ret != JOptionPane.YES_OPTION) {
                    return false;
                }
            }
            configuration.saveJob(getJob(), file);
            addRecentJob(file);
            return true;
        }
        catch (Exception e) {
            MessageBoxes.errorBox(frame, "Job Save Error", e.getMessage());
            return false;
        }
    }

    /**
     * Updates the Job controls based on the Job state and the Machine's readiness.
     */
    private void updateJobActions() {
        if (fsm.getState() == State.Stopped) {
            startPauseResumeJobAction.setEnabled(true);
            startPauseResumeJobAction.putValue(AbstractAction.NAME, "Start");
            startPauseResumeJobAction.putValue(AbstractAction.SMALL_ICON, Icons.start);
            startPauseResumeJobAction.putValue(AbstractAction.SHORT_DESCRIPTION,
                    "Start processing the job.");
            stopJobAction.setEnabled(false);
            stepJobAction.setEnabled(true);
            tabbedPane.setEnabled(true);
        }
        else if (fsm.getState() == State.Running) {
            startPauseResumeJobAction.setEnabled(true);
            startPauseResumeJobAction.putValue(AbstractAction.NAME, "Pause");
            startPauseResumeJobAction.putValue(AbstractAction.SMALL_ICON, Icons.pause);
            startPauseResumeJobAction.putValue(AbstractAction.SHORT_DESCRIPTION,
                    "Pause processing of the job.");
            stopJobAction.setEnabled(true);
            stepJobAction.setEnabled(false);
            tabbedPane.setEnabled(false);
        }
        else if (fsm.getState() == State.Stepping) {
            startPauseResumeJobAction.setEnabled(true);
            startPauseResumeJobAction.putValue(AbstractAction.NAME, "Resume");
            startPauseResumeJobAction.putValue(AbstractAction.SMALL_ICON, Icons.start);
            startPauseResumeJobAction.putValue(AbstractAction.SHORT_DESCRIPTION,
                    "Resume processing of the job.");
            stopJobAction.setEnabled(true);
            stepJobAction.setEnabled(true);
            tabbedPane.setEnabled(false);
        }

        // We allow the above to run first so that all state is represented
        // correctly even if the machine is disabled.
        if (!configuration.getMachine().isEnabled()) {
            startPauseResumeJobAction.setEnabled(false);
            stopJobAction.setEnabled(false);
            stepJobAction.setEnabled(false);
        }
    }

    private void updateTitle() {
        String title = String.format("OpenPnP - %s%s", job.isDirty() ? "*" : "",
                (job.getFile() == null ? UNTITLED_JOB_FILENAME : job.getFile().getName()));
        frame.setTitle(title);
    }

    public void importBoard(Class<? extends BoardImporter> boardImporterClass) {
        if (getSelectedBoardLocation() == null) {
            MessageBoxes.errorBox(getTopLevelAncestor(), "Import Failed",
                    "Please select a board in the Jobs tab to import into.");
            return;
        }

        BoardImporter boardImporter;
        try {
            boardImporter = boardImporterClass.newInstance();
        }
        catch (Exception e) {
            MessageBoxes.errorBox(getTopLevelAncestor(), "Import Failed", e);
            return;
        }

        try {
            Board importedBoard = boardImporter.importBoard((Frame) getTopLevelAncestor());
            if (importedBoard != null) {
                Board existingBoard = getSelectedBoardLocation().getBoard();
                for (Placement placement : importedBoard.getPlacements()) {
                    existingBoard.addPlacement(placement);
                }
                for (BoardPad pad : importedBoard.getSolderPastePads()) {
                    // TODO: This is a temporary hack until we redesign the importer
                    // interface to be more intuitive. The Gerber importer tends
                    // to return everything in Inches, so this is a method to
                    // try to get it closer to what the user expects to see.
                    pad.setLocation(pad.getLocation()
                            .convertToUnits(getSelectedBoardLocation().getLocation().getUnits()));
                    existingBoard.addSolderPastePad(pad);
                }
                jobPlacementsPanel.setBoardLocation(getSelectedBoardLocation());
                jobPastePanel.setBoardLocation(getSelectedBoardLocation());
            }
        }
        catch (Exception e) {
            MessageBoxes.errorBox(getTopLevelAncestor(), "Import Failed", e);
        }
    }

    public final Action openJobAction = new AbstractAction("Open Job...") {
        @Override
        public void actionPerformed(ActionEvent arg0) {
            if (!checkForModifications()) {
                return;
            }
            FileDialog fileDialog = new FileDialog(frame);
            fileDialog.setFilenameFilter(new FilenameFilter() {
                @Override
                public boolean accept(File dir, String name) {
                    return name.toLowerCase().endsWith(".job.xml");
                }
            });
            fileDialog.setVisible(true);
            try {
                if (fileDialog.getFile() == null) {
                    return;
                }
                File file = new File(new File(fileDialog.getDirectory()), fileDialog.getFile());
                Job job = configuration.loadJob(file);
                setJob(job);
                addRecentJob(file);
            }
            catch (Exception e) {
                e.printStackTrace();
                MessageBoxes.errorBox(frame, "Job Load Error", e.getMessage());
            }
        }
    };

    public final Action newJobAction = new AbstractAction("New Job") {
        @Override
        public void actionPerformed(ActionEvent arg0) {
            if (!checkForModifications()) {
                return;
            }
            setJob(new Job());
        }
    };

    public final Action saveJobAction = new AbstractAction("Save Job") {
        @Override
        public void actionPerformed(ActionEvent arg0) {
            saveJob();
        }
    };

    public final Action saveJobAsAction = new AbstractAction("Save Job As...") {
        @Override
        public void actionPerformed(ActionEvent arg0) {
            saveJobAs();
        }
    };

    /**
     * Initialize the job processor and start the run thread. The run thread will run one step and
     * then either loop if the state is Running or exit if the state is Stepping.
     * 
     * @throws Exception
     */
    public void jobStart() throws Exception {
        String title = tabbedPane.getTitleAt(tabbedPane.getSelectedIndex());
        if (title.equals("Solder Paste")) {
            jobProcessor = Configuration.get().getMachine().getPasteDispenseJobProcessor();
        }
        else if (title.equals("Pick and Place")) {
            if ((jobProcessor == null
                    || jobProcessor == Configuration.get().getMachine().getPnpJobProcessor())
                    && (Configuration.get().getMachine().getGlueDispenseJobProcessor() != null)) {
<<<<<<< HEAD
                // Run the glue dispense processor first, this will deposit glue ready for any
                // component placements
=======
               // Run the glue dispense processor first, this will deposit glue ready for any component placements
>>>>>>> f13bfd53
                jobProcessor = Configuration.get().getMachine().getGlueDispenseJobProcessor();
            }
            else {
                jobProcessor = Configuration.get().getMachine().getPnpJobProcessor();
            }
        }
        else {
            throw new Error("Programmer error: Unknown tab title.");
        }
        jobProcessor.initialize(job);
        jobRun();
    }

    public void jobRun() {
        UiUtils.submitUiMachineTask(() -> {
            // Make sure the FSM has actually transitioned to either Running or Stepping
            // before continuing so that we don't accidentally exit early. This breaks
            // the potential race condition where this task may execute before the
            // calling task (setting the FSM state) finishes.
            while (fsm.getState() != State.Running && fsm.getState() != State.Stepping);

            do {
                if (!jobProcessor.next()) {
                    fsm.send(Message.Finished);
                }
            } while (fsm.getState() == State.Running);

            // if this was the glue dispense run and we've finished, kick off the pick & place
            if (Configuration.get().getMachine().getGlueDispenseJobProcessor() != null
                    && jobProcessor == Configuration.get().getMachine()
                            .getGlueDispenseJobProcessor()) {
                fsm.send(Message.StartOrPause);
            }
            return null;
        }, (e) -> {

        }, (t) -> {
            List<String> options = new ArrayList<>();
            String retryOption = "Try Again";
            String skipOption = "Skip";
            String pauseOption = "Pause Job";

            options.add(retryOption);
            if (jobProcessor.canSkip()) {
                options.add(skipOption);
            }
            options.add(pauseOption);
            int result = JOptionPane.showOptionDialog(getTopLevelAncestor(), t.getMessage(),
                    "Job Error", JOptionPane.YES_NO_CANCEL_OPTION, JOptionPane.ERROR_MESSAGE, null,
                    options.toArray(), retryOption);
            String selectedOption = options.get(result);
            if (selectedOption.equals(retryOption)) {
                jobRun();
            }
            // Skip
            else if (selectedOption.equals(skipOption)) {
                UiUtils.messageBoxOnException(() -> {
                    // Tell the job processor to skip the current placement and then call jobRun()
                    // to start things back up, either running or stepping.
                    jobSkip();
                });
            }
            // Pause or cancel dialog
            else {
                // We are either Running or Stepping. If Stepping, there is nothing to do. Just
                // clear the dialog and let the user take control. If Running we need to transition
                // to Stepping.
                if (fsm.getState() == State.Running) {
                    try {
                        fsm.send(Message.StartOrPause);
                    }
                    catch (Exception e) {
                        // Since we are checking if we're in the Running state this should not
                        // ever happen. If it does, the Error will let us know.
                        e.printStackTrace();
                        throw new Error(e);
                    }
                }
            }
        });
    }

    public void jobSkip() {
        UiUtils.submitUiMachineTask(() -> {
            jobProcessor.skip();
            jobRun();
        });
    }

    private void jobAbort() {
        UiUtils.submitUiMachineTask(() -> {
            jobProcessor.abort();
        });
    }
<<<<<<< HEAD

    public final Action startPauseResumeJobAction = new AbstractAction() {
        {
            putValue(SMALL_ICON, Icons.start);
            putValue(NAME, "Start");
            putValue(SHORT_DESCRIPTION, "Start processing the job.");
        }
=======
    
	private void updatePanelizationIconState() {
		// Panelize icons are only enabled IF
		// 1. A single PCB is loaded OR
		// 2. The autopanelize feature is already in use
		if (getJob().getBoardLocations().size() == 1 || getJob().isUsingPanel()) {
			panelizeAction.setEnabled(true);
		} else {
			panelizeAction.setEnabled(false);

		}

		// The add existing/new PC icons are only enabled IF
		// 1. The autopanelize feature is not in use
		if (getJob().isUsingPanel() == false) {
			addNewBoardAction.setEnabled(true);
			addBoardAction.setEnabled(true);
			panelizeFiducialCheck.setEnabled(false);
			panelizeXOutAction.setEnabled(false);
		} else {
			addNewBoardAction.setEnabled(false);
			addBoardAction.setEnabled(false);
			panelizeFiducialCheck.setEnabled(true);
			panelizeXOutAction.setEnabled(true);
		}

		// The delete PCB icon is only enabled IF
		// 1. autopanelize is not in use OR
		// 2. autopanelize is in use and row 0 (first pcb) is selected
		if (getJob().isUsingPanel() == false
				|| (getJob().isUsingPanel() && boardLocationsTable.getSelectedRow() == 0)) {
			removeBoardAction.setEnabled(true);
		} else {
			removeBoardAction.setEnabled(false);
		}
	}

	private void populatePanelSettingsIntoBoardLocations() {
		if (getJob().isUsingPanel()) {
			Panel pcbPanel = getJob().getPcbPanels().get(0);

			BoardLocation rootPCB = getJob().getBoardLocations().get(0);
			
			getJob().removeAllBoards();
			getJob().addBoardLocation(rootPCB);

			double pcbWidthX = rootPCB.getBoard().getDimensions().getX();
			double pcbHeightY = rootPCB.getBoard().getDimensions().getY();

			for (int j = 0; j < pcbPanel.getRows(); j++) {
				for (int i = 0; i < pcbPanel.getColumns(); i++) {
					// We already have board 0,0 in the list as this is the root
					// PCB. No need to create it.
					if (i == 0 && j == 0)
						continue;

					// deep copy the existing rootpcb
					BoardLocation newPCB = new BoardLocation(rootPCB);
					
					// OFfset the sub PCB
					newPCB.setLocation(newPCB.getLocation().add(
							new Location(Configuration.get().getSystemUnits(), 
									(pcbWidthX + pcbPanel.getXGap().getValue()) * i, 
									(pcbHeightY + pcbPanel.getYGap().getValue()) * j,
									0, 
									0)));
					
					// Rotate the sub PCB
					newPCB.setLocation(newPCB.getLocation().rotateXyCenterPoint(rootPCB.getLocation(), rootPCB.getLocation().getRotation()));

					getJob().addBoardLocation(newPCB);
				}
			}

			boardLocationsTableModel.fireTableDataChanged();
			Helpers.selectFirstTableRow(boardLocationsTable);
		}
	}

	public final Action startPauseResumeJobAction = new AbstractAction() {
		{
			putValue(SMALL_ICON, Icons.start);
			putValue(NAME, "Start");
			putValue(SHORT_DESCRIPTION, "Start processing the job.");
		}
>>>>>>> f13bfd53

        @Override
        public void actionPerformed(ActionEvent arg0) {
            UiUtils.messageBoxOnException(() -> {
                fsm.send(Message.StartOrPause);
            });
        }
    };

    public final Action stepJobAction = new AbstractAction() {
        {
            putValue(SMALL_ICON, Icons.step);
            putValue(NAME, "Step");
            putValue(SHORT_DESCRIPTION, "Process one step of the job and pause.");
        }

        @Override
        public void actionPerformed(ActionEvent arg0) {
            UiUtils.messageBoxOnException(() -> {
                fsm.send(Message.Step);
            });
        }
    };

    public final Action stopJobAction = new AbstractAction() {
        {
            putValue(SMALL_ICON, Icons.stop);
            putValue(NAME, "Stop");
            putValue(SHORT_DESCRIPTION, "Stop processing the job.");
        }

        @Override
        public void actionPerformed(ActionEvent arg0) {
            UiUtils.messageBoxOnException(() -> {
                fsm.send(Message.Abort);
            });
        }
    };

    public final Action addBoardAction = new AbstractAction() {
		{
            putValue(NAME, "Add Board...");
            putValue(SMALL_ICON, Icons.add);
            putValue(SHORT_DESCRIPTION, "Add a new or existing board to the job.");
        }
        @Override
        public void actionPerformed(ActionEvent arg0) {}
    };
    
    public final Action addNewBoardAction = new AbstractAction() {
        {
			putValue(NAME, "New Board...");
			putValue(SHORT_DESCRIPTION, "Create a new board and add it to the job.");
		}

        @Override
        public void actionPerformed(ActionEvent arg0) {
            FileDialog fileDialog = new FileDialog(frame, "Save New Board As...", FileDialog.SAVE);
            fileDialog.setFilenameFilter(new FilenameFilter() {
                @Override
                public boolean accept(File dir, String name) {
                    return name.toLowerCase().endsWith(".board.xml");
                }
            });
            fileDialog.setVisible(true);
            try {
                String filename = fileDialog.getFile();
                if (filename == null) {
                    return;
                }
                if (!filename.toLowerCase().endsWith(".board.xml")) {
                    filename = filename + ".board.xml";
                }
                File file = new File(new File(fileDialog.getDirectory()), filename);

                Board board = configuration.getBoard(file);
                BoardLocation boardLocation = new BoardLocation(board);
                getJob().addBoardLocation(boardLocation);
                boardLocationsTableModel.fireTableDataChanged();

                Helpers.selectLastTableRow(boardLocationsTable);
            }
            catch (Exception e) {
                e.printStackTrace();
                MessageBoxes.errorBox(frame, "Unable to create new board", e.getMessage());
            }
			updatePanelizationIconState();
        }
    };

    public final Action addExistingBoardAction = new AbstractAction() {
		{
            putValue(NAME, "Existing Board...");
			putValue(SHORT_DESCRIPTION, "Add an existing board to the job.");
		}

        @Override
        public void actionPerformed(ActionEvent arg0) {
            FileDialog fileDialog = new FileDialog(frame);
            fileDialog.setFilenameFilter(new FilenameFilter() {
                @Override
                public boolean accept(File dir, String name) {
                    return name.toLowerCase().endsWith(".board.xml");
                }
            });
            fileDialog.setVisible(true);
            try {
                if (fileDialog.getFile() == null) {
                    return;
                }
                File file = new File(new File(fileDialog.getDirectory()), fileDialog.getFile());

                Board board = configuration.getBoard(file);
                BoardLocation boardLocation = new BoardLocation(board);
                getJob().addBoardLocation(boardLocation);
                // TODO: Move to a list property listener.
                boardLocationsTableModel.fireTableDataChanged();

                Helpers.selectLastTableRow(boardLocationsTable);
            }
            catch (Exception e) {
                e.printStackTrace();
                MessageBoxes.errorBox(frame, "Board load failed", e.getMessage());
            }
			updatePanelizationIconState();
        }
    };

    public final Action removeBoardAction = new AbstractAction("Remove Board") {
        {
            putValue(SMALL_ICON, Icons.delete);
            putValue(NAME, "Remove Board");
            putValue(SHORT_DESCRIPTION, "Remove the selected board from the job.");
        }

        @Override
        public void actionPerformed(ActionEvent arg0) {
			if (getJob().isUsingPanel()) {
				getJob().removeAllBoards();
				getJob().clearPcbPanels();
				boardLocationsTableModel.fireTableDataChanged();
				addNewBoardAction.setEnabled(true);
				addExistingBoardAction.setEnabled(true);
				removeBoardAction.setEnabled(true);
			} else {
            BoardLocation boardLocation = getSelectedBoardLocation();
            if (boardLocation != null) {
                getJob().removeBoardLocation(boardLocation);
                boardLocationsTableModel.fireTableDataChanged();
            }
        }
			updatePanelizationIconState();
		}
    };

    public final Action captureCameraBoardLocationAction = new AbstractAction() {
        {
            putValue(SMALL_ICON, Icons.captureCamera);
            putValue(NAME, "Capture Camera Location");
            putValue(SHORT_DESCRIPTION,
                    "Set the board's location to the camera's current position.");
        }

        @Override
        public void actionPerformed(ActionEvent arg0) {
            UiUtils.messageBoxOnException(() -> {
                HeadMountable tool = MainFrame.get().getMachineControls().getSelectedTool();
                Camera camera = tool.getHead().getDefaultCamera();
                double z = getSelectedBoardLocation().getLocation().getZ();
                getSelectedBoardLocation()
                        .setLocation(camera.getLocation().derive(null, null, z, null));
                boardLocationsTableModel.fireTableRowsUpdated(boardLocationsTable.getSelectedRow(),
                        boardLocationsTable.getSelectedRow());
            });
        }
    };

    public final Action captureToolBoardLocationAction = new AbstractAction() {
        {
            putValue(SMALL_ICON, Icons.captureTool);
            putValue(NAME, "Capture Tool Location");
            putValue(SHORT_DESCRIPTION, "Set the board's location to the tool's current position.");
        }

        @Override
        public void actionPerformed(ActionEvent arg0) {
            HeadMountable tool = MainFrame.get().getMachineControls().getSelectedTool();
            double z = getSelectedBoardLocation().getLocation().getZ();
            getSelectedBoardLocation().setLocation(tool.getLocation().derive(null, null, z, null));
            boardLocationsTableModel.fireTableRowsUpdated(boardLocationsTable.getSelectedRow(),
                    boardLocationsTable.getSelectedRow());
        }
    };

    public final Action moveCameraToBoardLocationAction =
            new AbstractAction("Move Camera To Board Location") {
                {
                    putValue(SMALL_ICON, Icons.centerCamera);
                    putValue(NAME, "Move Camera To Board Location");
                    putValue(SHORT_DESCRIPTION, "Position the camera at the board's location.");
                }

                @Override
                public void actionPerformed(ActionEvent arg0) {
                    UiUtils.submitUiMachineTask(() -> {
                        HeadMountable tool = MainFrame.get().getMachineControls().getSelectedTool();
                        Camera camera = tool.getHead().getDefaultCamera();
                        MainFrame.get().getCameraViews().ensureCameraVisible(camera);
                        Location location = getSelectedBoardLocation().getLocation();
                        MovableUtils.moveToLocationAtSafeZ(camera, location);
                    });
                }
            };
    public final Action moveCameraToBoardLocationNextAction =
            new AbstractAction("Move Camera To Board Location") {
                {
                    putValue(SMALL_ICON, Icons.centerCameraMoveNext);
                    putValue(NAME, "Move Camera To Board Location and Move to the Next Board");
                    putValue(SHORT_DESCRIPTION,
                            "Position the camera at the board's location and move to the next board.");
                }

                @Override
                public void actionPerformed(ActionEvent arg0) {
                    UiUtils.submitUiMachineTask(() -> {
                        // Need to keep current focus owner so that the space bar can be
                        // used after the initial click. Otherwise, button focus is lost
                        // when table is updated
                        Component comp = MainFrame.get().getFocusOwner();
                        HeadMountable tool = MainFrame.get().getMachineControls().getSelectedTool();
                        Camera camera = tool.getHead().getDefaultCamera();
                        MainFrame.get().getCameraViews().ensureCameraVisible(camera);
                        Location location = getSelectedBoardLocation().getLocation();
                        MovableUtils.moveToLocationAtSafeZ(camera, location);
                        Helpers.selectNextTableRow(boardLocationsTable);
                        if (comp != null) {
                            comp.requestFocus();
                        }
                    });
                }
            };

    public final Action moveToolToBoardLocationAction = new AbstractAction() {
        {
            putValue(SMALL_ICON, Icons.centerTool);
            putValue(NAME, "Move Tool To Board Location");
            putValue(SHORT_DESCRIPTION, "Position the tool at the board's location.");
        }

        @Override
        public void actionPerformed(ActionEvent arg0) {
            UiUtils.submitUiMachineTask(() -> {
                HeadMountable tool = MainFrame.get().getMachineControls().getSelectedTool();
                Location location = getSelectedBoardLocation().getLocation();
                MovableUtils.moveToLocationAtSafeZ(tool, location);
            });
        }
    };

    public final Action twoPointLocateBoardLocationAction = new AbstractAction() {
        {
            putValue(SMALL_ICON, Icons.twoPointLocate);
            putValue(NAME, "Two Point Board Location");
            putValue(SHORT_DESCRIPTION,
                    "Set the board's location and rotation using two placements.");
        }

        @Override
        public void actionPerformed(ActionEvent arg0) {
            UiUtils.messageBoxOnException(() -> {
                new TwoPlacementBoardLocationProcess(frame, JobPanel.this);
            });
        }
    };

    public final Action fiducialCheckAction = new AbstractAction() {
        {
            putValue(SMALL_ICON, Icons.fiducialCheck);
            putValue(NAME, "Fiducial Check");
            putValue(SHORT_DESCRIPTION,
                    "Perform a fiducial check for the board and update it's location and rotation.");
        }

        @Override
        public void actionPerformed(ActionEvent arg0) {
            UiUtils.submitUiMachineTask(() -> {
                Location location = Configuration.get().getMachine().getFiducialLocator()
                        .locateBoard(getSelectedBoardLocation());
                getSelectedBoardLocation().setLocation(location);
                refreshSelectedBoardRow();
                HeadMountable tool = MainFrame.get().getMachineControls().getSelectedTool();
                Camera camera = tool.getHead().getDefaultCamera();
                MainFrame.get().getCameraViews().ensureCameraVisible(camera);
                MovableUtils.moveToLocationAtSafeZ(camera, location);
            });
        }
    };

	public final Action panelizeAction = new AbstractAction() {
		{
			putValue(SMALL_ICON, Icons.autoPanelize);
			putValue(NAME, "Panelize Board");
			putValue(SHORT_DESCRIPTION, "Autopanelize the loaded board into an array");
		}

		@Override
		public void actionPerformed(ActionEvent arg0) {
			
			if (job.isUsingPanel() == false){
				if (job.getBoardLocations().size() > 1){
					MessageBoxes.errorBox(frame, "Panelize Error", "Panelization can only occur on a single board.");
				}
			}
			
			DlgAutoPanelize dlg = new DlgAutoPanelize(frame);
			dlg.setVisible(true);
		}
	};

	public final Action panelizeXOutAction = new AbstractAction() {
		{
			putValue(SMALL_ICON, Icons.autoPanelizeXOut);
			putValue(NAME, "Xout Panelized");
			putValue(SHORT_DESCRIPTION, "Skip certain PCBs on Panelized Boards");
		}

		@Override
		public void actionPerformed(ActionEvent arg0) {
			DlgPanelXOut dlg = new DlgPanelXOut(frame);
			dlg.setVisible(true);
		}
	};

	public final Action panelizeFiducialCheck = new AbstractAction() {
		{
			putValue(SMALL_ICON, Icons.autoPanelizeFidCheck);
			putValue(NAME, "Panelized Fid Check");
			putValue(SHORT_DESCRIPTION, "Perform a fiducial check on a panel and update its position and rotation");
		}

		@Override
		public void actionPerformed(ActionEvent arg0) {
			UiUtils.submitUiMachineTask(() -> {
				Helpers.selectFirstTableRow(boardLocationsTable);
				Location location = Configuration.get().getMachine().getFiducialLocator()
						.locateBoard(getSelectedBoardLocation(), true);
				getSelectedBoardLocation().setLocation(location);
				refreshSelectedBoardRow();
				HeadMountable tool = MainFrame.get().getMachineControls().getSelectedTool();
				Camera camera = tool.getHead().getDefaultCamera();
				MainFrame.get().getCameraViews().ensureCameraVisible(camera);
				MovableUtils.moveToLocationAtSafeZ(camera, location);

			});
		}

	};

	public class OpenRecentJobAction extends AbstractAction {
		private final File file;

        public OpenRecentJobAction(File file) {
            this.file = file;
            putValue(NAME, file.getName());
        }

        @Override
        public void actionPerformed(ActionEvent arg0) {
            if (!checkForModifications()) {
                return;
            }
            try {
                Job job = configuration.loadJob(file);
                setJob(job);
                addRecentJob(file);
            }
            catch (Exception e) {
                e.printStackTrace();
                MessageBoxes.errorBox(frame, "Job Load Error", e.getMessage());
            }
        }
    }

    private final MachineListener machineListener = new MachineListener.Adapter() {
        @Override
        public void machineEnabled(Machine machine) {
            updateJobActions();
        }

        @Override
        public void machineDisabled(Machine machine, String reason) {
            // TODO This fails. When we get this message the machine is already
            // disabled so we can't perform the abort actions.
            if (fsm.getState() != State.Stopped) {
                try {
                    fsm.send(Message.Abort);
                }
                catch (Exception e) {
                    e.printStackTrace();
                }
            }
            updateJobActions();
        }
    };

    private final PropertyChangeListener titlePropertyChangeListener =
            new PropertyChangeListener() {
                @Override
                public void propertyChange(PropertyChangeEvent evt) {
                    updateTitle();
                    jobSaveActionGroup.setEnabled(getJob().isDirty());
                }
            };

    private final TextStatusListener textStatusListener = text -> {
        MainFrame.get().setStatus(text);
    };
	class DlgAutoPanelize extends JDialog {
		private JSpinner textFieldPCBColumns;
		private JSpinner textFieldPCBRows;
		private JTextField textFieldboardXSpacing;
		private JTextField textFieldboardYSpacing;
		private JTextField textFieldboardPanelFid1X;
		private JTextField textFieldboardPanelFid1Y;
		private JTextField textFieldboardPanelFid2X;
		private JTextField textFieldboardPanelFid2Y;
		private JTextField textFieldFidDiameter;
		private JComboBox partsComboBox;
		private final Action okAction = new SwingAction();
		private final Action cancelAction = new SwingAction_1();

		public DlgAutoPanelize(Frame parent) {
			super(parent, "Panelization Settings", true);
			getRootPane().setLayout(new BoxLayout(getRootPane(), BoxLayout.Y_AXIS));

			JPanel panel = new JPanel();
			panel.setBorder(
					new TitledBorder(null, "Panelize Parameters ", TitledBorder.LEADING, TitledBorder.TOP, null, null));
			getRootPane().add(panel);

			panel.setBorder(new EmptyBorder(20, 20, 20, 20));

			panel.setLayout(new GridLayout(0, 2, 20, 20));
			
			// Specify a placeholder panel for now if we don't have one already
			if ( (getJob().getPcbPanels() == null)  || (getJob().getPcbPanels() != null && getJob().getPcbPanels().size() == 0)){
				getJob().addPcbPanel(new Panel("Panel1", 3, 3, new Length(0, LengthUnit.Millimeters), new Length(0, LengthUnit.Millimeters), new Part("dummy"), false, new Placement("PanelFid1"), new Placement("PanelFid2") ));
			}
				
			// Row and column
			int rows = getJob().getPcbPanels().get(0).getRows();
			int cols = getJob().getPcbPanels().get(0).getColumns();
		
			panel.add(new JLabel("Number of Columns", JLabel.RIGHT), "2, 2, right, default");
			textFieldPCBColumns = new JSpinner(new SpinnerNumberModel(cols, 1, 6, 1));
			panel.add(textFieldPCBColumns, "4, 2, fill, default");

			panel.add(new JLabel("Number of Rows", JLabel.RIGHT), "2, 4, right, default");
			textFieldPCBRows = new JSpinner(new SpinnerNumberModel(rows, 1, 6, 1));
			panel.add(textFieldPCBRows, "4, 4, fill, default");

			// Spacing
			panel.add(new JLabel("X Spacing", JLabel.RIGHT), "2, 6, right, default");
			textFieldboardXSpacing = new JTextField();
			textFieldboardXSpacing.setText(String.format("%.3f", getJob().getPcbPanels().get(0).getXGap().convertToUnits(Configuration.get().getSystemUnits()).getValue()));
			panel.add(textFieldboardXSpacing, "4, 6, fill, default");

			panel.add(new JLabel("Y Spacing", JLabel.RIGHT), "2, 8, right, default");
			textFieldboardYSpacing = new JTextField();
			textFieldboardYSpacing.setText(String.format("%.3f", getJob().getPcbPanels().get(0).getYGap().convertToUnits(Configuration.get().getSystemUnits()).getValue()));
			panel.add(textFieldboardYSpacing, "4, 8, fill, default");

			// Fiducial coords
			
			Location fid0Loc = getJob().getPcbPanels().get(0).getFiducials().get(0).getLocation();
			panel.add(new JLabel("Panel Fid1 X", JLabel.RIGHT), "2, 10, right, default");
			textFieldboardPanelFid1X = new JTextField();
			textFieldboardPanelFid1X.setText(String.format("%.3f", fid0Loc.convertToUnits(Configuration.get().getSystemUnits()).getX()));
			panel.add(textFieldboardPanelFid1X, "4, 10, fill, default");

			panel.add(new JLabel("Panel Fid1 Y", JLabel.RIGHT), "2, 12, right, default");
			textFieldboardPanelFid1Y = new JTextField();
			textFieldboardPanelFid1Y.setText(String.format("%.3f", fid0Loc.convertToUnits(Configuration.get().getSystemUnits()).getY()));
			panel.add(textFieldboardPanelFid1Y, "4, 12, fill, default");

			Location fid1Loc = getJob().getPcbPanels().get(0).getFiducials().get(1).getLocation();
			panel.add(new JLabel("Panel Fid2 X", JLabel.RIGHT), "2, 14, right, default");
			textFieldboardPanelFid2X = new JTextField();
			textFieldboardPanelFid2X.setText(String.format("%.3f", fid1Loc.convertToUnits(Configuration.get().getSystemUnits()).getX()));
			panel.add(textFieldboardPanelFid2X, "4, 14, fill, default");

			panel.add(new JLabel("Panel Fid2 Y", JLabel.RIGHT), "2, 16, right, default");
			textFieldboardPanelFid2Y = new JTextField();
			textFieldboardPanelFid2Y.setText(String.format("%.3f", fid1Loc.convertToUnits(Configuration.get().getSystemUnits()).getY()));
			panel.add(textFieldboardPanelFid2Y, "4, 16, fill, default");
			
			panel.add(new JLabel("Global Fiducial Part", JLabel.RIGHT), "2, 16, right, default");
			partsComboBox = new JComboBox(new PartsComboBoxModel());
			partsComboBox.setSelectedItem( (Object)(getJob().getPcbPanels().get(0).getPart()));
			partsComboBox.setRenderer(new IdentifiableListCellRenderer<Part>());
			panel.add(partsComboBox, "4, 18, fill, default");
			
			//panel.add(new JLabel("Fiducial Size", JLabel.RIGHT), "2, 18, right, default");
			//textFieldFidDiameter = new JTextField();
			//textFieldFidDiameter.setText(String.format("%.3f", getJob().getPCBPanel().getFidSize().convertToUnits(Configuration.get().getSystemUnits()).getValue()));
			//panel.add(textFieldFidDiameter, "4, 18, fill, default");

			JPanel footerPanel = new JPanel();
			FlowLayout flowLayout = (FlowLayout) footerPanel.getLayout();
			flowLayout.setAlignment(FlowLayout.RIGHT);
			getRootPane().add(footerPanel);

			JButton btnCancel = new JButton("Cancel");
			btnCancel.setAction(cancelAction);
			footerPanel.add(btnCancel);

			JButton btnImport = new JButton("OK");
			btnImport.setAction(okAction);
			footerPanel.add(btnImport);
			
			setSize(300, 500);
			setResizable(false);
			setLocationRelativeTo(parent);

			JRootPane rootPane = getRootPane();
			KeyStroke stroke = KeyStroke.getKeyStroke("ESCAPE");
			InputMap inputMap = rootPane.getInputMap(JComponent.WHEN_IN_FOCUSED_WINDOW);
			inputMap.put(stroke, "ESCAPE");
			rootPane.getActionMap().put("ESCAPE", cancelAction);
		}

		private class SwingAction extends AbstractAction {
			public SwingAction() {
				putValue(NAME, "OK");
				putValue(SHORT_DESCRIPTION, "OK");
			}

			public void actionPerformed(ActionEvent e) {
				int cols = (int) (textFieldPCBColumns.getValue());
				int rows = (int) (textFieldPCBRows.getValue());
				double gapX = Double.parseDouble(textFieldboardXSpacing.getText());
				double gapY = Double.parseDouble(textFieldboardYSpacing.getText());
				double globalFid1X = Double.parseDouble(textFieldboardPanelFid1X.getText());
				double globalFid1Y = Double.parseDouble(textFieldboardPanelFid1Y.getText());
				double globalFid2X = Double.parseDouble(textFieldboardPanelFid2X.getText());
				double globalFid2Y = Double.parseDouble(textFieldboardPanelFid2Y.getText());
				Part part = (Part)partsComboBox.getSelectedItem();
	

				// The selected PCB is the one we'll panelize
				BoardLocation rootPCB = getSelectedBoardLocation();
				
				Placement p0 = new Placement("PanelFid1");
				p0.setType(Placement.Type.Fiducial);
				p0.setLocation(new Location(Configuration.get().getSystemUnits(), globalFid1X, globalFid1Y, rootPCB.getLocation().getZ(), rootPCB.getLocation().getRotation()));
				p0.setPart(part);
				Placement p1 = new Placement("PanelFid2");
				p0.setType(Placement.Type.Fiducial);
				p1.setLocation(new Location(Configuration.get().getSystemUnits(), globalFid2X, globalFid2Y, rootPCB.getLocation().getZ(), rootPCB.getLocation().getRotation()));
				p1.setPart(part);

				Panel pcbPanel = new Panel("Panel1", 
										cols, 
										rows, 
										new Length(gapX, Configuration.get().getSystemUnits()),
										new Length(gapY, Configuration.get().getSystemUnits()),
										part,
										false,
										p0, 
										p1
										);
				
				
				getJob().clearPcbPanels();
				
				if ( (rows == 1) && (cols == 1)){
					// Here, the user has effectively shut off panelization by specifying row = col = 1. In this case, we don't
					// want the panelization info to appear in the job file any longer. We also need to remove all the boards created
					// by the panelization previously EXCEPT for the root PCB. Remember, too, that the condition upon entry into 
					// this dlg was that there was a single board in the list. When this feature is turned off, there will again
					// be a single board in the list
					BoardLocation b = getJob().getBoardLocations().get(0);
					getJob().removeAllBoards();
					getJob().addBoardLocation(b);
					boardLocationsTableModel.fireTableDataChanged();
				}
				else{
					// Here, panelization is active. 
					getJob().addPcbPanel(pcbPanel);
					populatePanelSettingsIntoBoardLocations();
				}
				setVisible(false);
			}
		}

		private class SwingAction_1 extends AbstractAction {
			public SwingAction_1() {
				putValue(NAME, "Cancel");
				putValue(SHORT_DESCRIPTION, "Cancel");
			}

			public void actionPerformed(ActionEvent e) {
				setVisible(false);
			}
		}
	}

	class DlgPanelXOut extends JDialog {
		private JPanel checkBoxPanel;
		private JTextField textFieldPCBColumns;

		private final Action okAction = new SwingAction();
		private final Action cancelAction = new SwingAction_1();

		public DlgPanelXOut(Frame parent) {
			super(parent, "", true);
			getRootPane().setLayout(new BoxLayout(getRootPane(), BoxLayout.Y_AXIS));

			// Header
			JPanel headerPanel = new JPanel();
			// headerPanel.setLayout(new FlowLayout());
			headerPanel.add(new JLabel(
					"<html>Select the PCB to be DISABLED in the panel.<p>Note that the lower left panel is designated 1,1</html>"));
			getRootPane().add(headerPanel);

			// Panel with Checkboxes
			int cols = getJob().getPcbPanels().get(0).getColumns();
			int rows = getJob().getPcbPanels().get(0).getRows();
			checkBoxPanel = new JPanel();
			checkBoxPanel.setBorder(new EmptyBorder(0, 30, 0, 0));
			checkBoxPanel.setLayout(new GridLayout(rows, cols));
			getRootPane().add(checkBoxPanel);

			// Checkboxes will be added to the grid as columns from upper left
			// to lower right. The
			// board locations are stored as a linear array from lower left to
			// upper right. To help
			// sort this out, we store the linear array offset with each
			// checkbox so that we don't
			// have to deal with this mapping outside of the few lines below.
			for (int i = 0; i < rows * cols; i++) {
				int x = i % cols;
				int y = i / cols;
				String lbl = String.format("%d,%d", x + 1, rows - y);
				JCheckBox cb = new JCheckBox(lbl);
				cb.putClientProperty("index", (rows - y - 1) * cols + x);
				checkBoxPanel.add(cb);
			}

			// Footer
			JPanel footerPanel = new JPanel();
			FlowLayout flowLayout = (FlowLayout) footerPanel.getLayout();
			flowLayout.setAlignment(FlowLayout.RIGHT);
			getRootPane().add(footerPanel);

			JButton btnCancel = new JButton("Cancel");
			btnCancel.setAction(cancelAction);
			footerPanel.add(btnCancel);

			JButton btnImport = new JButton("OK");
			btnImport.setAction(okAction);
			footerPanel.add(btnImport);

			setSize(400, 400);
			setLocationRelativeTo(parent);

			JRootPane rootPane = getRootPane();
			KeyStroke stroke = KeyStroke.getKeyStroke("ESCAPE");
			InputMap inputMap = rootPane.getInputMap(JComponent.WHEN_IN_FOCUSED_WINDOW);
			inputMap.put(stroke, "ESCAPE");
			rootPane.getActionMap().put("ESCAPE", cancelAction);
		}

		private class SwingAction extends AbstractAction {
			public SwingAction() {
				putValue(NAME, "OK");
				putValue(SHORT_DESCRIPTION, "OK");
			}

			public void actionPerformed(ActionEvent e) {
				for (int i = 0; i < checkBoxPanel.getComponentCount(); i++) {
					JCheckBox cb = (JCheckBox) checkBoxPanel.getComponent(i);
					int index = (int) cb.getClientProperty("index");
					getJob().getBoardLocations().get(index).setEnabled(!cb.isSelected());
				}

				boardLocationsTableModel.fireTableDataChanged();
				Helpers.selectFirstTableRow(boardLocationsTable);

				setVisible(false);
			}
		}

		private class SwingAction_1 extends AbstractAction {
			public SwingAction_1() {
				putValue(NAME, "Cancel");
				putValue(SHORT_DESCRIPTION, "Cancel");
			}

			public void actionPerformed(ActionEvent e) {
				setVisible(false);
			}
		}
	}

}<|MERGE_RESOLUTION|>--- conflicted
+++ resolved
@@ -205,23 +205,6 @@
         boardLocationsTable.setSelectionMode(ListSelectionModel.SINGLE_SELECTION);
         boardLocationsTable.setDefaultEditor(Side.class, new DefaultCellEditor(sidesComboBox));
 
-<<<<<<< HEAD
-        boardLocationsTable.getSelectionModel()
-                .addListSelectionListener(new ListSelectionListener() {
-                    @Override
-                    public void valueChanged(ListSelectionEvent e) {
-                        if (e.getValueIsAdjusting()) {
-                            return;
-                        }
-                        BoardLocation boardLocation = getSelectedBoardLocation();
-                        boardLocationSelectionActionGroup.setEnabled(boardLocation != null);
-                        jobPlacementsPanel.setBoardLocation(boardLocation);
-                        jobPastePanel.setBoardLocation(boardLocation);
-                        Configuration.get().getBus()
-                                .post(new BoardLocationSelectedEvent(boardLocation, JobPanel.this));
-                    }
-                });
-=======
 		boardLocationsTable.getModel().addTableModelListener(new TableModelListener() {
 			@Override
 			public void tableChanged(TableModelEvent e) {
@@ -270,10 +253,10 @@
 
 				jobPlacementsPanel.setBoardLocation(boardLocation);
 				jobPastePanel.setBoardLocation(boardLocation);
-				Configuration.get().getBus().post(new BoardLocationSelectedEvent(boardLocation));
+                Configuration.get().getBus()
+                    .post(new BoardLocationSelectedEvent(boardLocation, JobPanel.this));
 			}
 		});
->>>>>>> f13bfd53
 
         setLayout(new BorderLayout(0, 0));
 
@@ -817,12 +800,8 @@
             if ((jobProcessor == null
                     || jobProcessor == Configuration.get().getMachine().getPnpJobProcessor())
                     && (Configuration.get().getMachine().getGlueDispenseJobProcessor() != null)) {
-<<<<<<< HEAD
                 // Run the glue dispense processor first, this will deposit glue ready for any
                 // component placements
-=======
-               // Run the glue dispense processor first, this will deposit glue ready for any component placements
->>>>>>> f13bfd53
                 jobProcessor = Configuration.get().getMachine().getGlueDispenseJobProcessor();
             }
             else {
@@ -917,16 +896,7 @@
             jobProcessor.abort();
         });
     }
-<<<<<<< HEAD
-
-    public final Action startPauseResumeJobAction = new AbstractAction() {
-        {
-            putValue(SMALL_ICON, Icons.start);
-            putValue(NAME, "Start");
-            putValue(SHORT_DESCRIPTION, "Start processing the job.");
-        }
-=======
-    
+
 	private void updatePanelizationIconState() {
 		// Panelize icons are only enabled IF
 		// 1. A single PCB is loaded OR
@@ -1011,7 +981,6 @@
 			putValue(NAME, "Start");
 			putValue(SHORT_DESCRIPTION, "Start processing the job.");
 		}
->>>>>>> f13bfd53
 
         @Override
         public void actionPerformed(ActionEvent arg0) {
