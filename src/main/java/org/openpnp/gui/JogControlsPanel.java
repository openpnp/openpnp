/*
 * Copyright (C) 2011 Jason von Nieda <jason@vonnieda.org>
 * 
 * This file is part of OpenPnP.
 * 
 * OpenPnP is free software: you can redistribute it and/or modify it under the terms of the GNU
 * General Public License as published by the Free Software Foundation, either version 3 of the
 * License, or (at your option) any later version.
 * 
 * OpenPnP is distributed in the hope that it will be useful, but WITHOUT ANY WARRANTY; without even
 * the implied warranty of MERCHANTABILITY or FITNESS FOR A PARTICULAR PURPOSE. See the GNU General
 * Public License for more details.
 * 
 * You should have received a copy of the GNU General Public License along with OpenPnP. If not, see
 * <http://www.gnu.org/licenses/>.
 * 
 * For more information about OpenPnP visit http://openpnp.org
 */

package org.openpnp.gui;

import java.awt.Component;
import java.awt.Container;
import java.awt.FlowLayout;
import java.awt.FocusTraversalPolicy;
import java.awt.Font;
import java.awt.Window;
import java.awt.event.ActionEvent;
import java.beans.PropertyChangeListener;
import java.util.HashMap;
import java.util.Hashtable;
import java.util.List;
import java.util.Map;

import javax.swing.AbstractAction;
import javax.swing.Action;
import javax.swing.BoxLayout;
import javax.swing.JButton;
import javax.swing.JCheckBox;
import javax.swing.JLabel;
import javax.swing.JPanel;
import javax.swing.JSlider;
import javax.swing.JTabbedPane;
import javax.swing.SwingConstants;
import javax.swing.event.ChangeEvent;
import javax.swing.event.ChangeListener;

import org.openpnp.ConfigurationListener;
import org.openpnp.Translations;
import org.openpnp.gui.support.Icons;
import org.openpnp.gui.support.WrapLayout;
import org.openpnp.model.BoardLocation;
import org.openpnp.model.Configuration;
import org.openpnp.model.Length;
import org.openpnp.model.LengthUnit;
import org.openpnp.model.Location;
import org.openpnp.model.Motion.MotionOption;
import org.openpnp.model.Part;
import org.openpnp.spi.Actuator;
import org.openpnp.spi.Feeder;
import org.openpnp.spi.Head;
import org.openpnp.spi.HeadMountable;
import org.openpnp.spi.Machine;
import org.openpnp.spi.Nozzle;
import org.openpnp.spi.base.AbstractNozzle;
import org.openpnp.util.BeanUtils;
import org.openpnp.util.MovableUtils;
import org.openpnp.util.UiUtils;
import org.pmw.tinylog.Logger;

import com.jgoodies.forms.layout.ColumnSpec;
import com.jgoodies.forms.layout.FormLayout;
import com.jgoodies.forms.layout.FormSpecs;
import com.jgoodies.forms.layout.RowSpec;

/**
 * Contains controls, DROs and status for the machine. Controls: C right / left, X + / -, Y + / -, Z
 * + / -, stop, pause, slider for jog increment DROs: X, Y, Z, C Radio buttons to select mm or inch.
 * 
 * @author jason
 */
public class JogControlsPanel extends JPanel {
    private final MachineControlsPanel machineControlsPanel;
    private final Configuration configuration;
    private JPanel panelActuators;
    private JSlider sliderIncrements;
    private JCheckBox boardProtectionOverrideCheck;

    /**
     * Create the panel.
     */
    public JogControlsPanel(Configuration configuration,
            MachineControlsPanel machineControlsPanel) {
        this.machineControlsPanel = machineControlsPanel;
        this.configuration = configuration;

        createUi();

        configuration.addListener(configurationListener);
    }

    @Override
    public void setEnabled(boolean enabled) {
        super.setEnabled(enabled);
        xPlusAction.setEnabled(enabled);
        xMinusAction.setEnabled(enabled);
        yPlusAction.setEnabled(enabled);
        yMinusAction.setEnabled(enabled);
        zPlusAction.setEnabled(enabled);
        zMinusAction.setEnabled(enabled);
        cPlusAction.setEnabled(enabled);
        cMinusAction.setEnabled(enabled);
        discardAction.setEnabled(enabled);
        safezAction.setEnabled(enabled);
        xyParkAction.setEnabled(enabled);
        zParkAction.setEnabled(enabled);
        cParkAction.setEnabled(enabled);
        for (Component c : panelActuators.getComponents()) {
            c.setEnabled(enabled);
        }
    }

    private void setUnits(LengthUnit units) {
        if (units == LengthUnit.Millimeters) {
            Hashtable<Integer, JLabel> incrementsLabels = new Hashtable<>();
            incrementsLabels.put(1, new JLabel("0.01")); //$NON-NLS-1$
            incrementsLabels.put(2, new JLabel("0.1")); //$NON-NLS-1$
            incrementsLabels.put(3, new JLabel("1.0")); //$NON-NLS-1$
            incrementsLabels.put(4, new JLabel("10")); //$NON-NLS-1$
            incrementsLabels.put(5, new JLabel("100")); //$NON-NLS-1$
            sliderIncrements.setLabelTable(incrementsLabels);
        }
        else if (units == LengthUnit.Inches) {
            Hashtable<Integer, JLabel> incrementsLabels = new Hashtable<>();
            incrementsLabels.put(1, new JLabel("0.001")); //$NON-NLS-1$
            incrementsLabels.put(2, new JLabel("0.01")); //$NON-NLS-1$
            incrementsLabels.put(3, new JLabel("0.1")); //$NON-NLS-1$
            incrementsLabels.put(4, new JLabel("1.0")); //$NON-NLS-1$
            incrementsLabels.put(5, new JLabel("10.0")); //$NON-NLS-1$
            sliderIncrements.setLabelTable(incrementsLabels);
        }
        else {
            throw new Error("setUnits() not implemented for " + units); //$NON-NLS-1$
        }
        machineControlsPanel.updateDros();
    }

    public double getJogIncrement() {
        if (configuration.getSystemUnits() == LengthUnit.Millimeters) {
            return 0.01 * Math.pow(10, sliderIncrements.getValue() - 1);
        }
        else if (configuration.getSystemUnits() == LengthUnit.Inches) {
            return 0.001 * Math.pow(10, sliderIncrements.getValue() - 1);
        }
        else {
            throw new Error(
                    "getJogIncrement() not implemented for " + configuration.getSystemUnits()); //$NON-NLS-1$
        }
    }

    public boolean getBoardProtectionOverrideEnabled() {
        return boardProtectionOverrideCheck.isSelected();
    }

    private void jog(final int x, final int y, final int z, final int c) {
        UiUtils.submitUiMachineTask(() -> {
            HeadMountable tool = machineControlsPanel.getSelectedTool();
            jogTool(x, y, z, c, tool);
        });
    }

    public void jogTool(final int x, final int y, final int z, final int c, HeadMountable tool)
            throws Exception {
        Location l = tool.getLocation()
                .convertToUnits(Configuration.get()
                        .getSystemUnits());
        double xPos = l.getX();
        double yPos = l.getY();
        double zPos = l.getZ();
        double cPos = l.getRotation();

        double jogIncrement =
                new Length(getJogIncrement(), configuration.getSystemUnits()).getValue();

        if (x > 0) {
            xPos += jogIncrement;
        }
        else if (x < 0) {
            xPos -= jogIncrement;
        }

        if (y > 0) {
            yPos += jogIncrement;
        }
        else if (y < 0) {
            yPos -= jogIncrement;
        }

        if (z > 0) {
            zPos += jogIncrement;
        }
        else if (z < 0) {
            zPos -= jogIncrement;
        }

        if (c > 0) {
            cPos += jogIncrement;
        }
        else if (c < 0) {
            cPos -= jogIncrement;
        }

        Location targetLocation = new Location(l.getUnits(), xPos, yPos, zPos, cPos);
        if (!this.getBoardProtectionOverrideEnabled()) {
            /* check board location before movement */
            List<BoardLocation> boardLocations = machineControlsPanel.getJobPanel()
                    .getJob()
                    .getBoardLocations();
            for (BoardLocation boardLocation : boardLocations) {
                if (!boardLocation.isEnabled()) {
                    continue;
                }
                boolean safe = nozzleLocationIsSafe(boardLocation.getLocation(),
                        boardLocation.getBoard()
                        .getDimensions(),
                        targetLocation, new Length(1.0, l.getUnits()));
                if (!safe) {
                    throw new Exception(
                            "Nozzle would crash into board: " + boardLocation.toString() + "\n" + //$NON-NLS-1$ //$NON-NLS-2$
                            "To disable the board protection go to the \"Safety\" tab in the \"Machine Controls\" panel."); //$NON-NLS-1$
                }
            }
        }

        tool.moveTo(targetLocation, MotionOption.JogMotion); 

        MovableUtils.fireTargetedUserAction(tool);
    }

    private boolean nozzleLocationIsSafe(Location origin, Location dimension, Location nozzle,
            Length safeDistance) {
        double distance = safeDistance.convertToUnits(nozzle.getUnits())
                .getValue();
        Location originConverted = origin.convertToUnits(nozzle.getUnits());
        Location dimensionConverted = dimension.convertToUnits(dimension.getUnits());
        double boardUpperZ = originConverted.getZ();
        boolean containsXY = pointWithinRectangle(originConverted, dimensionConverted, nozzle);
        boolean containsZ = nozzle.getZ() <= (boardUpperZ + distance);
        return !(containsXY && containsZ);
    }

    private boolean pointWithinRectangle(Location origin, Location dimension, Location point) {
        double rotation = Math.toRadians(origin.getRotation());
        double ay = origin.getY() + Math.sin(rotation) * dimension.getX();
        double ax = origin.getX() + Math.cos(rotation) * dimension.getX();
        Location a = new Location(dimension.getUnits(), ax, ay, 0.0, 0.0);

        double cx = origin.getX() - Math.cos(Math.PI / 2 - rotation) * dimension.getY();
        double cy = origin.getY() + Math.sin(Math.PI / 2 - rotation) * dimension.getY();
        Location c = new Location(dimension.getUnits(), cx, cy, 0.0, 0.0);

        double bx = ax + cx - origin.getX();
        double by = ay + cy - origin.getY();
        Location b = new Location(dimension.getUnits(), bx, by, 0.0, 0.0);

        return pointWithinTriangle(origin, b, a, point) || pointWithinTriangle(origin, c, b, point);
    }

    private boolean pointWithinTriangle(Location p1, Location p2, Location p3, Location p) {
        double alpha = ((p2.getY() - p3.getY()) * (p.getX() - p3.getX())
                + (p3.getX() - p2.getX()) * (p.getY() - p3.getY()))
                / ((p2.getY() - p3.getY()) * (p1.getX() - p3.getX())
                        + (p3.getX() - p2.getX()) * (p1.getY() - p3.getY()));
        double beta = ((p3.getY() - p1.getY()) * (p.getX() - p3.getX())
                + (p1.getX() - p3.getX()) * (p.getY() - p3.getY()))
                / ((p2.getY() - p3.getY()) * (p1.getX() - p3.getX())
                        + (p3.getX() - p2.getX()) * (p1.getY() - p3.getY()));
        double gamma = 1.0 - alpha - beta;

        return (alpha > 0.0) && (beta > 0.0) && (gamma > 0.0);
    }

    private void createUi() {
        setLayout(new BoxLayout(this, BoxLayout.Y_AXIS));

        setFocusTraversalPolicy(focusPolicy);
        setFocusTraversalPolicyProvider(true);

        JTabbedPane tabbedPane_1 = new JTabbedPane(JTabbedPane.TOP);
        add(tabbedPane_1);

        JPanel panelControls = new JPanel();
        tabbedPane_1.addTab("Jog", null, panelControls, null); //$NON-NLS-1$
        panelControls.setLayout(new FormLayout(
                new ColumnSpec[] {FormSpecs.RELATED_GAP_COLSPEC, FormSpecs.DEFAULT_COLSPEC,
                        FormSpecs.RELATED_GAP_COLSPEC, FormSpecs.DEFAULT_COLSPEC,
                        FormSpecs.RELATED_GAP_COLSPEC, FormSpecs.DEFAULT_COLSPEC,
                        FormSpecs.RELATED_GAP_COLSPEC, FormSpecs.DEFAULT_COLSPEC,
                        FormSpecs.RELATED_GAP_COLSPEC, FormSpecs.DEFAULT_COLSPEC,
                        FormSpecs.RELATED_GAP_COLSPEC, FormSpecs.DEFAULT_COLSPEC,
                        FormSpecs.RELATED_GAP_COLSPEC, FormSpecs.DEFAULT_COLSPEC,
                        FormSpecs.RELATED_GAP_COLSPEC, FormSpecs.DEFAULT_COLSPEC,
                        FormSpecs.RELATED_GAP_COLSPEC, FormSpecs.DEFAULT_COLSPEC,
                        FormSpecs.RELATED_GAP_COLSPEC, FormSpecs.DEFAULT_COLSPEC,
                        FormSpecs.RELATED_GAP_COLSPEC, FormSpecs.DEFAULT_COLSPEC,
                        FormSpecs.RELATED_GAP_COLSPEC, FormSpecs.DEFAULT_COLSPEC,},
                new RowSpec[] {FormSpecs.RELATED_GAP_ROWSPEC, FormSpecs.DEFAULT_ROWSPEC,
                        FormSpecs.RELATED_GAP_ROWSPEC, FormSpecs.DEFAULT_ROWSPEC,
                        FormSpecs.RELATED_GAP_ROWSPEC, FormSpecs.DEFAULT_ROWSPEC,
                        FormSpecs.RELATED_GAP_ROWSPEC, FormSpecs.DEFAULT_ROWSPEC,
                        FormSpecs.RELATED_GAP_ROWSPEC, FormSpecs.DEFAULT_ROWSPEC,
                        FormSpecs.RELATED_GAP_ROWSPEC, FormSpecs.DEFAULT_ROWSPEC,}));

        JButton homeButton = new JButton(machineControlsPanel.homeAction);
        // We set this Icon explicitly as a WindowBuilder helper. WindowBuilder can't find the
        // homeAction referenced above so the icon doesn't render in the viewer. We set it here
        // so the dialog looks right while editing.
        homeButton.setIcon(Icons.home);
        homeButton.setHideActionText(true);
        homeButton.setToolTipText(Translations.getString("JogControlsPanel.homeButton.toolTipText")); //$NON-NLS-1$ //$NON-NLS-1$
        panelControls.add(homeButton, "2, 2"); //$NON-NLS-1$

        JLabel lblXy = new JLabel("X/Y"); //$NON-NLS-1$
        lblXy.setFont(new Font("Lucida Grande", Font.PLAIN, 22)); //$NON-NLS-1$
        lblXy.setHorizontalAlignment(SwingConstants.CENTER);
        panelControls.add(lblXy, "8, 2, fill, default"); //$NON-NLS-1$

        JLabel lblZ = new JLabel("Z"); //$NON-NLS-1$
        lblZ.setHorizontalAlignment(SwingConstants.CENTER);
        lblZ.setFont(new Font("Lucida Grande", Font.PLAIN, 22)); //$NON-NLS-1$
        panelControls.add(lblZ, "14, 2"); //$NON-NLS-1$

        JLabel lblDistance = new JLabel("<html>" + Translations.getString("JogControlsPanel.Label.Distance") + "<br>[" + configuration.getSystemUnits().getShortName() + "/deg]</html>"); //$NON-NLS-1$
        lblDistance.setFont(new Font("Lucida Grande", Font.PLAIN, 10)); //$NON-NLS-1$
        panelControls.add(lblDistance, "18, 2, center, center"); //$NON-NLS-1$

        JLabel lblSpeed = new JLabel("<html>" + Translations.getString("JogControlsPanel.Label.Speed") + "<br>[%]</html>"); //$NON-NLS-1$
        lblSpeed.setFont(new Font("Lucida Grande", Font.PLAIN, 10)); //$NON-NLS-1$
        panelControls.add(lblSpeed, "20, 2, center, center"); //$NON-NLS-1$

        sliderIncrements = new JSlider();
        panelControls.add(sliderIncrements, "18, 3, 1, 10"); //$NON-NLS-1$
        sliderIncrements.setOrientation(SwingConstants.VERTICAL);
        sliderIncrements.setMajorTickSpacing(1);
        sliderIncrements.setValue(1);
        sliderIncrements.setSnapToTicks(true);
        sliderIncrements.setPaintLabels(true);
        sliderIncrements.setMinimum(1);
        sliderIncrements.setMaximum(5);

        JButton yPlusButton = new JButton(yPlusAction);
        yPlusButton.setHideActionText(true);
        panelControls.add(yPlusButton, "8, 4"); //$NON-NLS-1$

        JButton zUpButton = new JButton(zPlusAction);
        zUpButton.setHideActionText(true);
        panelControls.add(zUpButton, "14, 4"); //$NON-NLS-1$

        speedSlider = new JSlider();
        speedSlider.setValue(100);
        speedSlider.setPaintTicks(true);
        speedSlider.setMinorTickSpacing(1);
        speedSlider.setMajorTickSpacing(25);
        speedSlider.setSnapToTicks(true);
        speedSlider.setPaintLabels(true);
        speedSlider.setOrientation(SwingConstants.VERTICAL);
        panelControls.add(speedSlider, "20, 4, 1, 9"); //$NON-NLS-1$
        speedSlider.addChangeListener(new ChangeListener() {
            @Override
            public void stateChanged(ChangeEvent e) {
                Configuration.get()
                .getMachine()
                .setSpeed(speedSlider.getValue() * 0.01);
            }
        });

        JButton positionNozzleBtn = new JButton(machineControlsPanel.targetToolAction);
        positionNozzleBtn.setIcon(Icons.centerTool);
        positionNozzleBtn.setHideActionText(true);
        positionNozzleBtn.setToolTipText(Translations.getString("JogControlsPanel.Action.positionSelectedNozzle"));
        panelControls.add(positionNozzleBtn, "22, 4"); //$NON-NLS-1$

        JButton buttonStartStop = new JButton(machineControlsPanel.startStopMachineAction);
        buttonStartStop.setIcon(Icons.powerOn);
        panelControls.add(buttonStartStop, "2, 6"); //$NON-NLS-1$
        buttonStartStop.setHideActionText(true);

        JButton xMinusButton = new JButton(xMinusAction);
        xMinusButton.setHideActionText(true);
        panelControls.add(xMinusButton, "6, 6"); //$NON-NLS-1$

        JButton homeXyButton = new JButton(xyParkAction);
        homeXyButton.setHideActionText(true);
        panelControls.add(homeXyButton, "8, 6"); //$NON-NLS-1$

        JButton xPlusButton = new JButton(xPlusAction);
        xPlusButton.setHideActionText(true);
        panelControls.add(xPlusButton, "10, 6"); //$NON-NLS-1$

        JButton homeZButton = new JButton(zParkAction);
        homeZButton.setHideActionText(true);
        panelControls.add(homeZButton, "14, 6"); //$NON-NLS-1$

        JButton yMinusButton = new JButton(yMinusAction);
        yMinusButton.setHideActionText(true);
        panelControls.add(yMinusButton, "8, 8"); //$NON-NLS-1$

        JButton zDownButton = new JButton(zMinusAction);
        zDownButton.setHideActionText(true);
        panelControls.add(zDownButton, "14, 8"); //$NON-NLS-1$

        JButton positionCameraBtn = new JButton(machineControlsPanel.targetCameraAction);
        positionCameraBtn.setIcon(Icons.centerCamera);
        positionCameraBtn.setHideActionText(true);
        positionCameraBtn.setToolTipText(Translations.getString("JogControlsPanel.Action.positionCamera"));
        panelControls.add(positionCameraBtn, "22, 8"); //$NON-NLS-1$

        JLabel lblC = new JLabel("C"); //$NON-NLS-1$
        lblC.setHorizontalAlignment(SwingConstants.CENTER);
        lblC.setFont(new Font("Lucida Grande", Font.PLAIN, 22)); //$NON-NLS-1$
        panelControls.add(lblC, "4, 12"); //$NON-NLS-1$

        JButton counterclockwiseButton = new JButton(cPlusAction);
        counterclockwiseButton.setHideActionText(true);
        panelControls.add(counterclockwiseButton, "6, 12"); //$NON-NLS-1$

        JButton homeCButton = new JButton(cParkAction);
        homeCButton.setHideActionText(true);
        panelControls.add(homeCButton, "8, 12"); //$NON-NLS-1$

        JButton clockwiseButton = new JButton(cMinusAction);
        clockwiseButton.setHideActionText(true);
        panelControls.add(clockwiseButton, "10, 12"); //$NON-NLS-1$

        JPanel panelSpecial = new JPanel();
        tabbedPane_1.addTab(Translations.getString("JogControlsPanel.Tab.Special"), null, panelSpecial, null); //$NON-NLS-1$
        FlowLayout flowLayout_1 = (FlowLayout) panelSpecial.getLayout();
        flowLayout_1.setAlignment(FlowLayout.LEFT);

        JButton btnSafeZ = new JButton(safezAction);
        panelSpecial.add(btnSafeZ);

        JButton btnDiscard = new JButton(discardAction);
        panelSpecial.add(btnDiscard);

        JButton btnRecycle = new JButton(recycleAction);
        btnRecycle.setEnabled(false);
        btnRecycle.setToolTipText(Translations.getString("JogControlsPanel.btnRecycle.toolTipText")); //$NON-NLS-1$
        btnRecycle.setText(Translations.getString("JogControlsPanel.btnRecycle.text")); //$NON-NLS-1$
        panelSpecial.add(btnRecycle);

        panelActuators = new JPanel();
        tabbedPane_1.addTab(Translations.getString("JogControlsPanel.Tab.Actuators"), null, panelActuators, null); //$NON-NLS-1$
        panelActuators.setLayout(new WrapLayout(WrapLayout.LEFT));

        JPanel panelSafety = new JPanel();
        tabbedPane_1.addTab(Translations.getString("JogControlsPanel.Tab.Safety"), null, panelSafety, null); //$NON-NLS-1$
        panelSafety.setLayout(new FlowLayout(FlowLayout.LEFT, 5, 5));

        boardProtectionOverrideCheck = new JCheckBox(Translations.getString("JogControlsPanel.Label.OverrideBoardProtection")); //$NON-NLS-1$
        boardProtectionOverrideCheck.setToolTipText(Translations.getString("JogControlsPanel.Label.OverrideBoardProtection.Description")); //$NON-NLS-1$
        panelSafety.add(boardProtectionOverrideCheck, "1, 1"); //$NON-NLS-1$
    }

    private FocusTraversalPolicy focusPolicy = new FocusTraversalPolicy() {
        @Override
        public Component getComponentAfter(Container aContainer, Component aComponent) {
            return sliderIncrements;
        }

        @Override
        public Component getComponentBefore(Container aContainer, Component aComponent) {
            return sliderIncrements;
        }

        @Override
        public Component getDefaultComponent(Container aContainer) {
            return sliderIncrements;
        }

        @Override
        public Component getFirstComponent(Container aContainer) {
            return sliderIncrements;
        }

        @Override
        public Component getInitialComponent(Window window) {
            return sliderIncrements;
        }

        @Override
        public Component getLastComponent(Container aContainer) {
            return sliderIncrements;
        }
    };

    public double getSpeed() {
        return speedSlider.getValue() * 0.01D;
    }

    @SuppressWarnings("serial")
    public Action yPlusAction = new AbstractAction("Y+", Icons.arrowUp) { //$NON-NLS-1$
        @Override
        public void actionPerformed(ActionEvent arg0) {
            jog(0, 1, 0, 0);
        }
    };

    @SuppressWarnings("serial")
    public Action yMinusAction = new AbstractAction("Y-", Icons.arrowDown) { //$NON-NLS-1$
        @Override
        public void actionPerformed(ActionEvent arg0) {
            jog(0, -1, 0, 0);
        }
    };

    @SuppressWarnings("serial")
    public Action xPlusAction = new AbstractAction("X+", Icons.arrowRight) { //$NON-NLS-1$
        @Override
        public void actionPerformed(ActionEvent arg0) {
            jog(1, 0, 0, 0);
        }
    };

    @SuppressWarnings("serial")
    public Action xMinusAction = new AbstractAction("X-", Icons.arrowLeft) { //$NON-NLS-1$
        @Override
        public void actionPerformed(ActionEvent arg0) {
            jog(-1, 0, 0, 0);
        }
    };

    @SuppressWarnings("serial")
    public Action zPlusAction = new AbstractAction("Z+", Icons.arrowUp) { //$NON-NLS-1$
        @Override
        public void actionPerformed(ActionEvent arg0) {
            jog(0, 0, 1, 0);
        }
    };

    @SuppressWarnings("serial")
    public Action zMinusAction = new AbstractAction("Z-", Icons.arrowDown) { //$NON-NLS-1$
        @Override
        public void actionPerformed(ActionEvent arg0) {
            jog(0, 0, -1, 0);
        }
    };

    @SuppressWarnings("serial")
    public Action cPlusAction = new AbstractAction("C+", Icons.rotateCounterclockwise) { //$NON-NLS-1$
        @Override
        public void actionPerformed(ActionEvent arg0) {
            jog(0, 0, 0, 1);
        }
    };

    @SuppressWarnings("serial")
    public Action cMinusAction = new AbstractAction("C-", Icons.rotateClockwise) { //$NON-NLS-1$
        @Override
        public void actionPerformed(ActionEvent arg0) {
            jog(0, 0, 0, -1);
        }
    };

    @SuppressWarnings("serial")
    public Action xyParkAction = new AbstractAction(Translations.getString("JogControlsPanel.Action.ParkXY"), Icons.park) { //$NON-NLS-1$
        @Override
        public void actionPerformed(ActionEvent arg0) {
            UiUtils.submitUiMachineTask(() -> {
                Head head = machineControlsPanel.getSelectedTool().getHead();
                if (head == null) {
                    head = Configuration.get()
                            .getMachine()
                            .getDefaultHead(); 
                }
                MovableUtils.park(head);
                MovableUtils.fireTargetedUserAction(head.getDefaultHeadMountable());
            });
        }
    };

    @SuppressWarnings("serial")
    public Action zParkAction = new AbstractAction(Translations.getString("JogControlsPanel.Action.ParkZ"), Icons.park) { //$NON-NLS-1$
        @Override
        public void actionPerformed(ActionEvent arg0) {
            UiUtils.submitUiMachineTask(() -> {
                HeadMountable hm = machineControlsPanel.getSelectedTool();
                // Note, we don't just moveToSafeZ(), because this will just sit still, if we're anywhere in the Safe Z Zone.
                // instead we explicitly move to the Safe Z coordinate i.e. the lower bound of the Safe Z Zone, applicable
                // for this hm.
                Location location = hm.getLocation();
                Length safeZLength = hm.getSafeZ();
                double safeZ = (safeZLength != null ? safeZLength.convertToUnits(location.getUnits()).getValue() : Double.NaN);
                location = location.derive(null, null, safeZ, null);
                hm.moveTo(location);
                MovableUtils.fireTargetedUserAction(hm);
            });
        }
    };

    @SuppressWarnings("serial")
    public Action cParkAction = new AbstractAction(Translations.getString("JogControlsPanel.Action.ParkC"), Icons.park) { //$NON-NLS-1$
        @Override
        public void actionPerformed(ActionEvent arg0) {
            UiUtils.submitUiMachineTask(() -> {
                HeadMountable hm = machineControlsPanel.getSelectedTool();
                Location location = hm.getLocation();
                location = location.derive(null, null, null, 0.);
                hm.moveTo(location);
                MovableUtils.fireTargetedUserAction(hm);
            });
        }
    };

    @SuppressWarnings("serial")
    public Action safezAction = new AbstractAction(Translations.getString("JogControlsPanel.Action.HeadSafeZ")) { //$NON-NLS-1$
        @Override
        public void actionPerformed(ActionEvent arg0) {
            UiUtils.submitUiMachineTask(() -> {
                HeadMountable hm = machineControlsPanel.getSelectedTool();
                Head head = hm.getHead();
                head.moveToSafeZ();
                MovableUtils.fireTargetedUserAction(hm);
            });
        }
    };

    @SuppressWarnings("serial")
    public Action discardAction = new AbstractAction(Translations.getString("JogControlsPanel.Action.Discard")) { //$NON-NLS-1$
        @Override
        public void actionPerformed(ActionEvent arg0) {
            UiUtils.submitUiMachineTask(() -> {
                Nozzle nozzle = machineControlsPanel.getSelectedNozzle();
                // move to the discard location
                try {
                    Map<String, Object> globals = new HashMap<>();
                    globals.put("nozzle", nozzle);
                    Configuration.get().getScripting().on("Job.BeforeDiscard", globals);
                }
                catch (Exception e) {
                    Logger.warn(e);
                }
                MovableUtils.moveToLocationAtSafeZ(nozzle, Configuration.get()
                        .getMachine()
                        .getDiscardLocation());
                // discard the part
                nozzle.place();
                nozzle.moveToSafeZ();
                try {
                    Map<String, Object> globals = new HashMap<>();
                    globals.put("nozzle", nozzle);
                    Configuration.get().getScripting().on("Job.AfterDiscard", globals);
                }
                catch (Exception e) {
                    Logger.warn(e);
                }
            });
        }
    };

    @SuppressWarnings("serial")
    public Action recycleAction = new AbstractAction(Translations.getString("JogControlsPanel.Action.Recycle")) { //$NON-NLS-1$
        @Override
        public void actionPerformed(ActionEvent arg0) {
            UiUtils.submitUiMachineTask(() -> {
                Nozzle nozzle = machineControlsPanel.getSelectedNozzle();
                Part part = nozzle.getPart();

                // just make sure a part is there
                if (part == null) {
                    throw new Exception("No Part on the current nozzle!");
                }

                // go through the feeders
                for (Feeder feeder : Configuration.get().getMachine().getFeeders()) {
                    if (part.equals(feeder.getPart()) && feeder.isEnabled() && feeder.canTakeBackPart()) {
                        feeder.takeBackPart(nozzle);
                        break;
                    }
                }
            });
        }
    };


    @SuppressWarnings("serial")
    public Action raiseIncrementAction = new AbstractAction(Translations.getString("JogControlsPanel.Action.RaiseJogIncrement")) { //$NON-NLS-1$
        @Override
        public void actionPerformed(ActionEvent arg0) {
            sliderIncrements.setValue(
                    Math.min(sliderIncrements.getMaximum(), sliderIncrements.getValue() + 1));
        }
    };

    @SuppressWarnings("serial")
    public Action lowerIncrementAction = new AbstractAction(Translations.getString("JogControlsPanel.Action.LowerJogIncrement")) { //$NON-NLS-1$
        @Override
        public void actionPerformed(ActionEvent arg0) {
            sliderIncrements.setValue(
                    Math.max(sliderIncrements.getMinimum(), sliderIncrements.getValue() - 1));
        }
    };

    @SuppressWarnings("serial")
    public Action setIncrement1Action = new AbstractAction(Translations.getString("JogControlsPanel.Action.FirstJogIncrement")) { //$NON-NLS-1$
        @Override
        public void actionPerformed(ActionEvent arg0) {
            sliderIncrements.setValue(1);
        }
    };
    @SuppressWarnings("serial")
    public Action setIncrement2Action = new AbstractAction(Translations.getString("JogControlsPanel.Action.SecondJogIncrement")) { //$NON-NLS-1$
        @Override
        public void actionPerformed(ActionEvent arg0) {
            sliderIncrements.setValue(2);
        }
    };
    @SuppressWarnings("serial")
    public Action setIncrement3Action = new AbstractAction(Translations.getString("JogControlsPanel.Action.ThirdJogIncrement")) { //$NON-NLS-1$
        @Override
        public void actionPerformed(ActionEvent arg0) {
            sliderIncrements.setValue(3);
        }
    };
    @SuppressWarnings("serial")
    public Action setIncrement4Action = new AbstractAction(Translations.getString("JogControlsPanel.Action.FourthJogIncrement")) { //$NON-NLS-1$
        @Override
        public void actionPerformed(ActionEvent arg0) {
            sliderIncrements.setValue(4);
        }
    };
    @SuppressWarnings("serial")
    public Action setIncrement5Action = new AbstractAction(Translations.getString("JogControlsPanel.Action.FifthJogIncrement")) { //$NON-NLS-1$
        @Override
        public void actionPerformed(ActionEvent arg0) {
            sliderIncrements.setValue(5);
        }
    };


    private void addActuator(Actuator actuator) {
        String name = actuator.getHead() == null ? actuator.getName() : actuator.getHead()
                .getName()
                + ":" + actuator.getName(); //$NON-NLS-1$
                JButton actuatorButton = new JButton(name);
                actuatorButton.addActionListener((e) -> {
                    ActuatorControlDialog dlg = new ActuatorControlDialog(actuator);
                    dlg.pack();
                    dlg.revalidate();
                    dlg.setLocationRelativeTo(JogControlsPanel.this);
                    dlg.setVisible(true);
                });
                BeanUtils.addPropertyChangeListener(actuator, "name", e -> { //$NON-NLS-1$
                    actuatorButton.setText(
                            actuator.getHead() == null ? actuator.getName() : actuator.getHead()
                                    .getName()
                                    + ":" + actuator.getName()); //$NON-NLS-1$
                });
                panelActuators.add(actuatorButton);
                actuatorButtons.put(actuator, actuatorButton);
    }

    private void removeActuator(Actuator actuator) {
        panelActuators.remove(actuatorButtons.remove(actuator));
    }

    private ConfigurationListener configurationListener = new ConfigurationListener.Adapter() {
        @Override
        public void configurationComplete(Configuration configuration) throws Exception {
            setUnits(configuration.getSystemUnits());
            speedSlider.setValue((int) (configuration.getMachine()
                    .getSpeed()
                    * 100));

            panelActuators.removeAll();

            Machine machine = Configuration.get()
                    .getMachine();

            for (Actuator actuator : machine.getActuators()) {
                addActuator(actuator);
            }
            for (final Head head : machine.getHeads()) {
                for (Actuator actuator : head.getActuators()) {
                    addActuator(actuator);
                }
            }


            PropertyChangeListener listener = (e) -> {
                if (e.getOldValue() == null && e.getNewValue() != null) {
                    Actuator actuator = (Actuator) e.getNewValue();
                    addActuator(actuator);
                }
                else if (e.getOldValue() != null && e.getNewValue() == null) {
                    removeActuator((Actuator) e.getOldValue());
                }
            };

            BeanUtils.addPropertyChangeListener(machine, "actuators", listener); //$NON-NLS-1$
            for (Head head : machine.getHeads()) {
                BeanUtils.addPropertyChangeListener(head, "actuators", listener); //$NON-NLS-1$
            }


            setEnabled(machineControlsPanel.isEnabled());
            
            // add property listener for recycle button
            // enable recycle only if part on current head
            PropertyChangeListener recyclePropertyListener = (e) -> {
<<<<<<< HEAD
                    boolean canTakeBack = false;
                    Part part = machineControlsPanel.getSelectedNozzle().getPart();
                    if (part != null) {
                        for (Feeder feeder : Configuration.get().getMachine().getFeeders()) {
                            Part feederPart = feeder.getPart();
                            if (feeder.isEnabled() && feederPart != null && feederPart.equals(part) && feeder.canTakeBackPart()) {
                                canTakeBack = true;
=======
                    Nozzle selectedNozzle = machineControlsPanel.getSelectedNozzle();
                    if (selectedNozzle != null) {
                        boolean canTakeBack = false;
                        Part part = selectedNozzle.getPart();
                        if (part != null) {
                            for (Feeder feeder : Configuration.get().getMachine().getFeeders()) {
                                if (feeder.isEnabled() 
                                        && feeder.getPart() == part
                                        && feeder.canTakeBackPart()) {
                                    canTakeBack = true;
                                }
>>>>>>> 52dfa294
                            }
                        }
                        recycleAction.setEnabled(canTakeBack);
                    }
                };
            // add to all nozzles
            for (Head head : Configuration.get().getMachine().getHeads()) {
                for (Nozzle nozzle : head.getNozzles()) {
                    if (nozzle instanceof AbstractNozzle) {
                        AbstractNozzle aNozzle = (AbstractNozzle) nozzle;
                        aNozzle.addPropertyChangeListener("part", recyclePropertyListener);
                    }
                }
            }
            // add to the currently selected tool, so we get a notification if that changed, maybe other part on the nozzle
            machineControlsPanel.addPropertyChangeListener("selectedTool", recyclePropertyListener);
        }
    };

    private Map<Actuator, JButton> actuatorButtons = new HashMap<>();
    private JSlider speedSlider;
}<|MERGE_RESOLUTION|>--- conflicted
+++ resolved
@@ -808,15 +808,6 @@
             // add property listener for recycle button
             // enable recycle only if part on current head
             PropertyChangeListener recyclePropertyListener = (e) -> {
-<<<<<<< HEAD
-                    boolean canTakeBack = false;
-                    Part part = machineControlsPanel.getSelectedNozzle().getPart();
-                    if (part != null) {
-                        for (Feeder feeder : Configuration.get().getMachine().getFeeders()) {
-                            Part feederPart = feeder.getPart();
-                            if (feeder.isEnabled() && feederPart != null && feederPart.equals(part) && feeder.canTakeBackPart()) {
-                                canTakeBack = true;
-=======
                     Nozzle selectedNozzle = machineControlsPanel.getSelectedNozzle();
                     if (selectedNozzle != null) {
                         boolean canTakeBack = false;
@@ -828,7 +819,6 @@
                                         && feeder.canTakeBackPart()) {
                                     canTakeBack = true;
                                 }
->>>>>>> 52dfa294
                             }
                         }
                         recycleAction.setEnabled(canTakeBack);
