/*
 * Copyright (C) 2011 Jason von Nieda <jason@vonnieda.org>
 * 
 * This file is part of OpenPnP.
 * 
 * OpenPnP is free software: you can redistribute it and/or modify it under the terms of the GNU
 * General Public License as published by the Free Software Foundation, either version 3 of the
 * License, or (at your option) any later version.
 * 
 * OpenPnP is distributed in the hope that it will be useful, but WITHOUT ANY WARRANTY; without even
 * the implied warranty of MERCHANTABILITY or FITNESS FOR A PARTICULAR PURPOSE. See the GNU General
 * Public License for more details.
 * 
 * You should have received a copy of the GNU General Public License along with OpenPnP. If not, see
 * <http://www.gnu.org/licenses/>.
 * 
 * For more information about OpenPnP visit http://openpnp.org
 */

package org.openpnp.machine.reference;

import java.io.IOException;
import java.util.ArrayList;
import java.util.Arrays;
import java.util.Collections;
import java.util.List;

import javax.swing.Action;

import org.openpnp.ConfigurationListener;
import org.openpnp.gui.support.PropertySheetWizardAdapter;
import org.openpnp.gui.support.Wizard;
import org.openpnp.machine.neoden4.Neoden4Camera;
import org.openpnp.machine.reference.camera.ImageCamera;
import org.openpnp.machine.reference.camera.OnvifIPCamera;
import org.openpnp.machine.reference.camera.OpenCvCamera;
import org.openpnp.machine.reference.camera.OpenPnpCaptureCamera;
import org.openpnp.machine.reference.camera.SimulatedUpCamera;
import org.openpnp.machine.reference.camera.SwitcherCamera;
import org.openpnp.machine.reference.camera.Webcams;
import org.openpnp.machine.reference.driver.NullDriver;
import org.openpnp.machine.reference.feeder.AdvancedLoosePartFeeder;
import org.openpnp.machine.reference.feeder.BlindsFeeder;
import org.openpnp.machine.reference.feeder.ReferenceAutoFeeder;
import org.openpnp.machine.reference.feeder.ReferenceDragFeeder;
import org.openpnp.machine.reference.feeder.ReferenceFeederGroup;
import org.openpnp.machine.reference.feeder.ReferenceLeverFeeder;
import org.openpnp.machine.reference.feeder.ReferenceLoosePartFeeder;
import org.openpnp.machine.reference.feeder.ReferenceRotatedTrayFeeder;
import org.openpnp.machine.reference.feeder.ReferenceSlotAutoFeeder;
import org.openpnp.machine.reference.feeder.ReferenceStripFeeder;
import org.openpnp.machine.reference.feeder.ReferenceTrayFeeder;
import org.openpnp.machine.reference.feeder.ReferenceTubeFeeder;
import org.openpnp.machine.reference.feeder.SchultzFeeder;
import org.openpnp.machine.reference.feeder.SlotSchultzFeeder;
import org.openpnp.machine.reference.psh.ActuatorsPropertySheetHolder;
import org.openpnp.machine.reference.psh.CamerasPropertySheetHolder;
import org.openpnp.machine.reference.psh.NozzleTipsPropertySheetHolder;
import org.openpnp.machine.reference.psh.SignalersPropertySheetHolder;
import org.openpnp.machine.reference.signaler.ActuatorSignaler;
import org.openpnp.machine.reference.signaler.SoundSignaler;
import org.openpnp.machine.reference.vision.ReferenceBottomVision;
import org.openpnp.machine.reference.vision.ReferenceFiducialLocator;
import org.openpnp.machine.reference.wizards.ReferenceMachineConfigurationWizard;
import org.openpnp.model.Configuration;
import org.openpnp.spi.Actuator;
import org.openpnp.spi.Camera;
import org.openpnp.spi.Feeder;
import org.openpnp.spi.FiducialLocator;
import org.openpnp.spi.Head;
import org.openpnp.spi.Nozzle;
import org.openpnp.spi.PartAlignment;
import org.openpnp.spi.PnpJobProcessor;
import org.openpnp.spi.PropertySheetHolder;
import org.openpnp.spi.Signaler;
import org.openpnp.spi.base.AbstractMachine;
import org.openpnp.spi.base.SimplePropertySheetHolder;
import org.pmw.tinylog.Logger;
import org.simpleframework.xml.Element;
import org.simpleframework.xml.core.Commit;

public class ReferenceMachine extends AbstractMachine {
    @Element(required = false)
    private ReferenceDriver driver = new NullDriver();

    @Element(required = false)
    protected PnpJobProcessor pnpJobProcessor = new ReferencePnpJobProcessor();

    @Element(required = false)
    protected FiducialLocator fiducialLocator = new ReferenceFiducialLocator();

    @Element(required = false)
    private boolean homeAfterEnabled = false;

    private boolean enabled;

    private boolean isHomed = false;

    private List<Class<? extends Feeder>> registeredFeederClasses = new ArrayList<>();

    @Commit
    protected void commit() {
        super.commit();
    }

    public ReferenceDriver getDriver() {
        return driver;
    }

    public void setDriver(ReferenceDriver driver) throws Exception {
        if (driver != this.driver) {
            setEnabled(false);
            close();
        }
        this.driver = driver;
    }

    public ReferenceMachine() {
        Configuration.get()
                     .addListener(new ConfigurationListener.Adapter() {

                         @Override
                         public void configurationLoaded(Configuration configuration)
                                 throws Exception {
                             if (partAlignments.isEmpty()) {
                                 partAlignments.add(new ReferenceBottomVision());
                             }
                         }
                     });
    }

    @Override
    public boolean isEnabled() {
        return enabled;
    }

    @Override
    public void setEnabled(boolean enabled) throws Exception {
        Logger.debug("setEnabled({})", enabled);
        if (enabled) {
            try {
                driver.setEnabled(true);
                this.enabled = true;
            }
            catch (Exception e) {
                fireMachineEnableFailed(e.getMessage());
                throw e;
            }
            fireMachineEnabled();
        }
        else {
            try {
                driver.setEnabled(false);
                this.enabled = false;
            }
            catch (Exception e) {
                fireMachineDisableFailed(e.getMessage());
                throw e;
            }
            fireMachineDisabled("User requested stop.");

            // remove homed-flag if machine is disabled
            this.setHomed(false);
        }
    }

    @Override
    public Wizard getConfigurationWizard() {
        return new ReferenceMachineConfigurationWizard(this);
    }

    @Override
    public String getPropertySheetHolderTitle() {
        return getClass().getSimpleName();
    }

    @Override
    public PropertySheetHolder[] getChildPropertySheetHolders() {
        ArrayList<PropertySheetHolder> children = new ArrayList<>();
        children.add(new SignalersPropertySheetHolder(this, "Signalers", getSignalers(), null));
        children.add(new SimplePropertySheetHolder("Feeders", getFeeders()));
        children.add(new SimplePropertySheetHolder("Heads", getHeads()));
        children.add(new NozzleTipsPropertySheetHolder("Nozzle Tips", getNozzleTips(), null));
        children.add(new CamerasPropertySheetHolder(null, "Cameras", getCameras(), null));
        children.add(new ActuatorsPropertySheetHolder(null, "Actuators", getActuators(), null));
        children.add(
                new SimplePropertySheetHolder("Driver", Collections.singletonList(getDriver())));
        children.add(new SimplePropertySheetHolder("Job Processors",
                Arrays.asList(getPnpJobProcessor())));

        List<PropertySheetHolder> vision = new ArrayList<>();
        for (PartAlignment alignment : getPartAlignments()) {
            vision.add(alignment);
        }
        vision.add(getFiducialLocator());
        children.add(new SimplePropertySheetHolder("Vision", vision));
        return children.toArray(new PropertySheetHolder[] {});
    }

    @Override
    public Action[] getPropertySheetHolderActions() {
        return null;
    }

    @Override
    public PropertySheet[] getPropertySheets() {
        return new PropertySheet[] {new PropertySheetWizardAdapter(getConfigurationWizard())};
    }

    public void registerFeederClass(Class<? extends Feeder> cls) {
        registeredFeederClasses.add(cls);
    }

    @Override
    public List<Class<? extends Feeder>> getCompatibleFeederClasses() {
        List<Class<? extends Feeder>> l = new ArrayList<>();
        l.add(ReferenceStripFeeder.class);
        l.add(ReferenceTrayFeeder.class);
        l.add(ReferenceRotatedTrayFeeder.class);
        l.add(ReferenceDragFeeder.class);
        l.add(ReferenceLeverFeeder.class);
        l.add(ReferenceTubeFeeder.class);
        l.add(ReferenceAutoFeeder.class);
        l.add(ReferenceSlotAutoFeeder.class);
        l.add(ReferenceLoosePartFeeder.class);
        l.add(AdvancedLoosePartFeeder.class);
        l.add(BlindsFeeder.class);
<<<<<<< HEAD
        l.add(ReferenceFeederGroup.class);
=======
        l.add(SchultzFeeder.class);
        l.add(SlotSchultzFeeder.class);
>>>>>>> 2c065d1a
        l.addAll(registeredFeederClasses);
        return l;
    }

    @Override
    public List<Class<? extends Camera>> getCompatibleCameraClasses() {
        List<Class<? extends Camera>> l = new ArrayList<>();
        l.add(OpenPnpCaptureCamera.class);
        l.add(OpenCvCamera.class);
        l.add(Neoden4Camera.class);
        l.add(Webcams.class);
        l.add(OnvifIPCamera.class);
        l.add(ImageCamera.class);
        l.add(SwitcherCamera.class);
        l.add(SimulatedUpCamera.class);
        return l;
    }

    @Override
    public List<Class<? extends Nozzle>> getCompatibleNozzleClasses() {
        List<Class<? extends Nozzle>> l = new ArrayList<>();
        l.add(ReferenceNozzle.class);
        l.add(ContactProbeNozzle.class);
        return l;
    }

    @Override
    public List<Class<? extends Actuator>> getCompatibleActuatorClasses() {
        List<Class<? extends Actuator>> l = new ArrayList<>();
        l.add(ReferenceActuator.class);
        l.add(HttpActuator.class);
        l.add(ScriptActuator.class);
        return l;
    }

    @Override
    public List<Class<? extends Signaler>> getCompatibleSignalerClasses() {
        List<Class<? extends Signaler>> l = new ArrayList<>();
        l.add(SoundSignaler.class);
        l.add(ActuatorSignaler.class);
        return l;
    }

    private List<Class<? extends PartAlignment>> registeredAlignmentClasses = new ArrayList<>();

    @Override
    public void home() throws Exception {
        Logger.debug("homing machine");
        
        // if one rehomes, the isHomed flag has to be removed
        this.setHomed(false);
        
        super.home();

        try {
            Configuration.get().getScripting().on("Machine.AfterHoming", null);
        }
        catch (Exception e) {
            Logger.warn(e);
        }

        // if homing went well, set machine homed-flag true
        this.setHomed(true);     
    }

    @Override
    public void close() throws IOException {
        try {
            driver.close();
        }
        catch (Exception e) {
            e.printStackTrace();
        }
        for (Camera camera : getCameras()) {
            try {
                camera.close();
            }
            catch (Exception e) {
                e.printStackTrace();
            }
        }
        for (Head head : getHeads()) {
            for (Camera camera : head.getCameras()) {
                try {
                    camera.close();
                }
                catch (Exception e) {
                    e.printStackTrace();
                }
            }
        }
    }

    @Override
    public FiducialLocator getFiducialLocator() {
        return fiducialLocator;
    }

    @Override
    public PnpJobProcessor getPnpJobProcessor() {
        return pnpJobProcessor;
    }

    public boolean getHomeAfterEnabled() {
        return homeAfterEnabled;
    }

    public void setHomeAfterEnabled(boolean newValue) {
        this.homeAfterEnabled = newValue;
    }

    @Override
    public boolean isHomed() {
        return this.isHomed;
    }

    @Override
    public void setHomed(boolean isHomed) {
        Logger.debug("setHomed({})", isHomed);
        this.isHomed = isHomed;
        firePropertyChange("homed", null, this.isHomed);
    }
}<|MERGE_RESOLUTION|>--- conflicted
+++ resolved
@@ -225,12 +225,9 @@
         l.add(ReferenceLoosePartFeeder.class);
         l.add(AdvancedLoosePartFeeder.class);
         l.add(BlindsFeeder.class);
-<<<<<<< HEAD
         l.add(ReferenceFeederGroup.class);
-=======
         l.add(SchultzFeeder.class);
         l.add(SlotSchultzFeeder.class);
->>>>>>> 2c065d1a
         l.addAll(registeredFeederClasses);
         return l;
     }
