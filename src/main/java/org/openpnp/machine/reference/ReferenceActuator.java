--- conflicted
+++ resolved
@@ -38,11 +38,8 @@
 import org.openpnp.model.LengthUnit;
 import org.openpnp.model.Location;
 import org.openpnp.spi.Camera;
-<<<<<<< HEAD
-=======
 import org.openpnp.spi.Machine;
 import org.openpnp.spi.MachineListener;
->>>>>>> 2031dae0
 import org.openpnp.spi.PropertySheetHolder;
 import org.openpnp.spi.base.AbstractActuator;
 import org.openpnp.util.UiUtils;
@@ -86,7 +83,7 @@
             @Override
             public void configurationLoaded(Configuration configuration) throws Exception {
                 Configuration.get().getMachine().addListener(new MachineListener.Adapter() {
-                    @Override 
+                    @Override
                     public void machineEnabled(Machine machine) {
                         actuateMachineState(machine, getEnabledActuation(), true);
                     }
@@ -94,9 +91,9 @@
                     public void machineHomed(Machine machine, boolean isHomed) {
                         if (isHomed) {
                             actuateMachineState(machine, getHomedActuation(), true);
-                        } 
+                        }
                     }
-                    @Override 
+                    @Override
                     public void machineAboutToBeDisabled(Machine machine, String reason) {
                         actuateMachineState(machine, getDisabledActuation(), false);
                     }
@@ -163,6 +160,7 @@
             getMachine().fireMachineActuatorActivity(this);
         }
     }
+
     @Override
     public Location getCameraToolCalibratedOffset(Camera camera) {
         return new Location(camera.getUnitsPerPixel().getUnits());
@@ -174,7 +172,7 @@
     }
 
     public ReferenceActuatorProfiles getActuatorProfiles() {
-        if (actuatorProfiles == null && getValueType() == ActuatorValueType.Profile) 
+        if (actuatorProfiles == null && getValueType() == ActuatorValueType.Profile)
         { actuatorProfiles = new ReferenceActuatorProfiles();
         }
         return actuatorProfiles;
@@ -233,12 +231,12 @@
         try {
             assertOnOffDefined();
             if (deferred) {
-                UiUtils.submitUiMachineTask(() -> { 
+                UiUtils.submitUiMachineTask(() -> {
                     actuate(value ? getDefaultOnValue() : getDefaultOffValue());
                 });
             }
             else {
-                machine.execute(() -> { 
+                machine.execute(() -> {
                     actuate(value ? getDefaultOnValue() : getDefaultOffValue());
                     return true;
                 }, true, 0);
