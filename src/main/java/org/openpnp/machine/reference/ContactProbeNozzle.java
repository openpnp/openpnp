--- conflicted
+++ resolved
@@ -1,4 +1,3 @@
-<<<<<<< HEAD
 /*
  * Copyright (C) 2019 <mark@makr.zone>
  * 
@@ -125,6 +124,9 @@
     @Element(required=false)
     private Length calibrationOffsetZ = null;
 
+    @Element(required=false)
+    private Length unloadedCalibrationOffsetZ = null;
+
     @Attribute(required=false)
     private double maxZOffsetMm = 2.0;
 
@@ -161,7 +163,7 @@
             // After homing, recalibrate.
             try {
                 zCalibratedNozzleTip = null;
-                ensureZCalibrated();
+                ensureZCalibrated(true);
             }
             catch (Exception e) {
                 if (nt != null && nt.iszCalibrationFailHoming()) {
@@ -549,8 +551,9 @@
     }
 
     @Override
-    public void ensureZCalibrated() throws Exception {
+    public void ensureZCalibrated(boolean assumeNozzleTipLoaded) throws Exception {
         if (contactProbeMethod == ContactProbeMethod.None) {
+            zCalibratedNozzleTip = null;
             return;
         }
         ReferenceNozzleTip nt = getCalibrationNozzleTip();
@@ -560,12 +563,34 @@
         if (nt.getzCalibrationTrigger() == ZCalibrationTrigger.Manual) {
             return;
         }
+        if (assumeNozzleTipLoaded 
+                || !nt.getzCalibrationTrigger().isPerNozzleTip()) {
+            // We assume the nozzle tip is (in the course of being) loaded or we don't have per nozzle tip calibration.
         if (zCalibratedNozzleTip == nt 
                 || (zCalibratedNozzleTip != null && nt.getzCalibrationTrigger() == ZCalibrationTrigger.MachineHome)) {
             // Already calibrated.
             return;
         }
         calibrateZ(nt);
+    }
+        else {
+            // We assume the nozzle tip is (in the course of being) unloaded and this is per nozzle tip calibration.
+            // Take the "naked" nozzle Z offset for the unloading process.
+            ReferenceNozzleTip unloadedNozzleTipStandin = getUnloadedNozzleTipStandin();
+            if (unloadedNozzleTipStandin != null) {
+                if (unloadedNozzleTipStandin != getNozzleTip()) {
+                    // There is a "unloaded" nozzle, take its Z offset.
+                    zCalibratedNozzleTip = unloadedNozzleTipStandin;
+                    setCalibrationOffsetZ(unloadedCalibrationOffsetZ);
+                }
+            }
+            else {
+                // Just reset to raw nozzle Z.
+                zCalibratedNozzleTip = null;
+                setCalibrationOffsetZ(null);
+            }
+            return;
+        }
     }
 
     @Override
@@ -615,6 +640,14 @@
         }
     }
 
+    public Length getUnloadedCalibrationOffsetZ() {
+        return unloadedCalibrationOffsetZ;
+    }
+
+    public void setUnloadedCalibrationOffsetZ(Length unloadedCalibrationOffsetZ) {
+        this.unloadedCalibrationOffsetZ = unloadedCalibrationOffsetZ;
+    }
+
     public void calibrateZ(ReferenceNozzleTip nt) throws Exception {
         if (nt != getCalibrationNozzleTip()) {
             throw new Exception("Nozzle "+getName()+" has not nozzle tip "+nt.getName()+" loaded.");
@@ -634,11 +667,18 @@
         zCalibratedNozzleTip = nt;
         // Establish the new Z calibration.
         setCalibrationOffsetZ(offsetZ);
+        if (getNozzleTip() == null) {
+            // Store the special "naked" nozzle Z offset. 
+            setUnloadedCalibrationOffsetZ(calibrationOffsetZ);
+    }
     }
 
     public void resetZCalibration() {
         setCalibrationOffsetZ(null);
         zCalibratedNozzleTip = null;
+        if (getNozzleTip() == null) {
+            setUnloadedCalibrationOffsetZ(null);
+    }
     }
 
     public static void referenceAllTouchLocationsZ() throws Exception {
@@ -964,1006 +1004,4 @@
             nozzle.getHead().permutateNozzle(nozzle, -1);
         }
     }
-=======
-/*
- * Copyright (C) 2019 <mark@makr.zone>
- * 
- * This file is part of OpenPnP.
- * 
- * OpenPnP is free software: you can redistribute it and/or modify it under the terms of the GNU
- * General Public License as published by the Free Software Foundation, either version 3 of the
- * License, or (at your option) any later version.
- * 
- * OpenPnP is distributed in the hope that it will be useful, but WITHOUT ANY WARRANTY; without even
- * the implied warranty of MERCHANTABILITY or FITNESS FOR A PARTICULAR PURPOSE. See the GNU General
- * Public License for more details.
- * 
- * You should have received a copy of the GNU General Public License along with OpenPnP. If not, see
- * <http://www.gnu.org/licenses/>.
- * 
- * For more information about OpenPnP visit http://openpnp.org
- */
-
-package org.openpnp.machine.reference;
-
-import java.io.StringReader;
-import java.io.StringWriter;
-import java.util.Arrays;
-import java.util.HashMap;
-import java.util.List;
-import java.util.Map;
-
-import org.openpnp.gui.support.PropertySheetWizardAdapter;
-import org.openpnp.machine.reference.ReferenceNozzleTip.VacuumMeasurementMethod;
-import org.openpnp.machine.reference.ReferenceNozzleTip.ZCalibrationTrigger;
-import org.openpnp.machine.reference.driver.GcodeAsyncDriver;
-import org.openpnp.machine.reference.driver.GcodeDriver;
-import org.openpnp.machine.reference.driver.GcodeDriverSolutions;
-import org.openpnp.machine.reference.wizards.ContactProbeNozzleWizard;
-import org.openpnp.model.Configuration;
-import org.openpnp.model.Length;
-import org.openpnp.model.LengthUnit;
-import org.openpnp.model.Location;
-import org.openpnp.model.Part;
-import org.openpnp.model.Solutions;
-import org.openpnp.model.Solutions.Milestone;
-import org.openpnp.model.Solutions.Severity;
-import org.openpnp.spi.Actuator;
-import org.openpnp.spi.Camera;
-import org.openpnp.spi.ControllerAxis;
-import org.openpnp.spi.Driver;
-import org.openpnp.spi.Feeder;
-import org.openpnp.spi.Head;
-import org.openpnp.spi.Machine;
-import org.openpnp.spi.Nozzle;
-import org.openpnp.spi.NozzleTip;
-import org.openpnp.spi.base.AbstractActuator;
-import org.openpnp.spi.base.AbstractHead;
-import org.openpnp.spi.base.AbstractPnpJobProcessor;
-import org.openpnp.util.Collect;
-import org.openpnp.util.MovableUtils;
-import org.openpnp.util.UiUtils;
-import org.openpnp.util.VisionUtils;
-import org.openpnp.util.XmlSerialize;
-import org.pmw.tinylog.Logger;
-import org.simpleframework.xml.Attribute;
-import org.simpleframework.xml.Element;
-import org.simpleframework.xml.ElementMap;
-import org.simpleframework.xml.Serializer;
-
-public class ContactProbeNozzle extends ReferenceNozzle {
-
-    public ContactProbeNozzle() {
-        super();
-    }
-
-    public ContactProbeNozzle(String id) {
-        super(id);
-    }
-
-    @Element(required = false)
-    private String contactProbeActuatorName = "";
-    private boolean isDisabled;
-
-    @Element(required = false)
-    private Length contactProbeStartOffsetZ = new Length(1, LengthUnit.Millimeters);
-
-    @Element(required = false)
-    private Length contactProbeDepthZ = new Length(2, LengthUnit.Millimeters);
-
-    @Element(required = false)
-    private Length sniffleIncrementZ = new Length(0.1, LengthUnit.Millimeters); 
-
-    @Attribute(required=false)
-    private long sniffleDwellTime = 250;
-
-    @Element(required = false)
-    private Length contactProbeAdjustZ = new Length(0, LengthUnit.Millimeters);
-
-    public enum ContactProbeMethod {
-        None,
-        VacuumSense,
-        ContactSenseActuator;
-
-        public boolean isPlacementCompatible() {
-            return this == ContactSenseActuator;
-        }
-    };
-    @Attribute(required=false)
-    private ContactProbeMethod contactProbeMethod = ContactProbeMethod.ContactSenseActuator;
-
-    public enum ContactProbeTrigger {
-        Off,
-        Once,
-        AfterHoming,
-        EachTime
-    };
-
-    @Attribute(required=false)
-    private ContactProbeTrigger feederHeightProbing = ContactProbeTrigger.EachTime;
-
-    @Attribute(required=false)
-    private ContactProbeTrigger partHeightProbing = ContactProbeTrigger.EachTime;
-
-    @Attribute(required=false)
-    private boolean discardProbing = false; 
-
-    @Element(required=false)
-    private Length calibrationOffsetZ = null;
-
-    @Element(required=false)
-    private Length unloadedCalibrationOffsetZ = null;
-
-    @Attribute(required=false)
-    private double maxZOffsetMm = 2.0;
-
-    @ElementMap(required = false)
-    private HashMap<String, Length> probedFeederHeightOffsets = new HashMap<>();
-
-    @ElementMap(required = false)
-    private HashMap<String, Length> probedPartHeightOffsets = new HashMap<>();
-
-    private ReferenceNozzleTip zCalibratedNozzleTip;
-
-    @Override
-    public PropertySheet[] getPropertySheets() {
-        return Collect.concat(super.getPropertySheets(), new PropertySheet[] {
-                new PropertySheetWizardAdapter(new ContactProbeNozzleWizard(this), "Contact Probe") });
-    }
-
-    @Override
-    public void home() throws Exception {
-        if (feederHeightProbing == ContactProbeTrigger.Off
-                || feederHeightProbing == ContactProbeTrigger.AfterHoming
-                || contactProbeMethod != ContactProbeMethod.ContactSenseActuator) {
-            // Reset the probed feeder heights.
-            probedFeederHeightOffsets.clear();
-        }
-        if (partHeightProbing == ContactProbeTrigger.Off
-                || partHeightProbing == ContactProbeTrigger.AfterHoming
-                || contactProbeMethod != ContactProbeMethod.ContactSenseActuator) {
-            // Reset the probed part heights.
-            probedPartHeightOffsets.clear();
-        }
-        ReferenceNozzleTip nt = getCalibrationNozzleTip();
-        if (nt != null && nt.getzCalibrationTrigger() != ZCalibrationTrigger.Manual) {
-            // After homing, recalibrate.
-            try {
-                zCalibratedNozzleTip = null;
-                ensureZCalibrated(true);
-            }
-            catch (Exception e) {
-                if (nt != null && nt.iszCalibrationFailHoming()) {
-                    throw e;
-                }
-                else {
-                    UiUtils.messageBoxOnExceptionLater(() -> {
-                        throw e;
-                    });
-                }
-            }
-        }
-        super.home();
-    }
-
-    protected boolean isFeederHeightProbingNeeded(Feeder feeder) {
-        if (isDisabled || feeder == null) {
-            return false;
-        }
-        if (contactProbeMethod != ContactProbeMethod.ContactSenseActuator
-                || feederHeightProbing == ContactProbeTrigger.Off) {
-            return false;
-        }
-        if (feederHeightProbing == ContactProbeTrigger.EachTime) {
-            return true;
-        }
-        if (feeder.isPartHeightAbovePickLocation()
-                && feeder.getPart().isPartHeightUnknown()) {
-            return true;
-        }
-        Length z = probedFeederHeightOffsets.get(feeder.getId());
-        return (z == null);
-    }
-
-    protected boolean isPartHeightProbingNeeded(Part part) {
-        if (isDisabled) {
-            return false;
-        }
-        if (contactProbeMethod != ContactProbeMethod.ContactSenseActuator
-                || partHeightProbing == ContactProbeTrigger.Off) {
-            return false;
-        }
-        if (part == null) {
-            // null part means discard, i.e. we probe each time. 
-            return isDiscardProbing();
-        }
-        if (feederHeightProbing == ContactProbeTrigger.EachTime) {
-            return true;
-        }
-        if (part.isPartHeightUnknown()) {
-            return true;
-        }
-        Length z = probedPartHeightOffsets.get(part.getId());
-        return (z == null);
-    }
-
-    @Override
-    public void moveToPickLocation(Feeder feeder) throws Exception {
-        Part part = feeder.getPart();
-        Location pickLocation = feeder.getPickLocation();
-        Location pickLocationPart = pickLocation;
-        boolean partHeightProbing = false;
-        if (feeder.isPartHeightAbovePickLocation()) {
-            partHeightProbing = part.isPartHeightUnknown();
-            Length partHeight = getSafePartHeight(part);
-            pickLocationPart = pickLocationPart.add(new Location(partHeight.getUnits(), 0, 0, partHeight.getValue(), 0));
-        }
-
-        if (isFeederHeightProbingNeeded(feeder)) {
-            moveAboveProbingLocation(pickLocationPart);
-
-            Map<String, Object> globals = new HashMap<>();
-            globals.put("nozzle", this);
-            globals.put("feeder", feeder);
-            globals.put("part", part);
-            Configuration.get().getScripting().on("Nozzle.BeforePickProbe", globals);
-
-            Length depthZ;
-            if (partHeightProbing) {
-                // We're probing for the part height.
-                depthZ = nozzleTip.getMaxPartHeight();
-            }
-            else {
-                depthZ = contactProbeDepthZ;
-            }
-            // Probe down from current position above the part until the probe sensor
-            // is triggered.
-            Location probedLocation = contactProbe(true, depthZ);
-            Length offsetZ;
-            if (partHeightProbing) { 
-                // Part height is difference to pick location (as part is above it). 
-                Length partHeight = probedLocation.subtract(pickLocation).getLengthZ();
-                part.setHeight(partHeight);
-                offsetZ = new Length(0, LengthUnit.Millimeters);
-                Logger.info("Nozzle "+getName()+" probed part "+part.getId()+" height at "+partHeight);
-            }
-            else {
-                offsetZ = probedLocation.subtract(pickLocationPart).getLengthZ();
-                Logger.debug("Nozzle "+getName()+" probed feeder "+feeder.getName()+" Z at offset "+offsetZ);
-            }
-            // Store the probed location offset.
-            probedFeederHeightOffsets.put(feeder.getId(), offsetZ);
-
-            // Retract from probing e.g. until the probe sensor is released.
-            contactProbe(false, contactProbeDepthZ);
-
-            Configuration.get().getScripting().on("Nozzle.AfterPickProbe", globals);
-        }
-        else {
-            Length offsetZ = probedFeederHeightOffsets.get(feeder.getId());
-            if (offsetZ != null) {
-                // Apply the probed offset.
-                Logger.trace("Nozzle "+getName()+" applies feeder "+feeder.getName()+" height offset "+offsetZ);
-                pickLocationPart = pickLocationPart.add(new Location(offsetZ .getUnits(), 0, 0, offsetZ.getValue(), 0));
-                MovableUtils.moveToLocationAtSafeZ(this, pickLocationPart);
-            }
-            else {
-                super.moveToPickLocation(feeder);
-            }
-        }
-    }
-
-    @Override
-    public void moveToPlacementLocation(Location placementLocation, Part part) throws Exception {
-        // Calculate the probe starting location.
-        Length partHeight = ((part == null && nozzleTip != null) ? 
-                nozzleTip.getMaxPartHeight() // for discard 
-                : getSafePartHeight(part));  // for normal part operation
-        Location placementLocationPart = placementLocation.add(new Location(partHeight.getUnits(), 0, 0, partHeight.getValue(), 0));
-        // null part means discarding. 
-        String partId = (part != null ? part.getId() : "discard");
-        if (isPartHeightProbingNeeded(part)) {
-            boolean partHeightProbing = (part != null && part.isPartHeightUnknown());
-            moveAboveProbingLocation(placementLocationPart);
-
-            Map<String, Object> globals = new HashMap<>();
-            globals.put("nozzle", this);
-            globals.put("part", getPart());
-            Configuration.get().getScripting().on("Nozzle.BeforePlaceProbe", globals);
-
-            Length depthZ;
-            if (part == null || partHeightProbing) {
-                // We're probing for the part height, plus probe depth.
-                depthZ = nozzleTip.getMaxPartHeight().add(contactProbeDepthZ);
-            }
-            else {
-                depthZ = contactProbeDepthZ;
-            }
-            // Probe down from current position above the part until the probe sensor
-            // is triggered.
-            Location probedLocation = contactProbe(true, depthZ);
-            Length offsetZ;
-            if (partHeightProbing) { 
-                // Part height is difference to placement location (part is above it). 
-                partHeight = probedLocation.subtract(placementLocation).getLengthZ();
-                Logger.info("Nozzle "+getName()+" probed part "+partId+" height at "+partHeight);
-                if (partHeight.getValue() <= 0) {
-                    throw new Exception("Part height "+partId+" probing by nozzle "+getName()+" failed (returned negative height). Check PCB Z and probing adjustment.");
-                }
-                part.setHeight(partHeight);
-                offsetZ = new Length(0, LengthUnit.Millimeters);
-            }
-            else {
-                offsetZ = probedLocation.subtract(placementLocationPart).getLengthZ();
-                Logger.debug("Nozzle "+getName()+" probed part "+partId+" height at offset "+offsetZ);
-            }
-            // Store the probed location offset.
-            if (part != null) {
-                probedPartHeightOffsets.put(partId, offsetZ);
-            }
-
-            // Retract.
-            contactProbe(false, contactProbeDepthZ);
-
-            Configuration.get().getScripting().on("Nozzle.AfterPlaceProbe", globals);
-        }
-        else {
-            Length offsetZ = probedPartHeightOffsets.get(partId);
-            if (offsetZ != null) {
-                // Apply the probed offset.
-                Logger.trace("Nozzle "+getName()+" applies part "+partId+" height offset "+offsetZ);
-                placementLocationPart = placementLocationPart.add(new Location(offsetZ .getUnits(), 0, 0, offsetZ.getValue(), 0));
-                MovableUtils.moveToLocationAtSafeZ(this, placementLocationPart);
-            }
-            else {
-                super.moveToPlacementLocation(placementLocation, part);
-            }
-        }
-    }
-
-    protected Actuator getContactProbeActuator() throws Exception {
-        Actuator actuator = getHead().getActuatorByName(contactProbeActuatorName);
-        if (actuator == null) {
-            throw new Exception(String.format("Can't find contact probe actuator %s", contactProbeActuatorName));
-        }
-        return actuator;
-    }
-
-    public void disableContactProbeActuator(boolean set) {
-        isDisabled = set;
-    }
-
-    public String getContactProbeActuatorName() {
-        return contactProbeActuatorName;
-    }
-
-    public void setContactProbeActuatorName(String contactProbeActuatorName) {
-        String oldValue = this.contactProbeActuatorName;
-        this.contactProbeActuatorName = contactProbeActuatorName;
-        if (oldValue != contactProbeActuatorName) {
-            firePropertyChange("contactProbeActuatorName", oldValue, contactProbeActuatorName);
-        }
-    }
-
-    public Length getContactProbeStartOffsetZ() {
-        return contactProbeStartOffsetZ;
-    }
-
-    public void setContactProbeStartOffsetZ(Length contactProbeStartOffsetZ) {
-        this.contactProbeStartOffsetZ = contactProbeStartOffsetZ;
-    }
-
-    public Length getContactProbeDepthZ() {
-        return contactProbeDepthZ;
-    }
-
-    public void setContactProbeDepthZ(Length contactProbeDepthZ) {
-        this.contactProbeDepthZ = contactProbeDepthZ;
-    }
-
-    public Length getSniffleIncrementZ() {
-        return sniffleIncrementZ;
-    }
-
-    public void setSniffleIncrementZ(Length sniffleIncrementZ) {
-        this.sniffleIncrementZ = sniffleIncrementZ;
-    }
-
-    public long getSniffleDwellTime() {
-        return sniffleDwellTime;
-    }
-
-    public void setSniffleDwellTime(long sniffleDwellTime) {
-        this.sniffleDwellTime = sniffleDwellTime;
-    }
-
-    public Length getContactProbeAdjustZ() {
-        return contactProbeAdjustZ;
-    }
-
-    public void setContactProbeAdjustZ(Length contactProbeAdjustZ) {
-        this.contactProbeAdjustZ = contactProbeAdjustZ;
-    }
-
-    public ContactProbeMethod getContactProbeMethod() {
-        return contactProbeMethod;
-    }
-
-    public void setContactProbeMethod(ContactProbeMethod contactProbeMethod) {
-        this.contactProbeMethod = contactProbeMethod;
-    }
-
-    public ContactProbeTrigger getFeederHeightProbing() {
-        return feederHeightProbing;
-    }
-
-    public void setFeederHeightProbing(ContactProbeTrigger feederHeightProbing) {
-        this.feederHeightProbing = feederHeightProbing;
-    }
-
-    public ContactProbeTrigger getPartHeightProbing() {
-        return partHeightProbing;
-    }
-
-    public void setPartHeightProbing(ContactProbeTrigger partHeightProbing) {
-        this.partHeightProbing = partHeightProbing;
-    }
-
-    public boolean isDiscardProbing() {
-        return discardProbing;
-    }
-
-    public void setDiscardProbing(boolean discardProbing) {
-        this.discardProbing = discardProbing;
-    }
-
-    /**
-     * Move above the probing location at safe Z, apply the start offset as needed.
-     *  
-     * @param nominalLocation
-     * @throws Exception
-     */
-    public void moveAboveProbingLocation(Location nominalLocation) throws Exception {
-        nominalLocation = nominalLocation.add(
-                new Location(contactProbeStartOffsetZ.getUnits(), 0, 0, contactProbeStartOffsetZ.getValue(), 0));
-        MovableUtils.moveToLocationAtSafeZ(this, nominalLocation);
-    }
-
-    /**
-     * Z-Probe this Nozzle for contact underneath the current location. When forward is true, the nozzle probes 
-     * for contact and stops when contact is made. The current machine position determines the effective contact 
-     * location. When forward is false, the nozzle retracts from probing (if needed).  
-     *   
-     * @param forward
-     *  
-     * @return The probed location.
-     * @throws Exception
-     */
-    public Location contactProbe(boolean forward, Length contactProbeDepthZ) throws Exception {
-        switch (contactProbeMethod) {
-            case VacuumSense: {
-                if (! forward) {
-                    return getLocation();
-                }
-                // Note, we simply use the "part-off" check for sniffle probing, so all the various settings and methods can be used.
-                ReferenceNozzleTip nozzleTip = getNozzleTip();
-                if (nozzleTip == null) {
-                    throw new Exception("Nozzle "+getName()+" cannot sniffle-probe without nozzle tip.");
-                }
-                if (nozzleTip.getMethodPartOff() == VacuumMeasurementMethod.None) {
-                    throw new Exception("Nozzle tip "+nozzleTip.getName()+" cannot sniffle-probe without Part-Off sensing method.");
-                }
-                if (!isVaccumActuatorEnabled()) {
-                    throw new Exception("Nozzle "+getName()+" cannot sniffle-probe without vacuum valve actuator.");
-                }
-                if (getVacuumSenseActuator() == null) {
-                    throw new Exception("Nozzle "+getName()+" cannot sniffle-probe without vacuum sensing actuator.");
-                }
-                if (getPart() != null) {
-                    throw new Exception("Nozzle "+getName()+" cannot sniffle-probe with part on nozzle. Free nozzle vacuum sensing needed.");
-                }
-                AbstractHead head = (AbstractHead) getHead();
-                Location probeIncrement = new Location(sniffleIncrementZ.getUnits(), 
-                        0, 0, sniffleIncrementZ.convertToUnits(LengthUnit.Millimeters).getValue(), 0);
-
-                // Establish initially free nozzle.
-                if (!isPartOff()) {
-                    throw new Exception("Nozzle "+getName()+" first sniffle-probe was already sensing contact. Check the settings."); 
-                }
-                // We allow two times the offset, i.e. it is a +/- range we probe.   
-                int count = (int) Math.ceil(contactProbeDepthZ.divide(sniffleIncrementZ));
-                Location probedLocation = getLocation();
-                for (int i = 0; i < count; i++) {
-                    probedLocation = probedLocation.subtract(probeIncrement);
-                    moveTo(probedLocation);
-                    Thread.sleep(sniffleDwellTime);
-                    if (! isPartOff()) {
-                        // We got contact.
-                        probedLocation = probedLocation.add(new Location(contactProbeAdjustZ .getUnits(), 0, 0, contactProbeAdjustZ.getValue(), 0));
-                        moveTo(probedLocation);
-                        return probedLocation;
-                    }
-                }
-                throw new Exception("Nozzle "+getName()+" sniffle-probing made no contact. Check the settings."); 
-            }
-
-            case ContactSenseActuator: {
-                Actuator contactProbeActuator = getContactProbeActuator();
-                contactProbeActuator.actuate(forward);
-                Location probedLocation = getLocation();
-                if (forward) {
-                    probedLocation = probedLocation.add(new Location(contactProbeAdjustZ .getUnits(), 0, 0, contactProbeAdjustZ.getValue(), 0));
-                    moveTo(probedLocation);
-                }
-                return probedLocation;
-            }
-
-            default:
-                throw new Exception("Nozzle "+getName()+" has contact probing disabled."); 
-        }
-    }
-
-    /**
-     * Performs a whole probing cycle: Moves above the nominalLocation, probes and retracts. 
-     * 
-     * @param nominalLocation
-     * @return
-     * @throws Exception
-     */
-    public Location contactProbeCycle(Location nominalLocation) throws Exception {
-        moveAboveProbingLocation(nominalLocation);
-        Location probedLocation = contactProbe(true, contactProbeDepthZ);
-        contactProbe(false, contactProbeDepthZ);
-        return probedLocation;
-    }
-
-    @Override
-    public void ensureZCalibrated(boolean assumeNozzleTipLoaded) throws Exception {
-        if (contactProbeMethod == ContactProbeMethod.None) {
-            zCalibratedNozzleTip = null;
-            return;
-        }
-        ReferenceNozzleTip nt = getCalibrationNozzleTip();
-        if (nt == null) {
-            return;
-        }
-        if (nt.getzCalibrationTrigger() == ZCalibrationTrigger.Manual) {
-            return;
-        }
-        if (assumeNozzleTipLoaded 
-                || !nt.getzCalibrationTrigger().isPerNozzleTip()) {
-            // We assume the nozzle tip is (in the course of being) loaded or we don't have per nozzle tip calibration.
-            if (zCalibratedNozzleTip == nt 
-                    || (zCalibratedNozzleTip != null && nt.getzCalibrationTrigger() == ZCalibrationTrigger.MachineHome)) {
-                // Already calibrated.
-                return;
-            }
-            calibrateZ(nt);
-        }
-        else {
-            // We assume the nozzle tip is (in the course of being) unloaded and this is per nozzle tip calibration.
-            // Take the "naked" nozzle Z offset for the unloading process.
-            ReferenceNozzleTip unloadedNozzleTipStandin = getUnloadedNozzleTipStandin();
-            if (unloadedNozzleTipStandin != null) {
-                if (unloadedNozzleTipStandin != getNozzleTip()) {
-                    // There is a "unloaded" nozzle, take its Z offset.
-                    zCalibratedNozzleTip = unloadedNozzleTipStandin;
-                    setCalibrationOffsetZ(unloadedCalibrationOffsetZ);
-                }
-            }
-            else {
-                // Just reset to raw nozzle Z.
-                zCalibratedNozzleTip = null;
-                setCalibrationOffsetZ(null);
-            }
-            return;
-        }
-    }
-
-    @Override
-    public Location toHeadLocation(Location location, Location currentLocation, LocationOption... options) {
-        // Apply the Z calibration.
-        // Check SuppressCompensation, in that case disable Z calibration
-        if (! Arrays.asList(options).contains(LocationOption.SuppressDynamicCompensation)) {
-            if (zCalibratedNozzleTip != null && calibrationOffsetZ != null) {
-                location = location.subtract(new Location(calibrationOffsetZ .getUnits(), 0, 0, calibrationOffsetZ.getValue(), 0));
-                Logger.trace("{}.toHeadLocation({}, ...) Z offset {}", getName(), location, calibrationOffsetZ);
-            }
-        }
-        return super.toHeadLocation(location, currentLocation, options);
-    }
-
-    @Override
-    public Location toHeadMountableLocation(Location location, Location currentLocation, LocationOption... options) {
-        location = super.toHeadMountableLocation(location, currentLocation, options);
-        // Unapply the Z calibration.
-        // Check SuppressCompensation, in that case disable Z calibration.
-        if (! Arrays.asList(options).contains(LocationOption.SuppressDynamicCompensation)) {
-            if (zCalibratedNozzleTip != null && calibrationOffsetZ != null) {
-                location = location.add(new Location(calibrationOffsetZ .getUnits(), 0, 0, calibrationOffsetZ.getValue(), 0));
-            }
-        }
-        return location;
-    }
-
-    public Length getCalibrationOffsetZ() {
-        return calibrationOffsetZ;
-    }
-
-    public void setCalibrationOffsetZ(Length calibrationOffsetZ) {
-        Object oldValue = this.calibrationOffsetZ;
-        this.calibrationOffsetZ = calibrationOffsetZ;
-        firePropertyChange("calibrationOffsetZ", oldValue, calibrationOffsetZ);
-        if (calibrationOffsetZ != oldValue) {
-            NozzleTip nt = getCalibrationNozzleTip();
-            if (nt instanceof ReferenceNozzleTip) {
-                // Pseudo setter also fires in the name of the nozzle tip.
-                ((ReferenceNozzleTip) nt).setCalibrationOffsetZ(calibrationOffsetZ);
-            }
-            Machine machine = Configuration.get().getMachine();
-            if (machine instanceof ReferenceMachine) {
-                ((ReferenceMachine)machine).fireMachineHeadActivity(getHead());
-            }
-        }
-    }
-
-    public Length getUnloadedCalibrationOffsetZ() {
-        return unloadedCalibrationOffsetZ;
-    }
-
-    public void setUnloadedCalibrationOffsetZ(Length unloadedCalibrationOffsetZ) {
-        this.unloadedCalibrationOffsetZ = unloadedCalibrationOffsetZ;
-    }
-
-    public void calibrateZ(ReferenceNozzleTip nt) throws Exception {
-        if (nt != getCalibrationNozzleTip()) {
-            throw new Exception("Nozzle "+getName()+" has not nozzle tip "+nt.getName()+" loaded.");
-        }
-        if (nt == null) {
-            throw new Exception("Nozzle " + getName() + " has no nozzle tip loaded.");
-        }
-        resetZCalibration();
-        Location nominalLocation = nt.getTouchLocation();
-        Location probedLocation = contactProbeCycle(nominalLocation);
-        Length offsetZ = nominalLocation.getLengthZ().subtract(probedLocation.getLengthZ());
-        Logger.debug("Nozzle "+getName()+" nozzle tip "+nt.getName()+" Z calibration offset "+offsetZ);
-        if (Math.abs(offsetZ.convertToUnits(LengthUnit.Millimeters).getValue()) > maxZOffsetMm) {
-            throw new Exception("Nozzle "+getName()+" nozzle tip "+nt.getName()+" Z calibration offset "+offsetZ+" unexpectedly large. Check setup.");
-        }
-        // Remember which nozzle tip for trigger control.
-        zCalibratedNozzleTip = nt;
-        // Establish the new Z calibration.
-        setCalibrationOffsetZ(offsetZ);
-        if (getNozzleTip() == null) {
-            // Store the special "naked" nozzle Z offset. 
-            setUnloadedCalibrationOffsetZ(calibrationOffsetZ);
-        }
-    }
-
-    public void resetZCalibration() {
-        setCalibrationOffsetZ(null);
-        zCalibratedNozzleTip = null;
-        if (getNozzleTip() == null) {
-            setUnloadedCalibrationOffsetZ(null);
-        }
-    }
-
-    public static void referenceAllTouchLocationsZ() throws Exception {
-        ReferenceNozzleTip templateNozzleTip = ReferenceNozzleTip.getTemplateNozzleTip();
-        if (templateNozzleTip == null) {
-            throw new Exception("No nozzle tip is marked as Template.");
-        }
-        // Always use the default nozzle.
-        ContactProbeNozzle probeNozzle = ContactProbeNozzle.getDefaultNozzle();
-        if (probeNozzle == null) {
-            throw new Exception("No default ContactProbeNozzle found.");
-        }
-        if (probeNozzle.getNozzleTip() != templateNozzleTip) {
-            probeNozzle.loadNozzleTip(templateNozzleTip);
-        }
-        probeNozzle.calibrateZ(templateNozzleTip);
-        for (NozzleTip nt : Configuration.get().getMachine().getNozzleTips()) {
-            if (nt != templateNozzleTip 
-                    && nt instanceof ReferenceNozzleTip) {
-                Location touchLocation = ((ReferenceNozzleTip) nt).getTouchLocation();
-                if (touchLocation.getLinearDistanceTo(Location.origin) != 0
-                        && !((ReferenceNozzleTip) nt).isUnloadedNozzleTipStandin()) {
-                    Location probedLocation = probeNozzle.contactProbeCycle(touchLocation);
-
-                    Logger.info("Nozzle tip "+nt.getName()+" touch location Z set to "+probedLocation.getLengthZ()+" (previously "+touchLocation.getLengthZ()+")");
-                    ((ReferenceNozzleTip) nt).setTouchLocation(probedLocation);
-                }
-            }
-        }
-        probeNozzle.moveToSafeZ();
-    }
-
-    protected boolean isPartHeightSensingAvailable(Part part, NozzleTip nozzleTip) {
-        Machine machine = Configuration.get().getMachine();
-        if (part != null && AbstractPnpJobProcessor.findPartAligner(machine, part) != null) {
-            // Uses Alignment, so it also needs a vision based method.
-            Camera camera;
-            try {
-                camera = VisionUtils.getBottomVisionCamera();
-                return (camera.getFocusProvider() != null);
-            }
-            catch (Exception e) {
-            }
-            return false;
-        }
-        else {
-            // It must support a placement height probing method.
-            return (getContactProbeMethod()
-                    .isPlacementCompatible());
-        }
-    }
-
-    @Override
-    protected boolean isNozzleTipAndPartCompatible(NozzleTip nt, Part part) {
-        if (! super.isNozzleTipAndPartCompatible(nt, part)) {
-            return false;
-        }
-        if (part.getHeight().getValue() <= 0) {
-            // Part height unknown, part height sensing needed.
-            if (! isPartHeightSensingAvailable(part, nt)) {
-                return false;
-            }
-        }
-        return true; 
-    }
-
-    public static ContactProbeNozzle getDefaultNozzle() {
-        Machine machine = Configuration.get().getMachine();
-        for (Head head : machine.getHeads()) {
-            for (Nozzle nozzle : head.getNozzles()) {
-                if (nozzle instanceof ContactProbeNozzle) {
-                    if (((ContactProbeNozzle) nozzle).getContactProbeMethod() != ContactProbeMethod.None) {
-                        return (ContactProbeNozzle) nozzle;
-                    }
-                }
-            }
-        }
-        return null;
-    }
-
-    public static boolean isConfigured() {
-        return getDefaultNozzle() != null;
-    }
-
-    public void findIssues(Solutions solutions) {
-        super.findIssues(solutions);
-        if (solutions.isTargeting(Milestone.Advanced)) {
-            try {
-                if (getContactProbeActuator() instanceof AbstractActuator) {
-                    AbstractActuator contactProbeActuator = (AbstractActuator) getContactProbeActuator();
-                    if (!contactProbeActuator.isCoordinatedAfterActuate()) {
-                        solutions.add(new Solutions.Issue(
-                                contactProbeActuator, 
-                                "Contact probe actuator needs machine coordination after actuation.", 
-                                "Enable After Actuation machine coordination.", 
-                                Severity.Error,
-                                "https://github.com/openpnp/openpnp/wiki/Motion-Planner#actuator-machine-coordination") {
-
-                            @Override
-                            public void setState(Solutions.State state) throws Exception {
-                                contactProbeActuator.setCoordinatedAfterActuate((state == Solutions.State.Solved));
-                                super.setState(state);
-                            }
-                        });
-                    }
-                    if (getAxisZ() instanceof ControllerAxis) {
-                        Driver driver = ((ControllerAxis) getAxisZ()).getDriver();
-                        Driver oldDriver = contactProbeActuator.getDriver();
-                        if (driver != null && driver != oldDriver) {
-                            solutions.add(new Solutions.Issue(
-                                    this, 
-                                    "Z driver "+driver.getName()+" not same as actuator "+contactProbeActuator.getName()+" driver "+
-                                            (oldDriver == null ? "(unassigned)" : oldDriver.getName())+".", 
-                                            "Assign driver "+driver.getName()+" to actuator "+contactProbeActuator.getName()+".", 
-                                            Severity.Error,
-                                    "https://github.com/openpnp/openpnp/wiki/Setup-and-Calibration%3A-Actuators#adding-actuators") {
-
-                                @Override
-                                public void setState(Solutions.State state) throws Exception {
-                                    contactProbeActuator.setDriver((state == Solutions.State.Solved) ?
-                                            driver : oldDriver);
-                                    super.setState(state);
-                                }
-                            });
-                        }
-                        if (driver instanceof GcodeAsyncDriver) {
-                            if (!((GcodeAsyncDriver) driver).isReportedLocationConfirmation()) { 
-                                solutions.add(new Solutions.Issue(
-                                        this, 
-                                        "Z driver "+driver.getName()+" must use Location Confirmation for the probe actuator to work.", 
-                                        "Enable Location Confirmation.", 
-                                        Severity.Error,
-                                        "https://github.com/openpnp/openpnp/wiki/GcodeAsyncDriver#advanced-settings") {
-
-                                    @Override
-                                    public void setState(Solutions.State state) throws Exception {
-                                        ((GcodeAsyncDriver) driver).setReportedLocationConfirmation((state == Solutions.State.Solved));
-                                        super.setState(state);
-                                    }
-                                });
-                            }
-                        }
-                        else {
-                            solutions.add(new Solutions.PlainIssue(
-                                    this, 
-                                    "Z driver "+driver.getName()+" must support Location Confirmation for the Z probe actuator to work.", 
-                                    "Only the GcodeAsyncDriver currently supports it.", 
-                                    Severity.Error,
-                                    "https://github.com/openpnp/openpnp/wiki/GcodeAsyncDriver#advanced-settings"));
-                        }
-                    }
-                    if (contactProbeActuator.getDriver() instanceof GcodeDriver) {
-                        GcodeDriver gcodeDriver = (GcodeDriver) contactProbeActuator.getDriver();
-                        String suggestedCommand = null; 
-                        if (gcodeDriver.getFirmwareProperty("FIRMWARE_NAME", "").contains("Smoothieware")) {
-                            suggestedCommand = 
-                                    "{True:G38.2 Z-42 F800 ; probe down max. range for contact with picked/placed part }\n" + 
-                                            "{True:M400            ; wait until machine has stopped }";
-                        }
-                        else if (gcodeDriver.getFirmwareProperty("FIRMWARE_NAME", "").contains("TinyG")) {
-                            suggestedCommand = 
-                                    "{True:G38.2 Z-42 F800 ; probe down in absolute coordinates until zmin switch is hit}\n" + 
-                                            "{True:M400            ; wait for motion to stop}";
-                        }
-                        if (suggestedCommand != null) {
-                            GcodeDriverSolutions.suggestGcodeCommand(gcodeDriver, contactProbeActuator, solutions, 
-                                    GcodeDriver.CommandType.ACTUATE_BOOLEAN_COMMAND, suggestedCommand, false, false);
-                        }
-                        else {
-                            String currentCommand = gcodeDriver.getCommand(contactProbeActuator, GcodeDriver.CommandType.ACTUATE_BOOLEAN_COMMAND);
-                            if (currentCommand == null || currentCommand.isEmpty()) {
-                                solutions.add(new Solutions.PlainIssue(
-                                        this, 
-                                        "Missing ACTUATE_BOOLEAN_COMMAND for actuator "+contactProbeActuator.getName()+" on driver "+gcodeDriver.getName()+" (no suggestion available for detected firmware).", 
-                                        "Please add the command manually.",
-                                        Severity.Error,
-                                        "https://github.com/openpnp/openpnp/wiki/Contact-Probing-Nozzle#setting-up-the-g-code"));
-                            }
-                        }
-                    }
-                }
-            }
-            catch (Exception e) {
-                // Ignore a stale Actuator name here.
-            }
-        }
-    }
-
-    public static void addConversionIssue(Solutions solutions, final ReferenceNozzle nozzle) {
-        if (solutions.isTargeting(Milestone.Advanced)) {
-            if (! (nozzle instanceof ContactProbeNozzle)) {
-                solutions.add(new Solutions.Issue(
-                        nozzle, 
-                        "The nozzle can be replaced with a ContactProbeNozzle to support various probing features.", 
-                        "Replace with ContactProbeNozzle.", 
-                        Severity.Fundamental,
-                        "https://github.com/openpnp/openpnp/wiki/Contact-Probing-Nozzle") {
-
-                    @Override
-                    public void setState(Solutions.State state) throws Exception {
-                        if (state == Solutions.State.Solved) {
-                            ContactProbeNozzle contactProbeNozzle = convertToContactProbe(nozzle);
-                            replaceNozzle(contactProbeNozzle);
-                        }
-                        else if (getState() == Solutions.State.Solved) {
-                            // Place the old one back.
-                            replaceNozzle(nozzle);
-                        }
-                        super.setState(state);
-                    }
-                });
-            }
-        }
-        else {
-            // Conservative settings. 
-            if (nozzle instanceof ContactProbeNozzle) {
-                solutions.add(new Solutions.Issue(
-                        nozzle, 
-                        "Converting the ContactProbeNozzle back to a plain ReferenceNozzle may simplify the machine setup.", 
-                        "Replace with ReferenceNozzle.", 
-                        Severity.Fundamental,
-                        "https://github.com/openpnp/openpnp/wiki/Contact-Probing-Nozzle") {
-
-                    @Override
-                    public void setState(Solutions.State state) throws Exception {
-                        if (state == Solutions.State.Solved) {
-                            ReferenceNozzle referenceNozzle = convertToReferenceNozzle((ContactProbeNozzle) nozzle);
-                            replaceNozzle(referenceNozzle);
-                        }
-                        else if (getState() == Solutions.State.Solved) {
-                            // Place the old one back.
-                            replaceNozzle(nozzle);
-                        }
-                        super.setState(state);
-                    }
-                });
-            }
-        }
-    }
-
-    /**
-     * Convert an existing ReferenceNozzle to a ContactProbeNozzle while keeping all settings.
-     * 
-     * @param nozzle
-     * @return
-     * @throws Exception
-     */
-    public static ContactProbeNozzle convertToContactProbe(ReferenceNozzle nozzle) throws Exception {
-        // Serialize the nozzle
-        Serializer serOut = XmlSerialize.createSerializer();
-        StringWriter sw = new StringWriter();
-        serOut.write(nozzle, sw);
-        String serialized = sw.toString();
-        // Patch it.
-        serialized.replace(
-                nozzle.getClass().getCanonicalName(), 
-                ContactProbeNozzle.class.getCanonicalName());
-        // De-serialize it.
-        Serializer serIn = XmlSerialize.createSerializer();
-        StringReader sr = new StringReader(serialized);
-        ContactProbeNozzle contactProbeNozzle = serIn.read(ContactProbeNozzle.class, sr);
-        contactProbeNozzle.applyConfiguration(Configuration.get());
-        contactProbeNozzle.setHead(nozzle.getHead());
-        return contactProbeNozzle;
-    }
-
-    /**
-     * Convert an ContactProbeNozzle back to a ReferenceNozzle while keeping all super class settings.
-     * 
-     * @param nozzle
-     * @return
-     * @throws Exception
-     */
-    public static ReferenceNozzle convertToReferenceNozzle(ContactProbeNozzle nozzle) throws Exception {
-        // Serialize the nozzle
-        Serializer serOut = XmlSerialize.createSerializer();
-        StringWriter sw = new StringWriter();
-        serOut.write(nozzle, sw);
-        String serialized = sw.toString();
-        // Patch it.
-        serialized.replace(
-                nozzle.getClass().getCanonicalName(), 
-                ReferenceNozzle.class.getCanonicalName());
-        // Remove sub-class settings.
-        serialized = XmlSerialize.purgeSubclassXml(ContactProbeNozzle.class, serialized);
-        // De-serialize it.
-        Serializer serIn = XmlSerialize.createSerializer();
-        StringReader sr = new StringReader(serialized);
-        ReferenceNozzle referenceNozzle = serIn.read(ReferenceNozzle.class, sr);
-        referenceNozzle.applyConfiguration(Configuration.get());
-        referenceNozzle.setHead(nozzle.getHead());
-        return referenceNozzle;
-    }
-
-    /**
-     * Replace a nozzle with the same Id at the same place in the head nozzles list.
-     * 
-     * @param nozzle
-     * @throws Exception
-     */
-    public static void replaceNozzle(Nozzle nozzle) throws Exception {
-        // Find the old nozzle with the same Id.
-        List<Nozzle> list = nozzle.getHead().getNozzles();
-        Nozzle replaced = null;
-        int index;
-        for (index = 0; index < list.size(); index++) {
-            if (list.get(index).getId().equals(nozzle.getId())) {
-                replaced = list.get(index);
-                nozzle.getHead().removeNozzle(replaced);
-                break;
-            }
-        }
-        // Add the new one.
-        nozzle.getHead().addNozzle(nozzle);
-        // Permutate it back to the old list place (cumbersome but works).
-        for (int p = list.size()-index; p > 1; p--) {
-            nozzle.getHead().permutateNozzle(nozzle, -1);
-        }
-    }
->>>>>>> d376b7b5
 }