<<<<<<< HEAD
/*
 * Copyright (C) 2011 Jason von Nieda <jason@vonnieda.org>
 * 
 * This file is part of OpenPnP.
 * 
 * OpenPnP is free software: you can redistribute it and/or modify it under the terms of the GNU
 * General Public License as published by the Free Software Foundation, either version 3 of the
 * License, or (at your option) any later version.
 * 
 * OpenPnP is distributed in the hope that it will be useful, but WITHOUT ANY WARRANTY; without even
 * the implied warranty of MERCHANTABILITY or FITNESS FOR A PARTICULAR PURPOSE. See the GNU General
 * Public License for more details.
 * 
 * You should have received a copy of the GNU General Public License along with OpenPnP. If not, see
 * <http://www.gnu.org/licenses/>.
 * 
 * For more information about OpenPnP visit http://openpnp.org
 */

package org.openpnp.machine.reference.feeder;

import javax.swing.Action;

import org.openpnp.gui.support.Wizard;
import org.openpnp.machine.reference.ReferenceFeeder;
import org.openpnp.machine.reference.feeder.wizards.ReferenceAutoFeederConfigurationWizard;
import org.openpnp.model.Configuration;
import org.openpnp.model.LengthUnit;
import org.openpnp.model.Location;
import org.openpnp.spi.Actuator;
import org.openpnp.spi.Nozzle;
import org.openpnp.spi.PropertySheetHolder;
import org.pmw.tinylog.Logger;
import org.simpleframework.xml.Attribute;
import org.simpleframework.xml.core.Commit;

public class ReferenceAutoFeeder extends ReferenceFeeder {
    public enum ActuatorType {
        Double,
        Boolean
    }
    
    @Attribute(required=false)
    protected String actuatorName;
    
    @Attribute(required=false)
    protected ActuatorType actuatorType = ActuatorType.Double;
    
    @Attribute(required=false)
    protected double actuatorValue;

    @Attribute(required=false)
    protected String postPickActuatorName;
    
    @Attribute(required=false)
    protected ActuatorType postPickActuatorType = ActuatorType.Double;
    
    @Attribute(required=false)
    protected double postPickActuatorValue;

    @Override
    public Location getPickLocation() throws Exception {
        return getLocation().addWithRotation(new Location(LengthUnit.Millimeters, 0, 0, 0, rotationInFeeder));
    }

    @Override
    public void feed(Nozzle nozzle) throws Exception {
        if (actuatorName == null || actuatorName.equals("")) {
            Logger.warn("No actuatorName specified for feeder {}.", getName());
            return;
        }
        Actuator actuator = nozzle.getHead().getActuatorByName(actuatorName);
        if (actuator == null) {
            actuator = Configuration.get().getMachine().getActuatorByName(actuatorName);
        }
        if (actuator == null) {
            throw new Exception("Feed failed. Unable to find an actuator named " + actuatorName);
        }
        if (actuatorType == ActuatorType.Boolean) {
            actuator.actuate(actuatorValue != 0);
        }
        else {
            actuator.actuate(actuatorValue);
        }
    }
    
    @Override
    public void postPick(Nozzle nozzle) throws Exception {
        Actuator actuator = nozzle.getHead().getActuatorByName(postPickActuatorName);
        if (actuator == null) {
            actuator = Configuration.get().getMachine().getActuatorByName(postPickActuatorName);
        }
        if (actuator == null) {
            throw new Exception("Post pick failed. Unable to find an actuator named " + postPickActuatorName);
        }
        if (postPickActuatorType == ActuatorType.Boolean) {
            actuator.actuate(postPickActuatorValue != 0);
        }
        else {
            actuator.actuate(postPickActuatorValue);
        }
    }
    
    public String getActuatorName() {
        return actuatorName;
    }

    public void setActuatorName(String actuatorName) {
        this.actuatorName = actuatorName;
    }

    public ActuatorType getActuatorType() {
        return actuatorType;
    }

    public void setActuatorType(ActuatorType actuatorType) {
        this.actuatorType = actuatorType;
    }

    public double getActuatorValue() {
        return actuatorValue;
    }

    public void setActuatorValue(double actuatorValue) {
        this.actuatorValue = actuatorValue;
    }

    public String getPostPickActuatorName() {
        return postPickActuatorName;
    }

    public void setPostPickActuatorName(String postPickActuatorName) {
        this.postPickActuatorName = postPickActuatorName;
    }

    public ActuatorType getPostPickActuatorType() {
        return postPickActuatorType;
    }

    public void setPostPickActuatorType(ActuatorType postPickActuatorType) {
        this.postPickActuatorType = postPickActuatorType;
    }

    public double getPostPickActuatorValue() {
        return postPickActuatorValue;
    }

    public void setPostPickActuatorValue(double postPickActuatorValue) {
        this.postPickActuatorValue = postPickActuatorValue;
    }

    @Override
    public Wizard getConfigurationWizard() {
        return new ReferenceAutoFeederConfigurationWizard(this);
    }

    @Override
    public String getPropertySheetHolderTitle() {
        return getClass().getSimpleName() + " " + getName();
    }

    @Override
    public PropertySheetHolder[] getChildPropertySheetHolders() {
        return null;
    }

    @Override
    public Action[] getPropertySheetHolderActions() {
        return null;
    }
}
=======
/*
 * Copyright (C) 2011 Jason von Nieda <jason@vonnieda.org>
 * 
 * This file is part of OpenPnP.
 * 
 * OpenPnP is free software: you can redistribute it and/or modify it under the terms of the GNU
 * General Public License as published by the Free Software Foundation, either version 3 of the
 * License, or (at your option) any later version.
 * 
 * OpenPnP is distributed in the hope that it will be useful, but WITHOUT ANY WARRANTY; without even
 * the implied warranty of MERCHANTABILITY or FITNESS FOR A PARTICULAR PURPOSE. See the GNU General
 * Public License for more details.
 * 
 * You should have received a copy of the GNU General Public License along with OpenPnP. If not, see
 * <http://www.gnu.org/licenses/>.
 * 
 * For more information about OpenPnP visit http://openpnp.org
 */

package org.openpnp.machine.reference.feeder;

import javax.swing.Action;

import org.openpnp.gui.support.Wizard;
import org.openpnp.machine.reference.ReferenceFeeder;
import org.openpnp.machine.reference.feeder.wizards.ReferenceAutoFeederConfigurationWizard;
import org.openpnp.model.Configuration;
import org.openpnp.model.Location;
import org.openpnp.spi.Actuator;
import org.openpnp.spi.Nozzle;
import org.openpnp.spi.PropertySheetHolder;
import org.pmw.tinylog.Logger;
import org.simpleframework.xml.Attribute;

public class ReferenceAutoFeeder extends ReferenceFeeder {
    public enum ActuatorType {
        Double,
        Boolean
    }
    
    @Attribute(required=false)
    protected String actuatorName;
    
    @Attribute(required=false)
    protected ActuatorType actuatorType = ActuatorType.Double;
    
    @Attribute(required=false)
    protected double actuatorValue;

    @Attribute(required=false)
    protected String postPickActuatorName;
    
    @Attribute(required=false)
    protected ActuatorType postPickActuatorType = ActuatorType.Double;
    
    @Attribute(required=false)
    protected double postPickActuatorValue;

    @Override
    public Location getPickLocation() throws Exception {
        return location;
    }

    @Override
    public void feed(Nozzle nozzle) throws Exception {
        if (actuatorName == null || actuatorName.equals("")) {
            Logger.warn("No actuatorName specified for feeder {}.", getName());
            return;
        }
        Actuator actuator = nozzle.getHead().getActuatorByName(actuatorName);
        if (actuator == null) {
            actuator = Configuration.get().getMachine().getActuatorByName(actuatorName);
        }
        if (actuator == null) {
            throw new Exception("Feed failed. Unable to find an actuator named " + actuatorName);
        }
        if (actuatorType == ActuatorType.Boolean) {
            actuator.actuate(actuatorValue != 0);
        }
        else {
            actuator.actuate(actuatorValue);
        }
    }
    
    @Override
    public void postPick(Nozzle nozzle) throws Exception {
        if (postPickActuatorName == null || postPickActuatorName.equals("")) {
            return;
        }
        Actuator actuator = nozzle.getHead().getActuatorByName(postPickActuatorName);
        if (actuator == null) {
            actuator = Configuration.get().getMachine().getActuatorByName(postPickActuatorName);
        }
        if (actuator == null) {
            throw new Exception("Post pick failed. Unable to find an actuator named " + postPickActuatorName);
        }
        if (postPickActuatorType == ActuatorType.Boolean) {
            actuator.actuate(postPickActuatorValue != 0);
        }
        else {
            actuator.actuate(postPickActuatorValue);
        }
    }
    
    public String getActuatorName() {
        return actuatorName;
    }

    public void setActuatorName(String actuatorName) {
        this.actuatorName = actuatorName;
    }

    public ActuatorType getActuatorType() {
        return actuatorType;
    }

    public void setActuatorType(ActuatorType actuatorType) {
        this.actuatorType = actuatorType;
    }

    public double getActuatorValue() {
        return actuatorValue;
    }

    public void setActuatorValue(double actuatorValue) {
        this.actuatorValue = actuatorValue;
    }

    public String getPostPickActuatorName() {
        return postPickActuatorName;
    }

    public void setPostPickActuatorName(String postPickActuatorName) {
        this.postPickActuatorName = postPickActuatorName;
    }

    public ActuatorType getPostPickActuatorType() {
        return postPickActuatorType;
    }

    public void setPostPickActuatorType(ActuatorType postPickActuatorType) {
        this.postPickActuatorType = postPickActuatorType;
    }

    public double getPostPickActuatorValue() {
        return postPickActuatorValue;
    }

    public void setPostPickActuatorValue(double postPickActuatorValue) {
        this.postPickActuatorValue = postPickActuatorValue;
    }

    @Override
    public Wizard getConfigurationWizard() {
        return new ReferenceAutoFeederConfigurationWizard(this);
    }

    @Override
    public String getPropertySheetHolderTitle() {
        return getClass().getSimpleName() + " " + getName();
    }

    @Override
    public PropertySheetHolder[] getChildPropertySheetHolders() {
        return null;
    }

    @Override
    public Action[] getPropertySheetHolderActions() {
        return null;
    }
}
>>>>>>> cfe38db8
<|MERGE_RESOLUTION|>--- conflicted
+++ resolved
@@ -1,346 +1,174 @@
-<<<<<<< HEAD
-/*
- * Copyright (C) 2011 Jason von Nieda <jason@vonnieda.org>
- * 
- * This file is part of OpenPnP.
- * 
- * OpenPnP is free software: you can redistribute it and/or modify it under the terms of the GNU
- * General Public License as published by the Free Software Foundation, either version 3 of the
- * License, or (at your option) any later version.
- * 
- * OpenPnP is distributed in the hope that it will be useful, but WITHOUT ANY WARRANTY; without even
- * the implied warranty of MERCHANTABILITY or FITNESS FOR A PARTICULAR PURPOSE. See the GNU General
- * Public License for more details.
- * 
- * You should have received a copy of the GNU General Public License along with OpenPnP. If not, see
- * <http://www.gnu.org/licenses/>.
- * 
- * For more information about OpenPnP visit http://openpnp.org
- */
-
-package org.openpnp.machine.reference.feeder;
-
-import javax.swing.Action;
-
-import org.openpnp.gui.support.Wizard;
-import org.openpnp.machine.reference.ReferenceFeeder;
-import org.openpnp.machine.reference.feeder.wizards.ReferenceAutoFeederConfigurationWizard;
-import org.openpnp.model.Configuration;
-import org.openpnp.model.LengthUnit;
-import org.openpnp.model.Location;
-import org.openpnp.spi.Actuator;
-import org.openpnp.spi.Nozzle;
-import org.openpnp.spi.PropertySheetHolder;
-import org.pmw.tinylog.Logger;
-import org.simpleframework.xml.Attribute;
-import org.simpleframework.xml.core.Commit;
-
-public class ReferenceAutoFeeder extends ReferenceFeeder {
-    public enum ActuatorType {
-        Double,
-        Boolean
-    }
-    
-    @Attribute(required=false)
-    protected String actuatorName;
-    
-    @Attribute(required=false)
-    protected ActuatorType actuatorType = ActuatorType.Double;
-    
-    @Attribute(required=false)
-    protected double actuatorValue;
-
-    @Attribute(required=false)
-    protected String postPickActuatorName;
-    
-    @Attribute(required=false)
-    protected ActuatorType postPickActuatorType = ActuatorType.Double;
-    
-    @Attribute(required=false)
-    protected double postPickActuatorValue;
-
-    @Override
-    public Location getPickLocation() throws Exception {
-        return getLocation().addWithRotation(new Location(LengthUnit.Millimeters, 0, 0, 0, rotationInFeeder));
-    }
-
-    @Override
-    public void feed(Nozzle nozzle) throws Exception {
-        if (actuatorName == null || actuatorName.equals("")) {
-            Logger.warn("No actuatorName specified for feeder {}.", getName());
-            return;
-        }
-        Actuator actuator = nozzle.getHead().getActuatorByName(actuatorName);
-        if (actuator == null) {
-            actuator = Configuration.get().getMachine().getActuatorByName(actuatorName);
-        }
-        if (actuator == null) {
-            throw new Exception("Feed failed. Unable to find an actuator named " + actuatorName);
-        }
-        if (actuatorType == ActuatorType.Boolean) {
-            actuator.actuate(actuatorValue != 0);
-        }
-        else {
-            actuator.actuate(actuatorValue);
-        }
-    }
-    
-    @Override
-    public void postPick(Nozzle nozzle) throws Exception {
-        Actuator actuator = nozzle.getHead().getActuatorByName(postPickActuatorName);
-        if (actuator == null) {
-            actuator = Configuration.get().getMachine().getActuatorByName(postPickActuatorName);
-        }
-        if (actuator == null) {
-            throw new Exception("Post pick failed. Unable to find an actuator named " + postPickActuatorName);
-        }
-        if (postPickActuatorType == ActuatorType.Boolean) {
-            actuator.actuate(postPickActuatorValue != 0);
-        }
-        else {
-            actuator.actuate(postPickActuatorValue);
-        }
-    }
-    
-    public String getActuatorName() {
-        return actuatorName;
-    }
-
-    public void setActuatorName(String actuatorName) {
-        this.actuatorName = actuatorName;
-    }
-
-    public ActuatorType getActuatorType() {
-        return actuatorType;
-    }
-
-    public void setActuatorType(ActuatorType actuatorType) {
-        this.actuatorType = actuatorType;
-    }
-
-    public double getActuatorValue() {
-        return actuatorValue;
-    }
-
-    public void setActuatorValue(double actuatorValue) {
-        this.actuatorValue = actuatorValue;
-    }
-
-    public String getPostPickActuatorName() {
-        return postPickActuatorName;
-    }
-
-    public void setPostPickActuatorName(String postPickActuatorName) {
-        this.postPickActuatorName = postPickActuatorName;
-    }
-
-    public ActuatorType getPostPickActuatorType() {
-        return postPickActuatorType;
-    }
-
-    public void setPostPickActuatorType(ActuatorType postPickActuatorType) {
-        this.postPickActuatorType = postPickActuatorType;
-    }
-
-    public double getPostPickActuatorValue() {
-        return postPickActuatorValue;
-    }
-
-    public void setPostPickActuatorValue(double postPickActuatorValue) {
-        this.postPickActuatorValue = postPickActuatorValue;
-    }
-
-    @Override
-    public Wizard getConfigurationWizard() {
-        return new ReferenceAutoFeederConfigurationWizard(this);
-    }
-
-    @Override
-    public String getPropertySheetHolderTitle() {
-        return getClass().getSimpleName() + " " + getName();
-    }
-
-    @Override
-    public PropertySheetHolder[] getChildPropertySheetHolders() {
-        return null;
-    }
-
-    @Override
-    public Action[] getPropertySheetHolderActions() {
-        return null;
-    }
-}
-=======
-/*
- * Copyright (C) 2011 Jason von Nieda <jason@vonnieda.org>
- * 
- * This file is part of OpenPnP.
- * 
- * OpenPnP is free software: you can redistribute it and/or modify it under the terms of the GNU
- * General Public License as published by the Free Software Foundation, either version 3 of the
- * License, or (at your option) any later version.
- * 
- * OpenPnP is distributed in the hope that it will be useful, but WITHOUT ANY WARRANTY; without even
- * the implied warranty of MERCHANTABILITY or FITNESS FOR A PARTICULAR PURPOSE. See the GNU General
- * Public License for more details.
- * 
- * You should have received a copy of the GNU General Public License along with OpenPnP. If not, see
- * <http://www.gnu.org/licenses/>.
- * 
- * For more information about OpenPnP visit http://openpnp.org
- */
-
-package org.openpnp.machine.reference.feeder;
-
-import javax.swing.Action;
-
-import org.openpnp.gui.support.Wizard;
-import org.openpnp.machine.reference.ReferenceFeeder;
-import org.openpnp.machine.reference.feeder.wizards.ReferenceAutoFeederConfigurationWizard;
-import org.openpnp.model.Configuration;
-import org.openpnp.model.Location;
-import org.openpnp.spi.Actuator;
-import org.openpnp.spi.Nozzle;
-import org.openpnp.spi.PropertySheetHolder;
-import org.pmw.tinylog.Logger;
-import org.simpleframework.xml.Attribute;
-
-public class ReferenceAutoFeeder extends ReferenceFeeder {
-    public enum ActuatorType {
-        Double,
-        Boolean
-    }
-    
-    @Attribute(required=false)
-    protected String actuatorName;
-    
-    @Attribute(required=false)
-    protected ActuatorType actuatorType = ActuatorType.Double;
-    
-    @Attribute(required=false)
-    protected double actuatorValue;
-
-    @Attribute(required=false)
-    protected String postPickActuatorName;
-    
-    @Attribute(required=false)
-    protected ActuatorType postPickActuatorType = ActuatorType.Double;
-    
-    @Attribute(required=false)
-    protected double postPickActuatorValue;
-
-    @Override
-    public Location getPickLocation() throws Exception {
-        return location;
-    }
-
-    @Override
-    public void feed(Nozzle nozzle) throws Exception {
-        if (actuatorName == null || actuatorName.equals("")) {
-            Logger.warn("No actuatorName specified for feeder {}.", getName());
-            return;
-        }
-        Actuator actuator = nozzle.getHead().getActuatorByName(actuatorName);
-        if (actuator == null) {
-            actuator = Configuration.get().getMachine().getActuatorByName(actuatorName);
-        }
-        if (actuator == null) {
-            throw new Exception("Feed failed. Unable to find an actuator named " + actuatorName);
-        }
-        if (actuatorType == ActuatorType.Boolean) {
-            actuator.actuate(actuatorValue != 0);
-        }
-        else {
-            actuator.actuate(actuatorValue);
-        }
-    }
-    
-    @Override
-    public void postPick(Nozzle nozzle) throws Exception {
-        if (postPickActuatorName == null || postPickActuatorName.equals("")) {
-            return;
-        }
-        Actuator actuator = nozzle.getHead().getActuatorByName(postPickActuatorName);
-        if (actuator == null) {
-            actuator = Configuration.get().getMachine().getActuatorByName(postPickActuatorName);
-        }
-        if (actuator == null) {
-            throw new Exception("Post pick failed. Unable to find an actuator named " + postPickActuatorName);
-        }
-        if (postPickActuatorType == ActuatorType.Boolean) {
-            actuator.actuate(postPickActuatorValue != 0);
-        }
-        else {
-            actuator.actuate(postPickActuatorValue);
-        }
-    }
-    
-    public String getActuatorName() {
-        return actuatorName;
-    }
-
-    public void setActuatorName(String actuatorName) {
-        this.actuatorName = actuatorName;
-    }
-
-    public ActuatorType getActuatorType() {
-        return actuatorType;
-    }
-
-    public void setActuatorType(ActuatorType actuatorType) {
-        this.actuatorType = actuatorType;
-    }
-
-    public double getActuatorValue() {
-        return actuatorValue;
-    }
-
-    public void setActuatorValue(double actuatorValue) {
-        this.actuatorValue = actuatorValue;
-    }
-
-    public String getPostPickActuatorName() {
-        return postPickActuatorName;
-    }
-
-    public void setPostPickActuatorName(String postPickActuatorName) {
-        this.postPickActuatorName = postPickActuatorName;
-    }
-
-    public ActuatorType getPostPickActuatorType() {
-        return postPickActuatorType;
-    }
-
-    public void setPostPickActuatorType(ActuatorType postPickActuatorType) {
-        this.postPickActuatorType = postPickActuatorType;
-    }
-
-    public double getPostPickActuatorValue() {
-        return postPickActuatorValue;
-    }
-
-    public void setPostPickActuatorValue(double postPickActuatorValue) {
-        this.postPickActuatorValue = postPickActuatorValue;
-    }
-
-    @Override
-    public Wizard getConfigurationWizard() {
-        return new ReferenceAutoFeederConfigurationWizard(this);
-    }
-
-    @Override
-    public String getPropertySheetHolderTitle() {
-        return getClass().getSimpleName() + " " + getName();
-    }
-
-    @Override
-    public PropertySheetHolder[] getChildPropertySheetHolders() {
-        return null;
-    }
-
-    @Override
-    public Action[] getPropertySheetHolderActions() {
-        return null;
-    }
-}
->>>>>>> cfe38db8
+/*
+ * Copyright (C) 2011 Jason von Nieda <jason@vonnieda.org>
+ * 
+ * This file is part of OpenPnP.
+ * 
+ * OpenPnP is free software: you can redistribute it and/or modify it under the terms of the GNU
+ * General Public License as published by the Free Software Foundation, either version 3 of the
+ * License, or (at your option) any later version.
+ * 
+ * OpenPnP is distributed in the hope that it will be useful, but WITHOUT ANY WARRANTY; without even
+ * the implied warranty of MERCHANTABILITY or FITNESS FOR A PARTICULAR PURPOSE. See the GNU General
+ * Public License for more details.
+ * 
+ * You should have received a copy of the GNU General Public License along with OpenPnP. If not, see
+ * <http://www.gnu.org/licenses/>.
+ * 
+ * For more information about OpenPnP visit http://openpnp.org
+ */
+
+package org.openpnp.machine.reference.feeder;
+
+import javax.swing.Action;
+
+import org.openpnp.gui.support.Wizard;
+import org.openpnp.machine.reference.ReferenceFeeder;
+import org.openpnp.machine.reference.feeder.wizards.ReferenceAutoFeederConfigurationWizard;
+import org.openpnp.model.Configuration;
+import org.openpnp.model.LengthUnit;
+import org.openpnp.model.Location;
+import org.openpnp.spi.Actuator;
+import org.openpnp.spi.Nozzle;
+import org.openpnp.spi.PropertySheetHolder;
+import org.pmw.tinylog.Logger;
+import org.simpleframework.xml.Attribute;
+import org.simpleframework.xml.core.Commit;
+
+public class ReferenceAutoFeeder extends ReferenceFeeder {
+    public enum ActuatorType {
+        Double,
+        Boolean
+    }
+    
+    @Attribute(required=false)
+    protected String actuatorName;
+    
+    @Attribute(required=false)
+    protected ActuatorType actuatorType = ActuatorType.Double;
+    
+    @Attribute(required=false)
+    protected double actuatorValue;
+
+    @Attribute(required=false)
+    protected String postPickActuatorName;
+    
+    @Attribute(required=false)
+    protected ActuatorType postPickActuatorType = ActuatorType.Double;
+    
+    @Attribute(required=false)
+    protected double postPickActuatorValue;
+
+    @Override
+    public Location getPickLocation() throws Exception {
+        return getLocation().addWithRotation(new Location(LengthUnit.Millimeters, 0, 0, 0, rotationInFeeder));
+    }
+
+    @Override
+    public void feed(Nozzle nozzle) throws Exception {
+        if (actuatorName == null || actuatorName.equals("")) {
+            Logger.warn("No actuatorName specified for feeder {}.", getName());
+            return;
+        }
+        Actuator actuator = nozzle.getHead().getActuatorByName(actuatorName);
+        if (actuator == null) {
+            actuator = Configuration.get().getMachine().getActuatorByName(actuatorName);
+        }
+        if (actuator == null) {
+            throw new Exception("Feed failed. Unable to find an actuator named " + actuatorName);
+        }
+        if (actuatorType == ActuatorType.Boolean) {
+            actuator.actuate(actuatorValue != 0);
+        }
+        else {
+            actuator.actuate(actuatorValue);
+        }
+    }
+    
+    @Override
+    public void postPick(Nozzle nozzle) throws Exception {
+        if (postPickActuatorName == null || postPickActuatorName.equals("")) {
+            return;
+        }
+        Actuator actuator = nozzle.getHead().getActuatorByName(postPickActuatorName);
+        if (actuator == null) {
+            actuator = Configuration.get().getMachine().getActuatorByName(postPickActuatorName);
+        }
+        if (actuator == null) {
+            throw new Exception("Post pick failed. Unable to find an actuator named " + postPickActuatorName);
+        }
+        if (postPickActuatorType == ActuatorType.Boolean) {
+            actuator.actuate(postPickActuatorValue != 0);
+        }
+        else {
+            actuator.actuate(postPickActuatorValue);
+        }
+    }
+    
+    public String getActuatorName() {
+        return actuatorName;
+    }
+
+    public void setActuatorName(String actuatorName) {
+        this.actuatorName = actuatorName;
+    }
+
+    public ActuatorType getActuatorType() {
+        return actuatorType;
+    }
+
+    public void setActuatorType(ActuatorType actuatorType) {
+        this.actuatorType = actuatorType;
+    }
+
+    public double getActuatorValue() {
+        return actuatorValue;
+    }
+
+    public void setActuatorValue(double actuatorValue) {
+        this.actuatorValue = actuatorValue;
+    }
+
+    public String getPostPickActuatorName() {
+        return postPickActuatorName;
+    }
+
+    public void setPostPickActuatorName(String postPickActuatorName) {
+        this.postPickActuatorName = postPickActuatorName;
+    }
+
+    public ActuatorType getPostPickActuatorType() {
+        return postPickActuatorType;
+    }
+
+    public void setPostPickActuatorType(ActuatorType postPickActuatorType) {
+        this.postPickActuatorType = postPickActuatorType;
+    }
+
+    public double getPostPickActuatorValue() {
+        return postPickActuatorValue;
+    }
+
+    public void setPostPickActuatorValue(double postPickActuatorValue) {
+        this.postPickActuatorValue = postPickActuatorValue;
+    }
+
+    @Override
+    public Wizard getConfigurationWizard() {
+        return new ReferenceAutoFeederConfigurationWizard(this);
+    }
+
+    @Override
+    public String getPropertySheetHolderTitle() {
+        return getClass().getSimpleName() + " " + getName();
+    }
+
+    @Override
+    public PropertySheetHolder[] getChildPropertySheetHolders() {
+        return null;
+    }
+
+    @Override
+    public Action[] getPropertySheetHolderActions() {
+        return null;
+    }
+}