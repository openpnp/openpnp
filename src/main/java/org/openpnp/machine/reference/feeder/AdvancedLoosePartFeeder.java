/*
 * Copyright (C) 2011 Jason von Nieda <jason@vonnieda.org>
 * 
 * This file is part of OpenPnP.
 * 
 * OpenPnP is free software: you can redistribute it and/or modify it under the terms of the GNU
 * General Public License as published by the Free Software Foundation, either version 3 of the
 * License, or (at your option) any later version.
 * 
 * OpenPnP is distributed in the hope that it will be useful, but WITHOUT ANY WARRANTY; without even
 * the implied warranty of MERCHANTABILITY or FITNESS FOR A PARTICULAR PURPOSE. See the GNU General
 * Public License for more details.
 * 
 * You should have received a copy of the GNU General Public License along with OpenPnP. If not, see
 * <http://www.gnu.org/licenses/>.
 * 
 * For more information about OpenPnP visit http://openpnp.org
 */

package org.openpnp.machine.reference.feeder;

import java.util.List;

import javax.swing.Action;

import org.apache.commons.io.IOUtils;
import org.opencv.core.RotatedRect;
import org.openpnp.gui.MainFrame;
import org.openpnp.gui.support.PropertySheetWizardAdapter;
import org.openpnp.gui.support.Wizard;
import org.openpnp.machine.reference.ReferenceFeeder;
import org.openpnp.machine.reference.feeder.wizards.AdvancedLoosePartFeederConfigurationWizard;
import org.openpnp.model.LengthUnit;
import org.openpnp.model.Location;
import org.openpnp.spi.Camera;
import org.openpnp.spi.MotionPlanner.CompletionType;
import org.openpnp.spi.Nozzle;
import org.openpnp.spi.NozzleTip;
import org.openpnp.spi.PropertySheetHolder;
import org.openpnp.util.MovableUtils;
import org.openpnp.util.OpenCvUtils;
import org.openpnp.util.VisionUtils;
import org.openpnp.vision.pipeline.CvPipeline;
import org.simpleframework.xml.Element;

public class AdvancedLoosePartFeeder extends ReferenceFeeder {

    @Element(required = false)
    private CvPipeline pipeline = createDefaultPipeline();

    @Element(required = false)
    private CvPipeline trainingPipeline = createDefaultTrainingPipeline();

    private Location pickLocation;

    @Override
    public Location getPickLocation() throws Exception {
        return pickLocation == null ? location : pickLocation;
    }

    @Override
    public void feed(Nozzle nozzle) throws Exception {
<<<<<<< HEAD
        // just to be sure it's the right nozzle for the job
        if ( !getPart().getPackage().getCompatibleNozzleTips().contains(nozzle.getNozzleTip())) {
            nozzle.loadNozzleTip(getPart().getPackage().getCompatibleNozzleTips().toArray(new NozzleTip[0])[0]);
        }

=======
>>>>>>> 2031dae0
        // no part found => no pick location
        pickLocation = location.derive(null, null, Double.NaN, 0.0);

        // if there is a part, get a precise location
        for (int i = 0; i < 3 && pickLocation != null; i++) {
            pickLocation = locateFeederPart(nozzle, pickLocation);
<<<<<<< HEAD
=======
        }
        // throw if feed results in no parts
        if (pickLocation == null) {
            throw new Exception("Feeder " + getName() + ": No parts found.");
>>>>>>> 2031dae0
        }
    }

    /**
     * Executes the vision pipeline to locate a part.
     * @param nozzle used nozzle
     * @return location or null
     * @throws Exception something went wrong
     */
    private Location locateFeederPart(Nozzle nozzle, Location startPoint) throws Exception {
        Camera camera = nozzle.getHead().getDefaultCamera();
        MovableUtils.moveToLocationAtSafeZ(camera, startPoint.derive(null, null, Double.NaN, 0d));
        camera.waitForCompletion(CompletionType.WaitForStillstand);
        try (CvPipeline pipeline = getPipeline()) {
            // Process the pipeline to extract RotatedRect results
            pipeline.setProperty("camera", camera);
            pipeline.setProperty("nozzle", nozzle);
            pipeline.setProperty("feeder", this);
            pipeline.process();
            // Grab the results
            List<RotatedRect> results = (List<RotatedRect>) pipeline.getResult(VisionUtils.PIPELINE_RESULTS_NAME).model;
            if ((results == null) || results.isEmpty()) {
                //nothing found
                return null;
            }
            // Find the closest result
            results.sort((a, b) -> {
                Double da = VisionUtils.getPixelLocation(camera, a.center.x, a.center.y)
                        .getLinearDistanceTo(camera.getLocation());
                Double db = VisionUtils.getPixelLocation(camera, b.center.x, b.center.y)
                        .getLinearDistanceTo(camera.getLocation());
                return da.compareTo(db);
            });
            RotatedRect result = results.get(0);
            Location partLocation = VisionUtils.getPixelLocation(camera, result.center.x, result.center.y);
            // Get the result's Location
            // Update the location with the result's rotation
            partLocation = partLocation.derive(null, null, null, -(result.angle + getLocation().getRotation()));
            // Update the location with the correct Z, which is the configured Location's Z
            // plus the part height.
            partLocation =
                    partLocation.derive(null, null,
                            this.location.convertToUnits(partLocation.getUnits()).getZ()
                            + part.getHeight().convertToUnits(partLocation.getUnits()).getValue(),
                            null);
            MainFrame.get().getCameraViews().getCameraView(camera)
            .showFilteredImage(OpenCvUtils.toBufferedImage(pipeline.getWorkingImage()), 250);
            
            return checkIfInInitialView(camera, partLocation);
        }
    }

<<<<<<< HEAD
=======
    /**
     * Checks if the testLocation is inside the camera view starting on the feeder location.
     * Avoids to run outside the initial area if a bad pipeline repeated detects the parts
     * on one edge of the field of view, even after moving the camera to the location.
     * @param camera the used camera
     * @param testLocation the location to test
     * @return the testLocation, or null if outside the initial field of view
     */
>>>>>>> 2031dae0
    private Location checkIfInInitialView(Camera camera, Location testLocation) {
        // just make sure, the vision did not "run away" => outside of the initial camera range
        // should never happen, but with badly dialed in pipelines ...
        double distanceX = Math.abs(this.location.convertToUnits(LengthUnit.Millimeters).getX() - testLocation.convertToUnits(LengthUnit.Millimeters).getX());
        double distanceY = Math.abs(this.location.convertToUnits(LengthUnit.Millimeters).getY() - testLocation.convertToUnits(LengthUnit.Millimeters).getY());
        
        // if moved more than the half of the camera picture size => something went wrong => return no result
        if (distanceX > camera.getUnitsPerPixel().convertToUnits(LengthUnit.Millimeters).getX() * camera.getWidth() / 2
                || distanceY > camera.getUnitsPerPixel().convertToUnits(LengthUnit.Millimeters).getY() * camera.getHeight() / 2) {
            System.err.println("Vision outside of the initial area");
            return null;
        }        
        return testLocation;
    }

    public CvPipeline getPipeline() {
        return pipeline;
    }

    public void resetPipeline() {
        pipeline = createDefaultPipeline();
    }

    public CvPipeline getTrainingPipeline() {
        return trainingPipeline;
    }

    public void resetTrainingPipeline() {
        trainingPipeline = createDefaultTrainingPipeline();
    }

    @Override
    public Wizard getConfigurationWizard() {
        return new AdvancedLoosePartFeederConfigurationWizard(this);
    }

    @Override
    public String getPropertySheetHolderTitle() {
        return getClass().getSimpleName() + " " + getName();
    }

    @Override
    public PropertySheetHolder[] getChildPropertySheetHolders() {
        return null;
    }

    @Override
    public PropertySheet[] getPropertySheets() {
        return new PropertySheet[] {new PropertySheetWizardAdapter(getConfigurationWizard())};
    }

    @Override
    public Action[] getPropertySheetHolderActions() {
        return null;
    }

    public static CvPipeline createDefaultPipeline() {
        try {
            String xml = IOUtils.toString(AdvancedLoosePartFeeder.class
                    .getResource("AdvancedLoosePartFeeder-DefaultPipeline.xml"));
            return new CvPipeline(xml);
        }
        catch (Exception e) {
            throw new Error(e);
        }
    }
    
    public static CvPipeline createDefaultTrainingPipeline() {
        try {
            String xml = IOUtils.toString(AdvancedLoosePartFeeder.class
                    .getResource("AdvancedLoosePartFeeder-DefaultTrainingPipeline.xml"));
            return new CvPipeline(xml);
        }
        catch (Exception e) {
            throw new Error(e);
        }
    }
}<|MERGE_RESOLUTION|>--- conflicted
+++ resolved
@@ -35,7 +35,6 @@
 import org.openpnp.spi.Camera;
 import org.openpnp.spi.MotionPlanner.CompletionType;
 import org.openpnp.spi.Nozzle;
-import org.openpnp.spi.NozzleTip;
 import org.openpnp.spi.PropertySheetHolder;
 import org.openpnp.util.MovableUtils;
 import org.openpnp.util.OpenCvUtils;
@@ -60,27 +59,16 @@
 
     @Override
     public void feed(Nozzle nozzle) throws Exception {
-<<<<<<< HEAD
-        // just to be sure it's the right nozzle for the job
-        if ( !getPart().getPackage().getCompatibleNozzleTips().contains(nozzle.getNozzleTip())) {
-            nozzle.loadNozzleTip(getPart().getPackage().getCompatibleNozzleTips().toArray(new NozzleTip[0])[0]);
-        }
-
-=======
->>>>>>> 2031dae0
         // no part found => no pick location
         pickLocation = location.derive(null, null, Double.NaN, 0.0);
 
         // if there is a part, get a precise location
         for (int i = 0; i < 3 && pickLocation != null; i++) {
             pickLocation = locateFeederPart(nozzle, pickLocation);
-<<<<<<< HEAD
-=======
         }
         // throw if feed results in no parts
         if (pickLocation == null) {
             throw new Exception("Feeder " + getName() + ": No parts found.");
->>>>>>> 2031dae0
         }
     }
 
@@ -133,8 +121,6 @@
         }
     }
 
-<<<<<<< HEAD
-=======
     /**
      * Checks if the testLocation is inside the camera view starting on the feeder location.
      * Avoids to run outside the initial area if a bad pipeline repeated detects the parts
@@ -143,7 +129,6 @@
      * @param testLocation the location to test
      * @return the testLocation, or null if outside the initial field of view
      */
->>>>>>> 2031dae0
     private Location checkIfInInitialView(Camera camera, Location testLocation) {
         // just make sure, the vision did not "run away" => outside of the initial camera range
         // should never happen, but with badly dialed in pipelines ...
