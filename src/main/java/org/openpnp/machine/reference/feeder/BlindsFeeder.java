--- conflicted
+++ resolved
@@ -1165,27 +1165,6 @@
             return changed;
         }
     }
-<<<<<<< HEAD
-    public static NozzleAndTipForPushing getNozzleAndTipForPushing(Part favoredCompatiblePart, boolean loadNozzleTipIfNeeded) throws Exception {
-        // first search for any NozzleTip already loaded that may be used for pushing 
-        Machine machine = Configuration.get().getMachine();
-        for (Head head : machine.getHeads()) {
-            // first search for a favored nozzle tip
-            if (favoredCompatiblePart != null 
-                    && favoredCompatiblePart.getPackage() != null) {
-                for (Nozzle nozzle :  head.getNozzles()) {
-                    if (nozzle.getPart() == null) { 
-                        // Nozzle is free
-                        NozzleTip nozzleTip = nozzle.getNozzleTip();
-                        if (nozzleTip.isPushAndDragAllowed()) {
-                            if (favoredCompatiblePart.getPackage()
-                                    .getCompatibleNozzleTips().contains(nozzleTip)) {
-                                // Return the nozzle and nozzle tip.
-                                return new NozzleAndTipForPushing(nozzle, nozzleTip, false);
-                            }
-                        } 
-                    }
-=======
     public static NozzleAndTipForPushing getNozzleAndTipForPushing(Nozzle preferredNozzle, boolean loadNozzleTipIfNeeded) throws Exception {
         // Search for any nozzle and nozzle tip that may be used for cover pushing. 
         // First, try the preferredNozzle.
@@ -1196,7 +1175,6 @@
                 if (nozzleTip.isPushAndDragAllowed()) {
                     // Return the nozzle and nozzle tip.
                     return new NozzleAndTipForPushing(preferredNozzle, nozzleTip);
->>>>>>> 1e012825
                 }
             }
         }
@@ -1283,7 +1261,7 @@
         }
     }
 
-    public void actuateCover(Nozzle preferredNozzle, boolean openState) throws Exception {
+    public void actuateCover(boolean openState) throws Exception {
         // If needed, load a NozzleTip that allows pushing but do not restore the previously loaded NozzleTip. 
         actuateCover(preferredNozzle, openState, true, false);
     }
