--- conflicted
+++ resolved
@@ -1180,28 +1180,21 @@
                             if (favoredCompatiblePart.getPackage()
                                     .getCompatibleNozzleTips().contains(nozzleTip)) {
                                 // Return the nozzle and nozzle tip.
-                                return new NozzleAndTipForPushing(nozzle, nozzleTip);
+                                return new NozzleAndTipForPushing(nozzle, nozzleTip, false);
                             }
-                        }
+                        } 
                     }
                 }
             }
             // then just take any
             for (Nozzle nozzle :  head.getNozzles()) {
-<<<<<<< HEAD
-                NozzleTip nozzleTip = nozzle.getNozzleTip();
-                if (nozzleTip.isPushAndDragAllowed()) {
-                    // Return the nozzle and nozzle tip.
-                    return new NozzleAndTipForPushing(nozzle, nozzleTip, false);
-=======
                 if (nozzle.getPart() == null) { 
                     // Nozzle is free
                     NozzleTip nozzleTip = nozzle.getNozzleTip();
                     if (nozzleTip.isPushAndDragAllowed()) {
                         // Return the nozzle and nozzle tip.
-                        return new NozzleAndTipForPushing(nozzle, nozzleTip);
-                    }
->>>>>>> 2eee040d
+                        return new NozzleAndTipForPushing(nozzle, nozzleTip, false);
+                    }
                 }
             }
         }
@@ -1210,15 +1203,6 @@
         if (loadNozzleTipIfNeeded) {
             for (Head head : machine.getHeads()) {
                 for (Nozzle nozzle :  head.getNozzles()) {
-<<<<<<< HEAD
-                    for (NozzleTip pushNozzleTip : nozzle.getCompatibleNozzleTips()) {
-                        if (pushNozzleTip.isPushAndDragAllowed()) {
-                            NozzleTip nozzleTip = nozzle.getNozzleTip();
-                            // Alas, found one for pushing, load it
-                            nozzle.loadNozzleTip(pushNozzleTip);
-                            // And return the nozzle and nozzle tip.
-                            return new NozzleAndTipForPushing(nozzle, nozzleTip, true);
-=======
                     if (nozzle.getPart() == null) { 
                         // Nozzle is free
                         for (NozzleTip pushNozzleTip : nozzle.getCompatibleNozzleTips()) {
@@ -1227,9 +1211,8 @@
                                 // Alas, found one for pushing, load it
                                 nozzle.loadNozzleTip(pushNozzleTip);
                                 // And return the nozzle and nozzle tip.
-                                return new NozzleAndTipForPushing(nozzle, nozzleTip);
+                                return new NozzleAndTipForPushing(nozzle, nozzleTip, true);
                             }
->>>>>>> 2eee040d
                         }
                     }
                 }
@@ -1240,6 +1223,7 @@
         // None compatible.
         return new NozzleAndTipForPushing(null, null, false);
     }
+
 
     @Override
     public Location getJobPreparationLocation() {
@@ -1262,7 +1246,7 @@
                 && ! isCoverOpen()) {
             // Get the push nozzle for the current position. This will also throw if none is allowed.
             // Note, we save this for pass two of the feeder prep to restore.
-            nozzleAndTipForPushing = BlindsFeeder.getNozzleAndTipForPushing(true);
+            nozzleAndTipForPushing = BlindsFeeder.getNozzleAndTipForPushing(null, true);
 
             // Actuate the cover.
             actuateCover(true);
