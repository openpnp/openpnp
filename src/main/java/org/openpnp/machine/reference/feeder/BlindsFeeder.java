/*
 * Copyright (C) 2019-2020 <mark@makr.zone>
 * based on the ReferenceStripFeeder 
 * Copyright (C) 2011 Jason von Nieda <jason@vonnieda.org>
 * 
 * This file is part of OpenPnP.
 * 
 * OpenPnP is free software: you can redistribute it and/or modify it under the terms of the GNU
 * General Public License as published by the Free Software Foundation, either version 3 of the
 * License, or (at your option) any later version.
 * 
 * OpenPnP is distributed in the hope that it will be useful, but WITHOUT ANY WARRANTY; without even
 * the implied warranty of MERCHANTABILITY or FITNESS FOR A PARTICULAR PURPOSE. See the GNU General
 * Public License for more details.
 * 
 * You should have received a copy of the GNU General Public License along with OpenPnP. If not, see
 * <http://www.gnu.org/licenses/>.
 * 
 * For more information about OpenPnP visit http://openpnp.org
 */

package org.openpnp.machine.reference.feeder;


import java.awt.Color;
import java.awt.geom.AffineTransform;
import java.awt.geom.NoninvertibleTransformException;
import java.awt.geom.Point2D;
import java.awt.image.BufferedImage;
import java.io.File;
import java.util.ArrayList;
import java.util.Collections;
import java.util.Comparator;
import java.util.List;

import javax.swing.Action;

import org.apache.commons.io.IOUtils;
import org.opencv.core.Mat;
import org.opencv.core.RotatedRect;
import org.opencv.core.Size;
import org.opencv.imgcodecs.Imgcodecs;
import org.opencv.imgproc.Imgproc;
import org.openpnp.ConfigurationListener;
import org.openpnp.gui.MainFrame;
import org.openpnp.gui.support.Wizard;
import org.openpnp.machine.reference.ReferenceFeeder;
import org.openpnp.machine.reference.feeder.wizards.BlindsFeederConfigurationWizard;
import org.openpnp.model.Configuration;
import org.openpnp.model.Length;
import org.openpnp.model.LengthUnit;
import org.openpnp.model.Location;
import org.openpnp.model.Point;
import org.openpnp.spi.Camera;
import org.openpnp.spi.Feeder;
import org.openpnp.spi.Head;
import org.openpnp.spi.Machine;
import org.openpnp.spi.MachineListener;
import org.openpnp.spi.Nozzle;
import org.openpnp.spi.NozzleTip;
import org.openpnp.spi.PropertySheetHolder;
import org.openpnp.util.HslColor;
import org.openpnp.util.MovableUtils;
import org.openpnp.util.OpenCvUtils;
import org.openpnp.util.TravellingSalesman;
import org.openpnp.util.VisionUtils;
import org.openpnp.vision.FluentCv;
import org.openpnp.vision.Ransac.Line;
import org.openpnp.vision.SimpleHistogram;
import org.openpnp.vision.pipeline.CvPipeline;
import org.pmw.tinylog.Logger;
import org.simpleframework.xml.Attribute;
import org.simpleframework.xml.Element;


/**
 * Implementation of Feeder that indexes through an array of cut tape strips held
 * by a 3D printed base. Each tape lane has a blinds style cover that can open/close by 
 * shifting half the pocket pitch. This only works for tapes where the pockets use up 
 * less than half the pocket pitch as is usually the case with punched paper carrier tapes 
 * but also for some plastic/embossed carrier tapes.  
 */
public class BlindsFeeder extends ReferenceFeeder {

    static public final Location nullLocation = new Location(LengthUnit.Millimeters);

    @Element(required = false)
    private Location fiducial1Location = new Location(LengthUnit.Millimeters);

    @Element(required = false)
    private Location fiducial2Location = new Location(LengthUnit.Millimeters);

    @Element(required = false)
    private Location fiducial3Location = new Location(LengthUnit.Millimeters);

    @Attribute(required = false)
    private boolean normalize = true;

    @Element(required = false)
    private Length tapeLength = new Length(0, LengthUnit.Millimeters);

    @Element(required = false)
    private Length feederExtent = new Length(0, LengthUnit.Millimeters);

    @Element(required = false)
    private Length pocketCenterline = new Length(0, LengthUnit.Millimeters);

    @Element(required = false)
    private Length pocketPitch = new Length(0, LengthUnit.Millimeters);

    @Element(required = false)
    private Length pocketSize = new Length(0, LengthUnit.Millimeters);

    @Element(required = false)
    private CvPipeline pipeline = createDefaultPipeline();

    @Attribute(required = false)
    private boolean visionEnabled = true;

    @Attribute
    private int feedCount = 0;

    @Attribute(required = false)
    private int feederNo = 0;

    @Attribute(required = false)
    private int feedersTotal = 0;

    @Attribute(required = false)
    private int pocketCount = 0;

    @Attribute(required = false)
    private int firstPocket = 1;

    @Attribute(required = false)
    private int lastPocket = 0;

    @Element(required = false)
    private Length sprocketPitch = new Length(4, LengthUnit.Millimeters);

    @Element(required = false)
    private Length edgeOpenDistance = new Length(2, LengthUnit.Millimeters); 

    @Element(required = false)
    private Length edgeClosedDistance = new Length(2, LengthUnit.Millimeters); 

    // we have 1mm push edge standard and the smallest CP40 nozzle tip has 0.8mm usable tip shaft
    @Element(required = false)
    private Length pushZOffset = new Length(0.25, LengthUnit.Millimeters); 

    @Attribute(required = false)
    private double pushSpeed = 0.025;

    // These internal setting are not on the GUI but can be changed in the XML.
    @Attribute(required = false)
    private int fidLocMaxPasses = 3;

    @Attribute(required = false)
    private double fidLocToleranceMm = 0.5;

    @Attribute(required = false)
    private double pocketPosToleranceMm = 0.1;

    // Transient state
    private Length coverPosition = new Length(Double.NaN, LengthUnit.Millimeters);
    private Length pocketDistance = new Length(Double.NaN, LengthUnit.Millimeters);
    private boolean calibrating = false;
    private boolean calibrated = false;

    @Override
    public boolean isParentIdChangable() {
        return false;
    }
    
    private void checkHomedState(Machine machine) {
        if (!machine.isHomed()) {
            this.setCalibrated(false);
            this.setCoverPosition(new Length(Double.NaN, LengthUnit.Millimeters));
        }
    }

    public BlindsFeeder() {
        // Listen to the machine become unhomed to invalidate feeder calibration. 
        // Note that home()  first switches the machine isHomed() state off, then on again, 
        // so we also catch re-homing. 
        Configuration.get().addListener(new ConfigurationListener.Adapter() {
            @Override
            public void configurationComplete(Configuration configuration) throws Exception {
                Configuration.get().getMachine().addListener(new MachineListener.Adapter() {

                    @Override
                    public void machineHeadActivity(Machine machine, Head head) {
                        checkHomedState(machine);
                    }

                    @Override
                    public void machineEnabled(Machine machine) {
                        checkHomedState(machine);
                    }
                });
            }
        });
    }

    private void recalculateGeometry() {
        // This geometry must match the 3D printed feeder. So this code must remain in sync with the OpenSCAD file. 
        // @see /openpnp/src/main/resources/org/openpnp/machine/reference/feeder/BlindsFeeder-Library.scad 
        // and search for "recalculateGeometry()". 

        // The fiducials give us the first and last sprocket hole positions directly (in feeder-local X-coordinates).
        // The pockets are then aligned to the sprocket holes according to the EIA 481-C-2003 standard. 

        // According to the EIA-481-C, pockets align with the mid-point between two sprocket holes, 
        // however for the 2mm pitch tapes (0402 and smaller) obviously the pockets also directly 
        // align with sprocket holes.
        // This means that for 2mm pitch parts we can accommodate one more pocket in the tape i.e. 
        // the first one aligns with the sprocket instead of half the sprocket pitch away. 

        if (pocketPitch.getValue() > 0.0) {
            boolean isSmallPitch = Math.round(sprocketPitch.divide(pocketPitch)) == 2;
            setPocketCount((int)(Math.floor(tapeLength.divide(pocketPitch)))
                    + (isSmallPitch ? 1 : 0));
            // The wanted pocket center position relative to the pocket pitch is 0.25 for blinds covers,
            // but 0.5 for all other cover types where the part can be larger than half the pitch.  
            double pitchRelativePosition = (coverType == CoverType.BlindsCover ? 0.25 : 0.5);
            // Align the pocket center to the nearest sprocketPitch. Make sure to round 0.5 downwards 
            // (hence the -0.001).
            Length pocketAlign = sprocketPitch
                    .multiply(Math.round(pocketPitch.multiply(pitchRelativePosition).divide(sprocketPitch) - 0.001)); 
            // Now shift that to a mid-point between two sprocket holes (unless it is small pitch)
            setPocketDistance(sprocketPitch.multiply(isSmallPitch ? 0.0 : 0.5)
                    .add(pocketAlign)); 
        }
    }

    private void assertCalibration() throws Exception {
        // Make sure the feeder locations are calibrated, if vision is enabled. 
        if (isVisionEnabled()) {
            if (!isCalibrated()) {
                calibrateFeederLocations();
            }
        }
        recalculateGeometry();
    }

    /**  
     * @param pocketNumber 1-based number of the pocket 
     * @return the Location of the pocket with the given number in the tape
     */
    public Location getUncalibratedPickLocation(double pocketNumber)  {
        recalculateGeometry();
        // Calculate the pick location in local feeder coordinates. 
        Length feederX = pocketPitch.multiply(pocketNumber-1.0).convertToUnits(getLocation().getUnits()).add(pocketDistance);
        Length feederY = pocketCenterline.convertToUnits(getLocation().getUnits());

        Location feederLocation = new Location(getLocation().getUnits(), feederX.getValue(), feederY.getValue(), 
                getLocation().getZ(), getPickRotationInTape());
        Location machineLocation = transformFeederToMachineLocation(feederLocation);
        return machineLocation;
    } 

    public Location getPickLocation(double pocketNumber) throws Exception {
        assertCalibration();
        return getUncalibratedPickLocation(pocketNumber);
    }

    @Override
    public Location getPickLocation() throws Exception {
        return getPickLocation(this.getFedPocketNumber());
    }

    private int getFedPocketNumber() {
        return this.getFeedCount()+this.getFirstPocket()-1;
    }

    public boolean isCoverOpenState(boolean openState) {
        if (coverType == CoverType.NoCover) {
            // with no cover it is always open
            return openState == true;
        }
        if (Double.isNaN(coverPosition.getValue())) {
            // Unknown means no
            return false;
        }
        if (coverType == CoverType.BlindsCover) {
            double positionError = Math.abs(coverPosition.subtract(pocketDistance).convertToUnits(LengthUnit.Millimeters).getValue());
            return (positionError < pocketPosToleranceMm) == openState;
        }
        if (coverType == CoverType.PushCover) {
            return (coverPosition.getValue() > 0.0) == openState;
        }

        return false;
    }

    public boolean isCoverOpen() {
        return isCoverOpenState(true);
    }

    public boolean isCoverClosed() {
        return isCoverOpenState(false);
    }

    public boolean isCoverOpenChecked()  throws Exception {
        assertCalibration();
        if (Double.isNaN(coverPosition.getValue())) {
            Camera camera = Configuration.get()
                    .getMachine()
                    .getDefaultHead()
                    .getDefaultCamera();
            Location cameraOpenPosition = getPickLocation(Math.floor((this.getFirstPocket()+this.getLastPocket())/2.0));
            // Move the camera over the blinds to check the open position.
            MovableUtils.moveToLocationAtSafeZ(camera, cameraOpenPosition);
            findCoverPosition(camera);
            Logger.debug("[BlindsFeeder.isCoverOpenChecked] pocketPosition: {}, pocketDistance {}, error {}", 
                    coverPosition, pocketDistance, coverPosition.subtract(pocketDistance));
        }
        return isCoverOpen();
    }


    public void feed(Nozzle nozzle) throws Exception {
        if (getFirstPocket() + getFeedCount() > getLastPocket()) {
            throw new Exception("Feeder "+getName()+" part "+getPart().getId()+" empty.");
        }

        assertCalibration();
        if (coverType == CoverType.BlindsCover) {
            if (coverActuation == CoverActuation.CheckOpen) {
                if (!isCoverOpenChecked()) {
                    // Invalidate position to measure again after user intervention.
                    coverPosition = new Length(Double.NaN, LengthUnit.Millimeters);
                    throw new Exception("Feeder "+getName()+" "+getPart().getName()+": cover is not open. Please open manually.");
                }
            }
            else if (coverActuation == CoverActuation.OpenOnFirstUse || coverActuation == CoverActuation.OpenOnJobStart) {
                if (!isCoverOpen()) {
                    // Note, with CoverActuation.OpenOnJobStart, this should only happen with a manual or exceptional feed.
                    // Also restore the previously loaded NozzleTip afterwards. 
                    actuateCover(nozzle, true, true, true);
                }
            }
        }
        else if (coverType == CoverType.PushCover) {
            actuateCover(nozzle, true);
        }
        // increase the feed count 
        setFeedCount(getFeedCount() + 1);
    }

    public class FindFeatures {
        private Camera camera;
        private CvPipeline pipeline;
        private long showResultMilliseconds;

        // recognized stuff
        private List<RotatedRect> blinds;
        private List<RotatedRect> fiducials;
        private List<Line> lines;
        private double pocketSizeMm;
        private double pocketPositionMm;
        private double pocketPitchMm;
        private double pocketCenterlineMm;

        public FindFeatures(Camera camera, CvPipeline pipeline, final long showResultMilliseconds) {
            this.camera = camera;
            this.pipeline = pipeline;
            this.showResultMilliseconds = showResultMilliseconds;
        }

        public List<RotatedRect> getBlinds() {
            return blinds;
        }
        public List<RotatedRect> getFiducials() {
            return fiducials;
        }
        public List<Line> getLines() {
            return lines;
        }
        public double getPocketSizeMm() {
            return pocketSizeMm;
        }
        public double getPocketPositionMm() {
            return pocketPositionMm;
        }
        public double getPocketPitchMm() {
            return pocketPitchMm;
        }
        public double getPocketCenterlineMm() {
            return pocketCenterlineMm;
        }

        private void drawRotatedRects(Mat mat, List<RotatedRect> features, Color color) {
            if (features == null || features.isEmpty()) {
                return;
            }
            Color centerColor = new HslColor(color).getComplementary();
            for (RotatedRect rect : features) {
                double x = rect.center.x;
                double y = rect.center.y;
                FluentCv.drawRotatedRect(mat, rect, color, 3);
                Imgproc.circle(mat, new org.opencv.core.Point(x, y), 2, FluentCv.colorToScalar(centerColor), 3);
            }
        }

        private void drawLines(Mat mat, List<Line> lines, Color color) {
            if (lines == null || lines.isEmpty()) {
                return;
            }
            for (Line line : lines) {
                Imgproc.line(mat, line.a, line.b, FluentCv.colorToScalar(color), 2);
            }
        }

        // number the parts in the pockets
        private void drawPartNumbers(Mat mat, Color color) {
            // make sure the numbers are not too dense
            int [] baseLine = null;
            double feederPocketPitchMm =  getPocketPitch().convertToUnits(LengthUnit.Millimeters).getValue();
            if (feederPocketPitchMm < 1.) {
                // feeder not set up yet
                return;
            }
            double feederPocketSizeMm =  getPocketSize().convertToUnits(LengthUnit.Millimeters).getValue();

            // calculate the diagonal text size
            double fontScale = 1.0;
            Size size = Imgproc.getTextSize(String.valueOf(getPocketCount()), Imgproc.FONT_HERSHEY_PLAIN, fontScale, 2, baseLine);
            Location textSizeMm = camera.getUnitsPerPixel().multiply(size.width, size.height, 0., 0.)
                    .convertToUnits(LengthUnit.Millimeters);
            if (textSizeMm.getY() < 0.0) {
                textSizeMm = textSizeMm.multiply(1.0, -1.0, 0.0, 0.0);
            }
            final double minFontSizeMm = 0.6;
            if (textSizeMm.getY() < minFontSizeMm) {
                fontScale = minFontSizeMm / textSizeMm.getY();
                textSizeMm = textSizeMm.multiply(fontScale, fontScale, 0.0, 0.0);
            }
            double textSizePitchCount = textSizeMm.getLinearDistanceTo(nullLocation)/feederPocketPitchMm;
            int step;
            if (textSizePitchCount < 0.75) {
                step = 1;
            }
            else if (textSizePitchCount < 1.5) {
                step = 2;
            }
            else if (textSizePitchCount < 4) {
                step = 5;
            }
            else {
                // something must be wrong - feeder probably not set up correctly (yet)
                return;
            }
            // go through all the pockets, step-wise 
            for (int i = step; i <= getPocketCount(); i += step) {
                String text = String.valueOf(i);
                Size textSize = Imgproc.getTextSize(text, Imgproc.FONT_HERSHEY_PLAIN, fontScale, 2, baseLine);

                Location partLocation = getUncalibratedPickLocation(i).convertToUnits(LengthUnit.Millimeters);
                // go below the pocket
                Location textLocation = transformMachineToFeederLocation(partLocation);
                textLocation = textLocation.add(new Location(LengthUnit.Millimeters, 0., -feederPocketSizeMm*0.5-textSizeMm.getY()*0.25, 0., 0.));
                textLocation = transformFeederToMachineLocation(textLocation).convertToUnits(LengthUnit.Millimeters);
                Point p = VisionUtils.getLocationPixels(camera, textLocation);
                if (p.x > 0 && p.x < camera.getWidth() && p.y > 0 && p.y < camera.getHeight()) {
                    // roughly in the visible range - draw it
                    // determine the alignment based on where the text is located in relation to the pocket
                    double dx = textLocation.getX() - partLocation.getX();
                    double dy = textLocation.getY() - partLocation.getY();
                    // the alignment, in relation to the lower left corner of the text
                    double alignX, alignY;
                    if (Math.abs(dx) > Math.abs(dy)) {
                        // more horizontal displacement 
                        if (dx < 0) {
                            // to the left
                            alignX = -textSize.width;
                            alignY = textSize.height/2;
                        }
                        else {
                            // to the right
                            alignX = 0.;
                            alignY = textSize.height/2;
                        }
                    }
                    else {
                        // more vertical displacement
                        if (dy > 0) {
                            // above
                            alignX = -textSize.width/2;
                            alignY = 0.0;
                        }
                        else {
                            // below
                            alignX = -textSize.width/2;
                            alignY = textSize.height;
                        }
                    }
                    Imgproc.putText(mat, text, 
                            new org.opencv.core.Point(p.x + alignX, p.y + alignY), 
                            Imgproc.FONT_HERSHEY_PLAIN, 
                            fontScale, 
                            FluentCv.colorToScalar(color), 2, 0, false);
                }
            }

        }

        private double angleNorm(double angle) {
            while (angle > 45) {
                angle -= 90;
            }
            while (angle < -45) {
                angle += 90;
            }
            return angle;
        }

        @SuppressWarnings("unchecked")
        public FindFeatures invoke() throws Exception {
            List<RotatedRect> results = null;
            try {
                // Grab the results
                results = ((List<RotatedRect>) pipeline.getResult(VisionUtils.PIPELINE_RESULTS_NAME).model);
                if (results == null /*???|| results.isEmpty()*/) {
                    throw new Exception("Feeder " + getName() + ": No features found.");
                }
                // in accordance with EIA-481 etc. we use millimeters.
                Location mmScale = camera.getUnitsPerPixel().convertToUnits(LengthUnit.Millimeters);
                // TODO: configurable?
                final double fidMin = 1.4;
                final double fidMax = 2.3;
                final double fidAspect = 1.3; 
                // TODO: configurable?
                final double tolerance = 1.4;
                double w = getPocketPitch().convertToUnits(LengthUnit.Millimeters).getValue()*0.5;
                double h = getPocketSize().convertToUnits(LengthUnit.Millimeters).getValue();
                double blindMin = Math.min(w, h)/tolerance;
                double blindMax = Math.max(w, h)*tolerance;
                double blindAspect = tolerance*tolerance*blindMax/blindMin;
                if (blindMax == 0) {
                    blindMax = 22;
                    blindAspect = 2;
                }
                if (blindMin == 0) {
                    blindMin = 0.5;
                    blindAspect = 3;
                }
                double positionTolerance = 5;
                double angleTolerance = 20;

                double pocketSizePreset = pocketSize.convertToUnits(LengthUnit.Millimeters).getValue();
                if (pocketSizePreset > 0) {
                    positionTolerance = pocketSizePreset*0.45; 
                }
                double pocketRange = Math.max(w, 2)*3.5;
                // Convert camera center.
                Location cameraFeederLocation = transformMachineToFeederLocation(camera.getLocation())
                        .convertToUnits(LengthUnit.Millimeters);
                double cameraFeederX = cameraFeederLocation.getX();  
                double cameraFeederY = cameraFeederLocation.getY();  
                // Try to make sense of it.
                boolean angleTolerant = 
                        BlindsFeeder.nullLocation.equals(getFiducial1Location())
                        ||BlindsFeeder.nullLocation.equals(getFiducial2Location());
                boolean positionTolerant = angleTolerant;// || getPocketCenterline().getValue() == 0;
                blinds = new ArrayList<>();
                fiducials = new ArrayList<>();

                // Create center and corner histograms
                SimpleHistogram histogramUpper = new SimpleHistogram(0.1);
                SimpleHistogram histogramLower = new SimpleHistogram(0.1);

                for (RotatedRect result : results) {
                    org.opencv.core.Point points[] = new org.opencv.core.Point[4];
                    result.points(points);
                    boolean isAtMargin = false;
                    for (int i = 0; i < 4; i++) {
                        // Filter out rects sticking to the edges.
                        if (points[i].x <= 2 || points[i].x >= camera.getWidth() - 2
                                || points[i].y <= 2 || points[i].y >= camera.getHeight() - 2) {
                            isAtMargin = true;
                        }
                        // Next, please.
                        i++;
                    }
                    if (! isAtMargin) {
                        // Convert shape center.
                        Location center = transformMachineToFeederLocation(VisionUtils.getPixelLocation(camera, result.center.x, result.center.y))
                                .convertToUnits(LengthUnit.Millimeters);
                        double angle = transformPixelToFeederAngle(result.angle);
                        Location mmSize = mmScale.multiply(result.size.width, result.size.height, 0, 0);
                        if (positionTolerant || cameraFeederLocation.getLinearDistanceTo(center) < positionTolerance) {
                            if (angleTolerant || Math.abs(angleNorm(angle - 45)) < angleTolerance) {
                                if (mmSize.getX() > fidMin && mmSize.getX() < fidMax 
                                        && mmSize.getY() > fidMin && mmSize.getY() < fidMax
                                        && mmSize.getX()/mmSize.getY() < fidAspect 
                                        && mmSize.getY()/mmSize.getX() < fidAspect) {
                                    fiducials.add(result);
                                    Logger.debug("[BlindsFeeder] accepted fiducal candidate: result {}, mmSize {}", 
                                            result, mmSize);
                                }
                                else {
                                    Logger.debug("[BlindsFeeder] dismissed fiducal candidate: result {}, mmSize {}", 
                                            result, mmSize);
                                }
                            }
                            else {
                                Logger.debug("[BlindsFeeder] dismissed fiducal candidate: result {}, angle {}", 
                                        result, angle);
                            }
                        }
                        else {
                            Logger.debug("[BlindsFeeder] dismissed fiducal candidate: result {}, center {}", 
                                    result, center);
                        }
                        if (positionTolerant || Math.abs(cameraFeederY - center.getY()) < positionTolerance) {
                            if (positionTolerant || Math.abs(cameraFeederX - center.getX()) < pocketRange) {
                                    if (angleTolerant || Math.abs(angleNorm(angle - 0)) < angleTolerance) {
                                    if (mmSize.getX() > blindMin && mmSize.getX() < blindMax && mmSize.getY() > blindMin && mmSize.getY() < blindMax
                                            && mmSize.getX()/mmSize.getY() < blindAspect 
                                            && mmSize.getY()/mmSize.getX() < blindAspect) {
                                        // Fits the size requirements.
                                        if (!positionTolerant) {
                                            // Add corners' Y to histogram for later pocket size analysis. 
                                            for (org.opencv.core.Point point : points) {
                                                Location corner = transformMachineToFeederLocation(VisionUtils.getPixelLocation(camera, point.x, point.y))
                                                        .convertToUnits(LengthUnit.Millimeters);
                                                if (corner.getY() < cameraFeederY) {
                                                    histogramLower.add(corner.getY(), 1.);
                                                }
                                                else {
                                                    histogramUpper.add(corner.getY(), 1.);
                                                }
                                            }
                                        }
                                        blinds.add(result);
                                        Logger.debug("[BlindsFeeder] accepted pocket candidate: result {}, mmSize {}", 
                                                result, mmSize);
                                    }
                                    else {
                                        Logger.debug("[BlindsFeeder] dismissed pocket candidate: result {}, mmSize {}", 
                                                result, mmSize);
                                    }
                                }
                                else {
                                    Logger.debug("[BlindsFeeder] dismissed pocket candidate: result {}, angle {}", 
                                            result, angle);
                                }
                            }
                            else {
                                Logger.debug("[BlindsFeeder] dismissed pocket candidate: result {}, X {}", 
                                        result, center.getX());
                            }
                        }
                        else {
                            Logger.debug("[BlindsFeeder] dismissed pocket candidate: result {}, Y {}", 
                                    result, center.getY());
                        }
                    }
                }

                // Sort fiducials by distance from camera center.
                Collections.sort(fiducials, new Comparator<RotatedRect>() {
                    @Override
                    public int compare(RotatedRect o1, RotatedRect o2) {
                        double d1 = VisionUtils.getPixelLocation(camera, o1.center.x, o1.center.y).getLinearDistanceTo(camera.getLocation());
                        double d2 = VisionUtils.getPixelLocation(camera, o2.center.x, o2.center.y).getLinearDistanceTo(camera.getLocation());
                        return Double.compare(d1, d2);
                    }
                });

                // Sort blinds by feeder local X.
                Collections.sort(blinds, new Comparator<RotatedRect>() {
                    @Override
                    public int compare(RotatedRect o1, RotatedRect o2) {
                        double d1 = transformMachineToFeederLocation(VisionUtils.getPixelLocation(camera, o1.center.x, o1.center.y)).getX();
                        double d2 = transformMachineToFeederLocation(VisionUtils.getPixelLocation(camera, o2.center.x, o2.center.y)).getX();
                        return Double.compare(d1, d2);
                    }
                });


                // Try to determine the pocket size and center by evaluating the histogram of corner feeder local Y coordinates.
                double bestLowerY = histogramLower.getMaximumKey();
                double bestUpperY = histogramUpper.getMaximumKey();
                pocketSizeMm = bestUpperY - bestLowerY;
                pocketCenterlineMm = Math.round((bestUpperY + bestLowerY)*0.5);
                Logger.debug("[BlindsFeeder] histogram in Y: pocketCenterlineMm {}, pocketSizeMm {}", 
                        pocketCenterlineMm, pocketSizeMm);

                lines = new ArrayList<>();
                for (Double bestY : new double[]{bestLowerY, pocketCenterlineMm, bestUpperY}) {
                    if (!Double.isNaN(bestY)) {
                        // create a line for visual feedback
                        Location l1 = new Location(LengthUnit.Millimeters, -100., bestY, 0., 0.);
                        Location l2 = new Location(LengthUnit.Millimeters, +100., bestY, 0., 0.);
                        l1 = transformFeederToMachineLocation(l1);
                        l2 = transformFeederToMachineLocation(l2);
                        Point p1 = VisionUtils.getLocationPixels(camera, l1);
                        Point p2 = VisionUtils.getLocationPixels(camera, l2);
                        Line line = new Line(new org.opencv.core.Point(p1.x, p1.y), new org.opencv.core.Point(p2.x, p2.y));
                        lines.add(line);
                    }
                }

                // Try to determine the pocket pitch by creating a histogram of sorted blinds distances. 
                Location previous = null;
                SimpleHistogram histogramPitch = new SimpleHistogram(2);
                for (RotatedRect rect : blinds) {
                    Location location = transformMachineToFeederLocation(VisionUtils.getPixelLocation(camera, rect.center.x, rect.center.y))
                            .convertToUnits(LengthUnit.Millimeters);
                    if (previous != null) {
                        double pitch = location.getX() - previous.getX();
                        histogramPitch.add(pitch, 1.0);
                    }
                    previous = location;
                }
                pocketPitchMm = histogramPitch.getMaximumKey();
                Logger.debug("[BlindsFeeder] histogram in pitch: pocketPitchMm {}", 
                        pocketPitchMm);

                // Try to determine the pocket position from feeder zero X.
                double pocketPitchPosMm = (getPocketPitch().getValue() != 0. ? 
                        getPocketPitch().convertToUnits(LengthUnit.Millimeters).getValue() 
                        :   pocketPitchMm); 
                SimpleHistogram histogramDistance = new SimpleHistogram(0.05);
                for (RotatedRect rect : blinds) {
                    Location location = transformMachineToFeederLocation(VisionUtils.getPixelLocation(camera, rect.center.x, rect.center.y))
                            .convertToUnits(LengthUnit.Millimeters);
                    // restrict pockets to near camera center
                    if (Math.abs(location.getX() - cameraFeederX) < (2+pocketPitchPosMm*1.5)) {
                        // calculate the positive modulo distance
                        double position = location.getX() % pocketPitchPosMm;
                        if (position < 0.) {
                            position += pocketPitchPosMm;
                        }
                        // Simply record the position in three pitch-modulo bins to support wrap-around with kernel.  
                        histogramDistance.add(position-pocketPitchPosMm, 1.0);
                        histogramDistance.add(position, 1.0);
                        histogramDistance.add(position+pocketPitchPosMm, 1.0);
                    }
                }
                pocketPositionMm = histogramDistance.getMaximumKey();
                Logger.debug("[BlindsFeeder] histogram position: pocketPositionMm {} using pitch {}", 
                        pocketPositionMm, pocketPitchPosMm);

                if (!Double.isNaN(pocketPositionMm)) {
                    if (pocketPositionMm < 0.0) {
                        pocketPositionMm += pocketPitchMm;
                    }
                    if (pocketPositionMm > pocketPitchMm) {
                        pocketPositionMm -= pocketPitchMm;
                    }
                    // create a line for visual feedback
                    Location l1 = new Location(LengthUnit.Millimeters, pocketPositionMm, pocketCenterlineMm-100., 0., 0.);
                    Location l2 = new Location(LengthUnit.Millimeters, pocketPositionMm, pocketCenterlineMm+100., 0., 0.);
                    l1 = transformFeederToMachineLocation(l1);
                    l2 = transformFeederToMachineLocation(l2);
                    Point p1 = VisionUtils.getLocationPixels(camera, l1);
                    Point p2 = VisionUtils.getLocationPixels(camera, l2);
                    Line line = new Line(new org.opencv.core.Point(p1.x, p1.y), new org.opencv.core.Point(p2.x, p2.y));
                    lines.add(line);
                }

                if (showResultMilliseconds > 0) {
                    // Draw the result onto the pipeline image.
                    Mat resultMat = pipeline.getWorkingImage().clone();
                    drawRotatedRects(resultMat, getBlinds(), Color.blue);
                    drawRotatedRects(resultMat, getFiducials(), Color.white);
                    drawLines(resultMat, getLines(), new Color(0, 0, 128));
                    drawPartNumbers(resultMat, Color.orange);
                    if (Logger.getLevel() == org.pmw.tinylog.Level.DEBUG || Logger.getLevel() == org.pmw.tinylog.Level.TRACE) {
                        File file = Configuration.get().createResourceFile(getClass(), "blinds-feeder", ".png");
                        Imgcodecs.imwrite(file.getAbsolutePath(), resultMat);
                    }
                    BufferedImage showResult = OpenCvUtils.toBufferedImage(resultMat);
                    resultMat.release();
                    MainFrame.get().getCameraViews().getCameraView(camera)
                    .showFilteredImage(showResult, showResultMilliseconds);
                }
            }
            catch (ClassCastException e) {
                throw new Exception("Unrecognized result type (should be RotatedRect): " + results);
            }

            return this;
        }
    }

    public void showFeatures() throws Exception {
        Camera camera = Configuration.get()
                .getMachine()
                .getDefaultHead()
                .getDefaultCamera();
        try (CvPipeline pipeline = getCvPipeline(camera, true)) {

            // Process vision and show feature without applying anything
            pipeline.process();
            new FindFeatures(camera, pipeline, 2000).invoke();
        }
    }

    public void findPocketsAndCenterline(Camera camera) throws Exception {
        // Try to clone some info from another feeder.
        updateFromConnectedFeeder(camera.getLocation(), false);

        if (nullLocation.equals(fiducial1Location) || nullLocation.equals(fiducial2Location) || nullLocation.equals(fiducial3Location)) {
            throw new Exception("Feeder " + getName() + ": Please set the fiducials first (camera center is outside any previously defined fiducial area).");
        }

        if (coverType == CoverType.BlindsCover) {
            // For a BlindsCover we can use vision to try and determine the specs.
            try (CvPipeline pipeline = getCvPipeline(camera, true)) {

                // Reset the specs to allow FindFeatures to acquire them freely.
                setPocketCenterline(new Length(0., LengthUnit.Millimeters)); 
                setPocketPitch(new Length(0., LengthUnit.Millimeters)); 
                setPocketSize(new Length(0., LengthUnit.Millimeters)); 

                // Process vision
                pipeline.process();

                // Grab the results
                BlindsFeeder.FindFeatures findFeaturesResults = new FindFeatures(camera, pipeline, 1000).invoke();

                if (Double.isNaN(findFeaturesResults.getPocketCenterlineMm())) {
                    throw new Exception("Feeder " + getName() + ": Tape centerline not found.");
                }

                if (Double.isNaN(findFeaturesResults.getPocketPitchMm())) {
                    throw new Exception("Feeder " + getName() + ": Pocket pitch not found.");
                }
                // TODO: validate pitch against known EIA pitch values {2, 4, 8, 12, 16...}

                if (Double.isNaN(findFeaturesResults.getPocketSizeMm())) {
                    throw new Exception("Feeder " + getName() + ": Pocket size not found.");
                }

                setPocketCenterline(new Length(findFeaturesResults.getPocketCenterlineMm(), LengthUnit.Millimeters));
                setPocketPitch(new Length(findFeaturesResults.getPocketPitchMm(), LengthUnit.Millimeters));
                setPocketSize(new Length(findFeaturesResults.getPocketSizeMm(), LengthUnit.Millimeters));
            }
        }
        else  {
            // For other cover types we can only capture the pocket centerline from the camera position. 

            // Transform camera location to feeder local Millimeter Y coordinate rounded to 1mm. According to EIA-481-C and the design
            // of the 3D printed feeder we can assert all coordinates are integral 1mm values.
            Location cameraLocation = camera.getLocation();
            Location feederLocation = transformMachineToFeederLocation(cameraLocation).convertToUnits(LengthUnit.Millimeters);
            setPocketCenterline(new Length(Math.round(feederLocation.getY()), LengthUnit.Millimeters));
        }
    }

    public void findCoverPosition(Camera camera) throws Exception {
        try (CvPipeline pipeline = getCvPipeline(camera, true)) {
            // Process vision
            pipeline.process();

            // Grab the results
            BlindsFeeder.FindFeatures findFeaturesResults = new FindFeatures(camera, pipeline, 1000).invoke();

            if (Double.isNaN(findFeaturesResults.getPocketPositionMm())) {
                throw new Exception("Feeder " + getName() + ": Pocket position not found.");
            }

            setCoverPosition(new Length(findFeaturesResults.getPocketPositionMm(), LengthUnit.Millimeters));
        }
    }

    public void calibrateCoverEdges()  throws Exception {
        if (coverType != CoverType.BlindsCover) {
            throw new Exception("Feeder " + getName() + ": Only Blinds Cover can be calibrated.");
        }
        Camera camera = Configuration.get()
                .getMachine()
                .getDefaultHead()
                .getDefaultCamera();

        // Calculate the wanted open/closed positions.
        assertCalibration();
        Length pitchHalf = pocketPitch.multiply(0.5).convertToUnits(LengthUnit.Millimeters);
        Length wantedOpenPosition = getPocketDistance();
        Length wantedClosedPosition = getPocketDistance().add(pitchHalf).modulo(pocketPitch);
        double cameraPocket = Math.floor((getFirstPocket()+getLastPocket())/2.0);
        Location cameraOpenPosition = getPickLocation(cameraPocket);
        Location cameraClosedPosition = getPickLocation(cameraPocket-0.5);

        double damping = 1.0;

        // Close cover to start with a known opposite position.
        actuateCover(false);

        // Calibration passes loop. 
        for (int i = 0; i < 3; i++) {
            // Open the cover.
            actuateCover(true);
            // Move the camera over the blinds to check the open position.
            MovableUtils.moveToLocationAtSafeZ(camera, cameraOpenPosition);
            // Where is it? 
            findCoverPosition(camera);
            Length offsetOpen = getCoverPosition()
                    .subtract(wantedOpenPosition)
                    .convertToUnits(LengthUnit.Millimeters);
            if (offsetOpen.getValue() > pitchHalf.getValue()) {
                offsetOpen = offsetOpen.subtract(pocketPitch);
            }
            if (offsetOpen.getValue() < -pitchHalf.getValue()) {
                offsetOpen = offsetOpen.add(pocketPitch);
            }
            // Apply the error to the edge.
            setEdgeOpenDistance(getEdgeOpenDistance()
                    .add(offsetOpen.multiply(damping)));

            // Close the cover.
            actuateCover(false);
            // Move the camera over the blinds to check the closed position.
            MovableUtils.moveToLocationAtSafeZ(camera, cameraClosedPosition);
            // Where is it? 
            findCoverPosition(camera);
            Length offsetClosed = getCoverPosition()
                    .subtract(wantedClosedPosition)
                    .convertToUnits(LengthUnit.Millimeters);
            if (offsetClosed.getValue() > pitchHalf.getValue()) {
                offsetClosed = offsetClosed.subtract(pocketPitch);
            }
            if (offsetClosed.getValue() < -pitchHalf.getValue()) {
                offsetClosed = offsetClosed.add(pocketPitch);
            }
            // Apply the error to the edge.
            setEdgeClosedDistance(getEdgeClosedDistance().subtract(offsetClosed.multiply(damping)));

            // Test against half the tolerance used for the "check open" test.
            if (Math.abs(offsetOpen.getValue()) < pocketPosToleranceMm*0.5
                    && Math.abs(offsetClosed.getValue()) < pocketPosToleranceMm*0.5) {
                // Both good enough - no more passes needed.
                break;
            }
        }
    }

    private Location locateFiducial(Camera camera, Location location) throws Exception {
        if (location.equals(nullLocation)) {
            throw new Exception("Feeder " + getName() + ": Fiducial location not set.");
        }

        // Take Z off the camera
        location = location.derive(camera.getLocation(), false, false, true, false);
        try (CvPipeline pipeline = getCvPipeline(camera, true)) {

            for (int i = 0; i < fidLocMaxPasses; i++) {
                // Move to the location
                MovableUtils.moveToLocationAtSafeZ(camera, location);

                //camera.settleAndCapture();
                // Process vision
                pipeline.process();

                // Interpret the results
                BlindsFeeder.FindFeatures findFeaturesResults = new FindFeatures(camera, pipeline, 250).invoke();
                List<RotatedRect> fiducials = findFeaturesResults.getFiducials();
                if (fiducials.isEmpty()) {
                    throw new Exception("Feeder " + getName() + ": Fiducial not found.");
                }
                // Convert location.
                RotatedRect bestFiducial = fiducials.get(0);
                Location bestFiducialLocation = VisionUtils.getPixelLocation(camera, bestFiducial.center.x, bestFiducial.center.y);
                double mmDistance = bestFiducialLocation.getLinearLengthTo(location).convertToUnits(LengthUnit.Millimeters).getValue();
                Logger.debug("[BlindsFeeder] bestFiducialLocation: {}, mmDistance {}", 
                        bestFiducialLocation, mmDistance);

                // update location
                location = bestFiducialLocation;

                if (mmDistance < fidLocToleranceMm) {
                    // Already a good enough fix - skip further passes
                    break;
                }
            }
            // Return the final result.
            return location;
        }
    }

    public void calibrateFeederLocations() throws Exception {
        if (!isCalibrating()) {

            if ( !Configuration.get().getMachine().isHomed() ) {
                throw new Exception("Feeder " + getName() + ": Machine not yet homed.");
            }

            setCalibrating(true);
            try {
                Camera camera = Configuration.get()
                        .getMachine()
                        .getDefaultHead()
                        .getDefaultCamera();
                setFiducial1Location(locateFiducial(camera, getFiducial1Location()));
                setFiducial3Location(locateFiducial(camera, getFiducial3Location()));
                Head head = Configuration.get().getMachine().getDefaultHead();
                if (head.isInsideSoftLimits(camera, getFiducial2Location())) {
                    setFiducial2Location(locateFiducial(camera, getFiducial2Location()));
                }
                else {
                    // Fiducial 2 not reachable by camera -> reconstruct from Fiducials 1 und 3.
                    Location yAxis = getFiducial3Location().subtract(getFiducial1Location());
                    double distance = getFiducial3Location().getLinearDistanceTo((getFiducial1Location()));
                    yAxis = yAxis.multiply(1/distance, 1/distance, 0., 0.);
                    Location xAxis = new Location(yAxis.getUnits(), yAxis.getY(), -yAxis.getX(), 0., 0.);
                    double scale = getTapeLength().convertToUnits(xAxis.getUnits()).getValue();
                    Location reconstructedFiducial2 = getFiducial1Location().add(xAxis.multiply(scale, scale, 0., 0.));
                    setFiducial2Location(reconstructedFiducial2);
                }
                setCalibrated(true);
            }
            finally {
                setCalibrating(false);
            }
        }
    }

    public enum CoverType {
        NoCover, BlindsCover, PushCover
    }
    public enum CoverActuation {
        Manual, CheckOpen, OpenOnFirstUse, OpenOnJobStart
    }

    @Attribute(required = false)
    private CoverType coverType = CoverType.BlindsCover;

    @Attribute(required = false)
    private CoverActuation coverActuation = CoverActuation.OpenOnJobStart;

    public static List<BlindsFeeder> getFeedersWithCoverToActuate(List<Feeder> feederPool, 
            CoverActuation [] coverActuations,
            boolean openState) {
        // Filter out all the BlindsFeeders  
        List<BlindsFeeder> feederList = new ArrayList<>();
        for (Feeder feeder : feederPool)  {
            if (feeder instanceof BlindsFeeder) {
                BlindsFeeder blindsFeeder = (BlindsFeeder)feeder;
                // Take only those with blinds cover.
                if (blindsFeeder.getCoverType() == CoverType.BlindsCover) {
                    // Filter by cover actuation.
                    for (CoverActuation coverActuation : coverActuations) {
                        if (blindsFeeder.getCoverActuation() == coverActuation) {
                            // Take only enabled and/or positively opened feeders to be closed now
                            if (feeder.isEnabled() || (blindsFeeder.isCoverOpenState(true) && ! openState)) {
                                if (!blindsFeeder.isCoverOpenState(openState)) {
                                    feederList.add(blindsFeeder);
                                }
                            }
                        }
                    }
                }
            }
        }
        return feederList;
    }

    public static void actuateAllFeederCovers(Nozzle preferredNozzle, boolean openState) throws Exception  {
        List<BlindsFeeder> feederList = getFeedersWithCoverToActuate(Configuration.get().getMachine().getFeeders(), 
                new CoverActuation [] { CoverActuation.Manual, CoverActuation.CheckOpen, CoverActuation.OpenOnFirstUse, CoverActuation.OpenOnJobStart }, 
                openState); 
        if (feederList.size() == 0) {
            throw new Exception("[BlindsFeeder] No feeders found to "+(openState ? "open." : "close."));
        }
        actuateListedFeederCovers(preferredNozzle, feederList, openState, false);
    }

    public static void actuateListedFeederCovers(Nozzle preferredNozzle, List<BlindsFeeder> feederList, boolean openState, boolean restoreNozzleTip) throws Exception  {
        if (feederList.size() == 0) {
            // nothing to do, avoid changing the nozzle tip for nothing.
            return;
        }

        // Get the push nozzle for the current position. This will also throw if none is allowed.
        NozzleAndTipForPushing nozzleAndTipForPushing = BlindsFeeder.getNozzleAndTipForPushing(preferredNozzle, true);

        // Use a Travelling Salesman algorithm to optimize the path to actuate all the feeder covers.
        TravellingSalesman<BlindsFeeder> tsm = new TravellingSalesman<>(
                feederList, 
                new TravellingSalesman.Locator<BlindsFeeder>() { 
                    @Override
                    public Location getLocation(BlindsFeeder locatable) {
                        return locatable.getUncalibratedPickLocation(openState ? 0 : locatable.getPocketCount()+1);
                    }
                }, 
                // start from current location
                nozzleAndTipForPushing.getNozzle().getLocation(), 
                // no end location
                null);

        // Solve it using the default heuristics.
        tsm.solve();

        // Finally actuate the feeders along the travel path.
        for (BlindsFeeder blindsFeeder : tsm.getTravel()) {
            blindsFeeder.actuateCover(openState);
        }

        if (restoreNozzleTip) {
            nozzleAndTipForPushing.restoreNozzleTipLoadedBefore();
        }
    }

    public double getPickRotationInTape() {
        // Get the pick rotation in relation to the tape orientation (feeder local coordinates).

        // * What is 0° for the rotation of the part is determined by how the part footprint
        //   is drawn in the ECAD. However look up "Zero Component Orientation" for the 
        //   standardized way to do this. 
        // * What is 0° for the rotation of the tape is defined in accordance to the 
        //   EIA-481-C "Quadrant designations" ("upper left" etc.).
        // * Consequently a pick rotation of 0° means that the part is oriented upwards as 
        //   drawn in the ECAD, when holding the tape horizontal with the sprocket holes 
        //   at the top. If the tape has sprocket holes on both sides, look at the round, not 
        //   the elongated holes. 
        // * Also consult "EIA-481-C" to see how parts should be oriented in the tape.

        // Our local feeder coordinate system has the positive X axis advance the pick location. 
        // Y is the direction in which the feeders are arrayed. With the feeders arranged around 
        // the machine and the first parts facing the center, this results in a counter-clockwise 
        // layout of the feeders when seen from above (like pins on an electronics part).
        // Following the pins analogy, and in accordance with the EIA-481-C "Quadrant designations", 
        // the first feeders should be in the upper left quadrant, with our local coordinate system 
        // rotated by 180°. Consequently the sprocket holes are then on top like in the EIA-481-C 
        // definition. The same meaning is adopted in the OpenPNP ReferenceStripFeeder. 
        // 
        // This means that we need to rotate by 180 degrees from our feeder local coordinate system. 
        return getLocation().getRotation() + 180.;
    }

    public static class NozzleAndTipForPushing {
        private Nozzle nozzle;
        private NozzleTip nozzleTipLoadedBefore;
        private boolean changed;

        public NozzleAndTipForPushing(Nozzle nozzle, NozzleTip nozzleTipLoadedBefore, boolean changed) {
            super();
            this.nozzle = nozzle;
            this.nozzleTipLoadedBefore = nozzleTipLoadedBefore;
            this.changed = changed;
        }
        void restoreNozzleTipLoadedBefore() throws Exception {
            if (this.nozzle != null & this.nozzleTipLoadedBefore != null && this.changed) {
                if (this.nozzleTipLoadedBefore != this.nozzle.getNozzleTip()) {
                    this.nozzle.loadNozzleTip(this.nozzleTipLoadedBefore);
                }
            }
        }
        public Nozzle getNozzle() {
            return nozzle;
        }
        public NozzleTip getNozzleTip() {
            if (this.nozzle != null) {
                return this.nozzle.getNozzleTip();
            }
            return null;
        }
        public NozzleTip getNozzleTipLoadedBefore() {
            return nozzleTipLoadedBefore;
        }
        public boolean isChanged() {
            return changed;
        }
    }
    public static NozzleAndTipForPushing getNozzleAndTipForPushing(Nozzle preferredNozzle, boolean loadNozzleTipIfNeeded) throws Exception {
        // Search for any nozzle and nozzle tip that may be used for cover pushing. 
        // First, try the preferredNozzle.
        if (preferredNozzle != null ) {
            if (preferredNozzle.getPart() == null) { 
                // Nozzle is free
                NozzleTip nozzleTip = preferredNozzle.getNozzleTip();
                if (nozzleTip.isPushAndDragAllowed()) {
                    // Return the nozzle and nozzle tip.
                    return new NozzleAndTipForPushing(preferredNozzle, nozzleTip, false);
                }
            }
        }

        // Second, try any free nozzle with loaded nozzle tip. 
        Machine machine = Configuration.get().getMachine();
        for (Head head : machine.getHeads()) {
            for (Nozzle nozzle :  head.getNozzles()) {
                if (nozzle.getPart() == null) { 
                    // Nozzle is free
                    NozzleTip nozzleTip = nozzle.getNozzleTip();
                    if (nozzleTip.isPushAndDragAllowed()) {
                        // Return the nozzle and nozzle tip.
                        return new NozzleAndTipForPushing(nozzle, nozzleTip, false);
                    }
                }
            }
        }

        // Third, try load a nozzle tip for pushing.
        if (loadNozzleTipIfNeeded) {
            // We're allowed to load the nozzle tip, go find a free nozzle.
            for (Head head : machine.getHeads()) {
                for (Nozzle nozzle :  head.getNozzles()) {
                    if (nozzle.getPart() == null) { 
                        // Nozzle is free
                        for (NozzleTip pushNozzleTip : nozzle.getCompatibleNozzleTips()) {
                            if (pushNozzleTip.isPushAndDragAllowed()) {
                                NozzleTip nozzleTip = nozzle.getNozzleTip();
                                // Alas, found one for pushing, load it
                                nozzle.loadNozzleTip(pushNozzleTip);
                                // And return the nozzle and nozzle tip.
                                return new NozzleAndTipForPushing(nozzle, nozzleTip, true);
                            }
                        }
                    }
                }
            }
            // None could be loaded.
            throw new Exception("BlindsFeeder: No empty Nozzle/NozzleTip found that allows pushing.");
        }
        // None compatible.
        return new NozzleAndTipForPushing(null, null, false);
    }


    @Override
    public Location getJobPreparationLocation() {
        if (getCoverActuation() == CoverActuation.OpenOnJobStart
                && ! isCoverOpen()) {
            return getUncalibratedPickLocation(0);
        }
        else {
            return null;
        }
    }

    // transient store for the job preparation nozzle tip change
    private NozzleAndTipForPushing nozzleAndTipForPushing = null;

    @Override
    public void prepareForJob(boolean visit) throws Exception {
        super.prepareForJob(visit);
        if (visit && getCoverActuation() == CoverActuation.OpenOnJobStart
                && ! isCoverOpen()) {
            // Get the push nozzle for the current position. This will also throw if none is allowed.
            // Note, we save this for pass two of the feeder prep to restore.
            nozzleAndTipForPushing = BlindsFeeder.getNozzleAndTipForPushing(null, true);

            // Actuate the cover.
            actuateCover(true);
            
            if (!nozzleAndTipForPushing.isChanged()) {
                // no need to rememeber
                nozzleAndTipForPushing = null;
            }
        }
        else if (! visit) {
            // in the non-visit preparation step, let's restore the nozzle tip if changed before
            if (nozzleAndTipForPushing != null) {
                nozzleAndTipForPushing.restoreNozzleTipLoadedBefore();
                nozzleAndTipForPushing = null;
            }
        }
    }

    public void actuateCover(Nozzle preferredNozzle, boolean openState) throws Exception {
        // If needed, load a NozzleTip that allows pushing but do not restore the previously loaded NozzleTip. 
        actuateCover(preferredNozzle, openState, true, false);
    }

    public void actuateCover(boolean openState) throws Exception {
        actuateCover(null, openState);
    }

    public void actuateCover(Nozzle preferredNozzle, boolean openState, boolean loadNozzleTipIfNeeded, boolean restoreNozzleTip) throws Exception {
        if (coverType == CoverType.NoCover) {
            throw new Exception("Feeder " + getName() + ": has no cover to actuate.");
        }
        else {
            if (getLocation().getZ() == 0.0) {
                throw new Exception("Feeder " + getName() + " Part Z not set.");
            }

            // Get the nozzle for pushing
            NozzleAndTipForPushing nozzleAndTipForPushing = BlindsFeeder.getNozzleAndTipForPushing(preferredNozzle, loadNozzleTipIfNeeded);
            Nozzle nozzle = nozzleAndTipForPushing.getNozzle();
            NozzleTip nozzleTip = nozzleAndTipForPushing.getNozzleTip();
            if (nozzleTip == null) {
                throw new Exception("Feeder " + getName() + 
                        ": loaded nozzle tips do not allow pushing. Check the nozzle tip configuration or change the nozzle tip.");
            }
            Length nozzleTipDiameter = nozzleTip.getDiameterLow(); 
            if (nozzleTipDiameter.getValue() == 0.) {
                throw new Exception("Feeder " + getName() + ": current nozzle tip "+nozzleTip.getId()+
                        " has push diameter not set. Check the nozzle tip configuration.");
            }

            assertCalibration();

            if (coverType == CoverType.BlindsCover) {
                // Calculate the motion for the cover to be pushed in feeder local coordinates. 
                Length feederX0 = (openState ? 
                        edgeOpenDistance.multiply(-1.0)
                        .subtract(sprocketPitch.multiply(0.5)) // go half sprocket too far back
                        .subtract(nozzleTipDiameter.multiply(0.5))
                        : 
                            edgeClosedDistance
                            .add(tapeLength) 
                            .add(sprocketPitch.multiply(0.5)) // go half sprocket too far
                            .add(nozzleTipDiameter.multiply(0.5)))
<<<<<<< HEAD
                            .subtract(backlashOffset.multiply(backlashClose))
                        .convertToUnits(getLocation().getUnits());
=======
                        .convertToUnits(location.getUnits());
>>>>>>> 0957870f
                Length feederX1 = (openState ? 
                        edgeOpenDistance.multiply(-1.0)
                        .subtract(nozzleTipDiameter.multiply(0.5))
                        : 
                            edgeClosedDistance
                            .add(tapeLength)
                            .add(nozzleTipDiameter.multiply(0.5)))
<<<<<<< HEAD
                            .subtract(backlashOffset.multiply(backlashClose))
                        .convertToUnits(getLocation().getUnits());
=======
                        .convertToUnits(location.getUnits());
>>>>>>> 0957870f
                Length feederY = pocketCenterline
                        .convertToUnits(getLocation().getUnits());
                Length feederZ = getLocation().getLengthZ().add(pushZOffset);

                Location feederLocation0 = new Location(getLocation().getUnits(), 
                        feederX0.getValue(), 
                        feederY.getValue(), 
                        feederZ.getValue(), 
                        getPickRotationInTape());
                Location feederLocation1 = new Location(getLocation().getUnits(), 
                        feederX1.getValue(), 
                        feederY.getValue(), 
                        feederZ.getValue(), 
                        getPickRotationInTape());

                // Convert to machine locations
                Location machineLocation0 = transformFeederToMachineLocation(feederLocation0);
                Location machineLocation1 = transformFeederToMachineLocation(feederLocation1);

                // Execute the motion
                MovableUtils.moveToLocationAtSafeZ(nozzle, machineLocation0);
                nozzle.moveTo(machineLocation1, nozzle.getHead().getMachine().getSpeed()*pushSpeed);
                nozzle.getHead().moveToSafeZ();
                // Store the new pocket position.
                setCoverPosition(openState ? pocketDistance : pocketDistance.subtract(pocketPitch.multiply(0.5)));
            }
            else if (coverType == CoverType.PushCover && openState) {
                // Calculate the motion for the cover to be pushed in feeder local coordinates.
                Location pickLocation = getPickLocation(getFedPocketNumber()+1);
                Location pickFeederLocation = transformMachineToFeederLocation(pickLocation);
                Length feederX0 = (getFeedCount() == 0 || !isCoverOpen()?
                        pocketPitch.multiply(-0.5)
                        .subtract(nozzleTipDiameter.multiply(1))
                        :
                            coverPosition
                            .subtract(pocketPitch.multiply(0.5))  
                            .subtract(nozzleTipDiameter.multiply(1)))
                        .convertToUnits(getLocation().getUnits());
                Length feederX1 = pickFeederLocation.getLengthX()
                        .add(pocketPitch.multiply(0.5))
                        .subtract(nozzleTipDiameter.multiply(0.5))
                        .convertToUnits(getLocation().getUnits());
                Length feederY = pickFeederLocation.getLengthY()
                        .convertToUnits(getLocation().getUnits());
                Length feederZ = getLocation().getLengthZ().subtract(pushZOffset);

                Location feederLocation0 = new Location(getLocation().getUnits(), 
                        feederX0.getValue(), 
                        feederY.getValue(), 
                        feederZ.getValue(), 
                        getPickRotationInTape());
                Location feederLocation1 = new Location(getLocation().getUnits(), 
                        feederX1.getValue(), 
                        feederY.getValue(), 
                        feederZ.getValue(), 
                        getPickRotationInTape());

                // Convert to machine locations
                Location machineLocation0 = transformFeederToMachineLocation(feederLocation0);
                Location machineLocation1 = transformFeederToMachineLocation(feederLocation1);

                // Execute the motion
                MovableUtils.moveToLocationAtSafeZ(nozzle, machineLocation0);
                nozzle.moveTo(machineLocation1, nozzle.getHead().getMachine().getSpeed()*pushSpeed);
                nozzle.moveTo(pickLocation.derive(machineLocation1,  false, false, true, false));
                // do not: nozzle.getHead().moveToSafeZ();
                // Store the newly uncovered pocket position.
                setCoverPosition(pickFeederLocation.getLengthX());
            }
            if (restoreNozzleTip) {
                nozzleAndTipForPushing.restoreNozzleTipLoadedBefore();
            }
        }
    }

    /**
     * The Machine to Feeder transformation and inverse.
     */
    private AffineTransform tx;
    private AffineTransform txInverse;
    private double txRotation;


    public void invalidateFeederTransformation() {
        tx = null;
        txInverse = null;
    }

    /**
     * Generates the transformation from feeder local coordinate system to 
     * machine coordinates as defined by the fiducials.
     * @return
     */
    private boolean updateFeederToMachineTransform() {
        // Make sure the inverse will be regenerated.
        txInverse = null;
        // Get some basics. 
        Location origin = fiducial1Location;
        double mm = new Length(1, LengthUnit.Millimeters).convertToUnits(origin.getUnits()).getValue();
        double distance = origin.getLinearDistanceTo(fiducial2Location);
        // Check sanity.
        if (nullLocation.equals(fiducial1Location) 
                || nullLocation.equals(fiducial2Location) 
                || distance < 1*mm) {
            // Some fiducials not set yet or invalid - just take the unity transform for now.  
            tx = new AffineTransform();
            // Translate for fiducial 1 (if set).
            tx.translate(origin.getX(), origin.getY());
            txRotation = 0.;
            return false;
        }
        if (!normalize) {
            // We know the fiducial distance should be a multiple of 2mm as it is aligned with the 
            // sprockets in the 3D printed model. 
            distance = Math.round(distance/2/mm)*2*mm;
        }
        // Update the tape length to rounded distance.
        setTapeLength(new Length(Math.round(distance/2/mm)*2*mm, origin.getUnits()));

        Location axisX;
        Location axisY; 
        axisX = fiducial2Location.convertToUnits(origin.getUnits()).subtract(origin).multiply(1/distance, 1/distance, 0, 0);

        // Fiducial 3 may be the one across from fiducial 1 or 2 - the nearer one is it. 
        Location ref = (fiducial3Location.convertToUnits(origin.getUnits()).getLinearDistanceTo(fiducial2Location) 
                < fiducial3Location.convertToUnits(origin.getUnits()).getLinearDistanceTo(fiducial1Location) ?
                        fiducial2Location : fiducial1Location).convertToUnits(origin.getUnits());
        distance = fiducial3Location.equals(nullLocation) ? 0 : ref.getLinearDistanceTo(fiducial3Location);
        if (normalize || distance < 1*mm) {
            // We want to normalize or fiducial 3 is not set or has no distance. 
            // Take the cross product of the X axis to form the Y axis (i.e. the fiducial 3 is ignored for the axis).
            axisY = new Location(axisX.getUnits(), -axisX.getY(), axisX.getX(), 0, 0);
            // Fiducial 3 can still serve to get the extent of the overall feeder.
            setFeederExtent(new Length(Math.round(distance/mm)*mm, origin.getUnits()));
        }
        else {
            // We know the fiducial distance should be a multiple of 1mm as this is enforced in the 3D printed model. 
            distance = Math.round(distance/mm)*mm;
            axisY = fiducial3Location.convertToUnits(origin.getUnits()).subtract(ref).multiply(1/distance, 1/distance, 0, 0);
            // Fiducial 3 also serves to get the extent of the overall feeder.
            setFeederExtent(new Length(distance, origin.getUnits()));
        }
        // Finally create the transformation.  
        tx = new AffineTransform(
                axisX.getX(), axisX.getY(), 
                axisY.getX(), axisY.getY(), 
                origin.getX(), origin.getY());
        // Reconstruct the angle at which the feeder lays on the machine. When "normalize" is off, it is only
        // an approximation valid for lines parallel to the tapes (as is most useful). It ignores shear in the
        // transform.
        txRotation = Math.toDegrees(Math.atan2(axisX.getY(), axisX.getX()));

        // recalculate the geometry
        recalculateGeometry();
        return true;
    }

    AffineTransform getFeederToMachineTransform() {
        if (tx == null) {
            updateFeederToMachineTransform();
        }
        return tx;
    }

    double getFeederToMachineRotation() {
        if (tx == null) {
            updateFeederToMachineTransform();
        }
        return txRotation;
    }

    double getMachineToFeederRotation() {
        if (tx == null) {
            updateFeederToMachineTransform();
        }
        return -txRotation;
    }

    private AffineTransform getMachineToFeederTransform() {
        if (txInverse == null) {
            txInverse = new AffineTransform(getFeederToMachineTransform());
            try {
                txInverse.invert();
            }
            catch (NoninvertibleTransformException e) {
                // Should really never happen, as getFeederToMachineTransform() falls back to benign transforms.   
                // Just take the unity transform for now. 
                txInverse = new AffineTransform();
                // Translate from fiducial 1 (if set).
                txInverse.translate(-fiducial1Location.getX(), -fiducial1Location.getY());
            }
        }
        return txInverse;
    }

    public Location transformFeederToMachineLocation(Location feederLocation) {
        AffineTransform tx = getFeederToMachineTransform();
        double rotation = getFeederToMachineRotation();
        feederLocation = feederLocation.convertToUnits(fiducial1Location.getUnits()); 
        Point2D.Double ptDst = new Point2D.Double();
        tx.transform(new Point2D.Double(feederLocation.getX(), feederLocation.getY()), ptDst);
        return new Location(fiducial1Location.getUnits(), ptDst.getX(), ptDst.getY(), 
                feederLocation.getZ(), feederLocation.getRotation()+rotation);
    }

    public Location transformMachineToFeederLocation(Location machineLocation) {
        AffineTransform tx = getMachineToFeederTransform();
        double rotation = getMachineToFeederRotation();
        machineLocation = machineLocation.convertToUnits(fiducial1Location.getUnits()); 
        Point2D.Double ptDst = new Point2D.Double();
        tx.transform(new Point2D.Double(machineLocation.getX(), machineLocation.getY()), ptDst);
        return new Location(fiducial1Location.getUnits(), ptDst.getX(), ptDst.getY(), 
                machineLocation.getZ(), machineLocation.getRotation()+rotation);
    }

    public double transformFeederToMachineAngle(double angle) {
        return angle+getFeederToMachineRotation();
    }
    public double transformMachineToFeederAngle(double angle) {
        // We don't need th reverse transform, a simple sign reversion will do.
        return angle+getMachineToFeederRotation();
    }
    public double transformPixelToFeederAngle(double angle) {
        // Pixel angles are left-handed, coming from the OpenCV coordinate system, where 
        // Z points away from the viewer whereas in OpenPNP the opposite is true. 
        return -transformMachineToFeederAngle(angle);
    }

    public boolean isLocationInFeeder(Location location, boolean fiducial1MatchOnly) {
        // First check if it is a fiducial 1 match.  
        if (nullLocation.equals(fiducial1Location)) {
            // Never match a uninizialized fiducial.
            return false;
        }
        if (fiducial1Location.convertToUnits(LengthUnit.Millimeters).getLinearDistanceTo(location) < 2) {
            // Direct fiducial 1 match with tolerance.
            return true;
        }
        else if (fiducial1MatchOnly) {
            // No fiducial 1 match but one is required.
            return false;
        }
        // No match on the fiducial 1, so check whole feeder holder area.	
        Location feederLocation = transformMachineToFeederLocation(location);
        double mm = new Length(1, LengthUnit.Millimeters).convertToUnits(feederLocation.getUnits()).getValue();
        if (feederLocation.getX() >= -1*mm && feederLocation.getX() <= tapeLength.convertToUnits(feederLocation.getUnits()).getValue() + 1*mm) {
            if (feederLocation.getY() >= -1*mm && feederLocation.getY() <= feederExtent.getValue() + 1*mm) {
                return true;
            }
        }
        return false;
    }

    public static List<BlindsFeeder> getAllBlindsFeeders() {
        // Get all the BlindsFeeder instances on the machine.
        List<BlindsFeeder> list = new ArrayList<>();
        for (Feeder feeder : Configuration.get().getMachine().getFeeders()) {
            if (feeder instanceof BlindsFeeder) {
                BlindsFeeder blindsFeeder = (BlindsFeeder) feeder;
                list.add(blindsFeeder);
            }
        }
        return list;
    }

    public static List<BlindsFeeder> getConnectedFeedersByLocation(Location location, boolean fiducial1MatchOnly) {
        // Get all the feeders with connected by location.
        List<BlindsFeeder> list = new ArrayList<>();
        for (Feeder feeder : Configuration.get().getMachine().getFeeders()) {
            if (feeder instanceof BlindsFeeder) {
                BlindsFeeder blindsFeeder = (BlindsFeeder) feeder;
                if (blindsFeeder.isLocationInFeeder(location, fiducial1MatchOnly)) {
                    list.add(blindsFeeder);
                }
            }
        }
        // Sort by feeder tape centerline.
        Collections.sort(list, new Comparator<BlindsFeeder>() {
            @Override
            public int compare(BlindsFeeder feeder1, BlindsFeeder feeder2)  {
                return new Double(feeder1.getPocketCenterline().getValue())
                        .compareTo(feeder2.getPocketCenterline().convertToUnits(feeder1.getPocketCenterline().getUnits()).getValue());
            }
        });
        return list;
    }

    public List<BlindsFeeder> getConnectedFeeders() {
        // Get all the feeders with the same fiducial 1 location.
        return getConnectedFeedersByLocation(fiducial1Location, true);
    }

    private boolean isUpdating = false;

    public void updateFromConnectedFeeder(BlindsFeeder feeder) {
        if (this != feeder && ! isUpdating) {
            try {
                isUpdating = true; 
                setFiducial1Location(feeder.fiducial1Location);
                setFiducial2Location(feeder.fiducial2Location);
                setFiducial3Location(feeder.fiducial3Location);
                setTapeLength(feeder.tapeLength);
                setFeederExtent(feeder.feederExtent);
                setNormalize(feeder.normalize);
                if (this.pocketCenterline.equals(feeder.pocketCenterline)) {
                    // The tape is shared by two feeders -> update the pocket position (open/close state) and calibrated edges.
                    // NOTE: the user is responsible to ensure a non-overlapping first pocket/last pocket range 
                    setCoverPosition(feeder.coverPosition);
                    setEdgeOpenDistance(feeder.edgeOpenDistance);
                    setEdgeClosedDistance(feeder.edgeClosedDistance);
                }
                setCalibrated(feeder.calibrated);
                setVisionEnabled(feeder.visionEnabled);
            }
            finally {
                isUpdating = false;
            }
        }
    }

    private void updateTapeNumbering()    {
        // Renumber the feeder tape lanes.
        List<BlindsFeeder> list = getConnectedFeedersByLocation(fiducial1Location, true);
        int feedersTotal = list.size();
        int feederNo = 0;
        for (BlindsFeeder feeder : list) {
            feeder.setFeedersTotal(feedersTotal);
            feeder.setFeederNo(++feederNo);
        }
    }

    public boolean updateFromConnectedFeeder(Location location, boolean fiducial1MatchOnly) {
        boolean hasMatch = false;
        for (BlindsFeeder feeder : getConnectedFeedersByLocation(location, fiducial1MatchOnly)) {
            if (feeder != this) {
                updateFromConnectedFeeder(feeder);
                hasMatch = true;
                break;
            }
        }
        if (! nullLocation.equals(fiducial1Location)) {
            // Now that we have the (partial) coordinate system we can calculate the tape pocket centerline.
            Location feederLocation = transformMachineToFeederLocation(location);
            double mm = new Length(1, LengthUnit.Millimeters).convertToUnits(feederLocation.getUnits()).getValue();
            // Take the nearest integer Millimeter value. 
            this.setPocketCenterline(new Length(Math.round(feederLocation.getY()/mm)*mm, feederLocation.getUnits()));
        }
        updateTapeNumbering();
        return hasMatch;
    }

    public void updateConnectedFeedersFromThis(Location location, boolean fiducial1MatchOnly) {
        if (! isUpdating) {
            try {
                isUpdating = true;
                // Transform might have changed.
                updateFeederToMachineTransform();
                // Update all the feeders on the same 3D printed holder from this.
                for (BlindsFeeder feeder : getConnectedFeedersByLocation(location, fiducial1MatchOnly)) {
                    if (feeder != this) {
                        feeder.updateFromConnectedFeeder(this);
                    }
                }
            }
            finally {
                isUpdating = false;
            }
        }
    }
    public void updateConnectedFeedersFromThis() {
        updateConnectedFeedersFromThis(fiducial1Location, true);
    }

    public CvPipeline getPipeline() {
        return pipeline;
    }

    public void resetPipeline() {
        pipeline = createDefaultPipeline();
    }

    public void setPipelineToAllFeeders() throws CloneNotSupportedException {
        // Update all the BlindsFeeder instances' pipeline from this one.
        for (BlindsFeeder feeder : getAllBlindsFeeders()) {
            if (feeder != this) {
                feeder.pipeline = pipeline.clone();
            }
        }
    }

    public CvPipeline getCvPipeline(Camera camera, boolean clone) {
        try {
            CvPipeline pipeline = getPipeline();
            if (clone) {
                pipeline = pipeline.clone();
            }
            pipeline.setProperty("camera", camera);
            pipeline.setProperty("feeder", this);

            /* TODO: read the override property in the FilterContours stage
             * 
             * // Provide pixel min/max area to pipeline.
            // We restrict this to 24mm tape carrier having a 20.1mm max pocket size.
            // See ANSI/EIA-48 1 -C p. 11.
            double mm = VisionUtils.toPixels(new Length(1, LengthUnit.Millimeters), camera);
            Integer minArea = (int) (0.8*mm*1*mm); // 2mm pitch punched paper carrier tape (0402). 
            Integer maxArea = (int) (21*mm*21*mm); // 24mm tape carrier.
            // feeder specific
            double nominalArea = VisionUtils.toPixels(feeder.getPocketPitch(), camera)
             *VisionUtils.toPixels(feeder.getPocketSize(), camera);
            Integer minArea = (int) (0.75*nominalArea); 
            Integer maxArea = (int) (1.25*nominalArea); 
            pipeline.setProperty("FilterContours.minArea", minArea);
            pipeline.setProperty("FilterContours.maxArea", maxArea);
             */
            return pipeline;
        }
        catch (CloneNotSupportedException e) {
            throw new Error(e);
        }
    }



    public boolean isCalibrating() {
        return calibrating;
    }

    private void setCalibrating(boolean calibrating) {
        this.calibrating = calibrating;
    }

    public boolean isCalibrated() {
        return calibrated;
    }

    private void setCalibrated(boolean calibrated) {
        boolean oldValue = this.calibrated;
        this.calibrated = calibrated;
        if (oldValue != calibrated) {
            this.updateConnectedFeedersFromThis();
            firePropertyChange("calibrated", oldValue, calibrated);
        }
    }

    public Location getFiducial1Location() {
        return fiducial1Location;
    }

    public void setFiducial1Location(Location fiducial1Location) {
        Location oldValue = this.fiducial1Location;
        this.fiducial1Location = fiducial1Location;
        if (! oldValue.equals(fiducial1Location)) {
            this.invalidateFeederTransformation();
            firePropertyChange("fiducial1Location", oldValue, fiducial1Location);
            if (oldValue.equals(nullLocation) 
                    && fiducial2Location.equals(nullLocation)
                    && fiducial3Location.equals(nullLocation)) {
                // That's an initial fix. Try to clone from another feeder.
                updateFromConnectedFeeder(fiducial1Location, true);
            }
            else {
                this.updateConnectedFeedersFromThis(oldValue, true);
                if ((! oldValue.equals(nullLocation))
                        && oldValue.convertToUnits(LengthUnit.Millimeters).getLinearDistanceTo(fiducial1Location) > 2) {
                    // Large change in fiducial 1 location - move fiducials 2 and 3 as well (i.e. move the whole feeder).
                    if (! fiducial2Location.equals(nullLocation)) {
                        // reset fiducial2Location to prevent handling as rotation
                        Location oldValue2 = fiducial2Location;
                        fiducial2Location = new Location(fiducial2Location.getUnits());
                        setFiducial2Location(oldValue2.add(fiducial1Location.subtract(oldValue)));
                    }
                    if (! fiducial3Location.equals(nullLocation)) {
                        setFiducial3Location(fiducial3Location.add(fiducial1Location.subtract(oldValue)));
                    }
                }
            }
        }
    }


    public Location getFiducial2Location() {
        return fiducial2Location;
    }


    public void setFiducial2Location(Location fiducial2Location) {
        Location oldValue = this.fiducial2Location;
        this.fiducial2Location = fiducial2Location;
        if (! oldValue.equals(fiducial2Location)) {
            this.invalidateFeederTransformation();
            this.updateConnectedFeedersFromThis();
            firePropertyChange("fiducial2Location", oldValue, fiducial2Location);
            if ((! oldValue.equals(nullLocation))
                    && oldValue.convertToUnits(LengthUnit.Millimeters).getLinearDistanceTo(fiducial1Location) > 2) {
                // Large change in fiducial 2 location - rotate fiducial 3 (i.e. rotate the whole feeder).
                if (! (fiducial3Location.equals(nullLocation) || fiducial1Location.equals(nullLocation))) {
                    // new unit vectors (rotated)
                    Location unitX = fiducial1Location.unitVectorTo(fiducial2Location);
                    Location unitY = new Location(unitX.getUnits(), -unitX.getY(), unitX.getX(), 0.0, 0.0);
                    if (fiducial1Location.getLinearDistanceTo(fiducial3Location) < 
                            oldValue.getLinearDistanceTo(fiducial3Location)) {
                        // Fiducial 3 is at front
                        double feederExtent = fiducial3Location.getLinearDistanceTo(fiducial1Location);
                        setFiducial3Location(fiducial1Location.add(unitY.multiply(feederExtent, feederExtent, 0.0, 0.0)));
                    }
                    else {
                        // Fiducial 3 is at back
                        double feederExtent = fiducial3Location.convertToUnits(unitX.getUnits()).getLinearDistanceTo(oldValue);
                        setFiducial3Location(fiducial2Location.add(unitY.multiply(feederExtent, feederExtent, 0.0, 0.0)));
                    }
                }
            }
        }
    }


    public Location getFiducial3Location() {
        return fiducial3Location;
    }


    public void setFiducial3Location(Location fiducial3Location) {
        Location oldValue = this.fiducial3Location;
        this.fiducial3Location = fiducial3Location;
        if (! oldValue.equals(fiducial3Location)) {
            this.invalidateFeederTransformation();
            this.updateConnectedFeedersFromThis();
            firePropertyChange("fiducial3Location", oldValue, fiducial3Location);
        }
    }


    public boolean isNormalize() {
        return normalize;
    }


    public void setNormalize(boolean normalize) {
        boolean oldValue = this.normalize;
        this.normalize = normalize;
        if (oldValue != normalize) {
            this.invalidateFeederTransformation();
            this.updateConnectedFeedersFromThis();
            firePropertyChange("normalize", oldValue, normalize);
        }
    }


    public Length getTapeLength() {
        return tapeLength;
    }


    public void setTapeLength(Length tapeLength) {
        Length oldValue = this.tapeLength;
        this.tapeLength = tapeLength;
        if (! oldValue.equals(tapeLength)) {
            this.updateConnectedFeedersFromThis();
            firePropertyChange("tapeLength", oldValue, tapeLength);
        }
    }


    public Length getFeederExtent() {
        return feederExtent;
    }


    public void setFeederExtent(Length feederExtent) {
        Length oldValue = this.feederExtent;
        this.feederExtent = feederExtent;
        if (! oldValue.equals(feederExtent)) {
            this.updateConnectedFeedersFromThis();
            firePropertyChange("feederExtent", oldValue, feederExtent);
        }
    }


    public Length getPocketCenterline() {
        return pocketCenterline;
    }


    public void setPocketCenterline(Length pocketCenterline) {
        Length oldValue = this.pocketCenterline;
        this.pocketCenterline = pocketCenterline;
        firePropertyChange("pocketCenterline", oldValue, pocketCenterline);
        updateTapeNumbering();
    }


    public Length getPocketPitch() {
        return pocketPitch;
    }


    public void setPocketPitch(Length pocketPitch) {
        Length oldValue = this.pocketPitch;
        this.pocketPitch = pocketPitch;
        firePropertyChange("pocketPitch", oldValue, pocketPitch);
    }


    public Length getPocketSize() {
        return pocketSize;
    }


    public void setPocketSize(Length pocketSize) {
        Length oldValue = this.pocketSize;
        this.pocketSize = pocketSize;
        firePropertyChange("pocketSize", oldValue, pocketSize);
    }

    public int getPocketCount() {
        return pocketCount;
    }

    public void setPocketCount(int pocketCount) {
        int oldValue = this.pocketCount;
        this.pocketCount = pocketCount;
        firePropertyChange("pocketCount", oldValue, pocketCount);
        // adapt the first and last pocket to a new count
        this.setFirstPocket(Math.max(1, Math.min(pocketCount, this.getFirstPocket()))); 
        this.setLastPocket(Math.min(pocketCount, Math.max(this.getFirstPocket(), this.getLastPocket() - oldValue + pocketCount))); 
    }

    public int getFirstPocket() {
        return firstPocket;
    }

    public void setFirstPocket(int firstPocket) {
        int oldValue = this.firstPocket;
        this.firstPocket = firstPocket;
        firePropertyChange("firstPocket", oldValue, firstPocket);
    }

    public int getLastPocket() {
        return lastPocket;
    }

    public void setLastPocket(int lastPocket) {
        int oldValue = this.lastPocket;
        this.lastPocket = lastPocket;
        firePropertyChange("lastPocket", oldValue, lastPocket);
    }

    public Length getPocketDistance() {
        return pocketDistance;
    }

    public void setPocketDistance(Length pocketDistance) {
        Length oldValue = this.pocketDistance;
        this.pocketDistance = pocketDistance;
        firePropertyChange("pocketDistance", oldValue, pocketDistance);
    }

    public Length getCoverPosition() {
        return coverPosition;
    }

    public void setCoverPosition(Length coverPosition) {
        Length oldValue = this.coverPosition;
        this.coverPosition = coverPosition;
        if (!(oldValue.equals(coverPosition)
                || Double.isNaN(oldValue.getValue()) == Double.isNaN(coverPosition.getValue()))) {
            firePropertyChange("coverPosition", oldValue, coverPosition);
            this.updateConnectedFeedersFromThis();
        }
    }

    public int getFeedCount() {
        return feedCount;
    }

    public void setFeedCount(int feedCount) {
        int oldValue = this.feedCount;
        this.feedCount = feedCount;
        firePropertyChange("feedCount", oldValue, feedCount);
    }

    public boolean isVisionEnabled() {
        return visionEnabled;
    }

    public void setVisionEnabled(boolean visionEnabled) {
        boolean oldValue = this.visionEnabled;
        this.visionEnabled = visionEnabled;
        firePropertyChange("visionEnabled", oldValue, visionEnabled);
        if (oldValue != visionEnabled) {
            firePropertyChange("visionEnabled", oldValue, visionEnabled);
            this.updateConnectedFeedersFromThis();
        }
    }

    public int getFeederNo() {
        return feederNo;
    }


    public void setFeederNo(int feederNo) {
        int oldValue = this.feederNo;
        this.feederNo = feederNo;
        firePropertyChange("feederNo", oldValue, feederNo);
    }


    public int getFeedersTotal() {
        return feedersTotal;
    }

    public Length getEdgeOpenDistance() {
        return edgeOpenDistance;
    }

    public void setEdgeOpenDistance(Length edgeOpenDistance) {
        Length oldValue = this.edgeOpenDistance;
        this.edgeOpenDistance = edgeOpenDistance;
        if (! oldValue.equals(edgeOpenDistance)) {
            this.updateConnectedFeedersFromThis();
            firePropertyChange("edgeOpenDistance", oldValue, edgeOpenDistance);
        }
    }

    public Length getEdgeClosedDistance() {
        return edgeClosedDistance;
    }

    public void setEdgeClosedDistance(Length edgeClosedDistance) {
        Length oldValue = this.edgeClosedDistance;
        this.edgeClosedDistance = edgeClosedDistance;
        if (! oldValue.equals(edgeClosedDistance)) {
            this.updateConnectedFeedersFromThis();
            firePropertyChange("edgeClosedDistance", oldValue, edgeClosedDistance);
        }
    }

    public double getPushSpeed() {
        return pushSpeed;
    }

    public void setPushSpeed(double pushSpeed) {
        this.pushSpeed = pushSpeed;
    }

    public Length getPushZOffset() {
        return pushZOffset;
    }

    public void setPushZOffset(Length pushZOffset) {
        Length oldValue = this.pushZOffset;
        this.pushZOffset = pushZOffset;
        firePropertyChange("pushZOffset", oldValue, pushZOffset);
    }

    public CoverType getCoverType() {
        return coverType;
    }

    public void setCoverType(CoverType coverType) {
        this.coverType = coverType;
    }

    public CoverActuation getCoverActuation() {
        return coverActuation;
    }

    public void setCoverActuation(CoverActuation coverActuation) {
        this.coverActuation = coverActuation;
    }

    public void setFeedersTotal(int feedersTotal) {
        int oldValue = this.feedersTotal;
        this.feedersTotal = feedersTotal;
        firePropertyChange("feedersTotal", oldValue, feedersTotal);
    }


    @Override
    public String toString() {
        return getName();
    }

    @Override
    public Wizard getConfigurationWizard() {
        return new BlindsFeederConfigurationWizard(this);
    }

    @Override
    public String getPropertySheetHolderTitle() {
        return getClass().getSimpleName() + " " + getName();
    }

    @Override
    public PropertySheetHolder[] getChildPropertySheetHolders() {
        return null;
    }

    @Override
    public Action[] getPropertySheetHolderActions() {
        return null;
    }

    private static CvPipeline createDefaultPipeline() {
        try {
            String xml = IOUtils.toString(BlindsFeeder.class
                    .getResource("BlindsFeeder-DefaultPipeline.xml"));
            return new CvPipeline(xml);
        }
        catch (Exception e) {
            throw new Error(e);
        }
    }

}
<|MERGE_RESOLUTION|>--- conflicted
+++ resolved
@@ -250,11 +250,11 @@
     public Location getUncalibratedPickLocation(double pocketNumber)  {
         recalculateGeometry();
         // Calculate the pick location in local feeder coordinates. 
-        Length feederX = pocketPitch.multiply(pocketNumber-1.0).convertToUnits(getLocation().getUnits()).add(pocketDistance);
-        Length feederY = pocketCenterline.convertToUnits(getLocation().getUnits());
-
-        Location feederLocation = new Location(getLocation().getUnits(), feederX.getValue(), feederY.getValue(), 
-                getLocation().getZ(), getPickRotationInTape());
+        Length feederX = pocketPitch.multiply(pocketNumber-1.0).convertToUnits(location.getUnits()).add(pocketDistance);
+        Length feederY = pocketCenterline.convertToUnits(location.getUnits());
+
+        Location feederLocation = new Location(location.getUnits(), feederX.getValue(), feederY.getValue(), 
+                location.getZ(), getPickRotationInTape());
         Location machineLocation = transformFeederToMachineLocation(feederLocation);
         return machineLocation;
     } 
@@ -1129,7 +1129,7 @@
         // definition. The same meaning is adopted in the OpenPNP ReferenceStripFeeder. 
         // 
         // This means that we need to rotate by 180 degrees from our feeder local coordinate system. 
-        return getLocation().getRotation() + 180.;
+        return location.getRotation() + 180.;
     }
 
     public static class NozzleAndTipForPushing {
@@ -1276,7 +1276,7 @@
             throw new Exception("Feeder " + getName() + ": has no cover to actuate.");
         }
         else {
-            if (getLocation().getZ() == 0.0) {
+            if (location.getZ() == 0.0) {
                 throw new Exception("Feeder " + getName() + " Part Z not set.");
             }
 
@@ -1307,12 +1307,7 @@
                             .add(tapeLength) 
                             .add(sprocketPitch.multiply(0.5)) // go half sprocket too far
                             .add(nozzleTipDiameter.multiply(0.5)))
-<<<<<<< HEAD
-                            .subtract(backlashOffset.multiply(backlashClose))
-                        .convertToUnits(getLocation().getUnits());
-=======
                         .convertToUnits(location.getUnits());
->>>>>>> 0957870f
                 Length feederX1 = (openState ? 
                         edgeOpenDistance.multiply(-1.0)
                         .subtract(nozzleTipDiameter.multiply(0.5))
@@ -1320,22 +1315,17 @@
                             edgeClosedDistance
                             .add(tapeLength)
                             .add(nozzleTipDiameter.multiply(0.5)))
-<<<<<<< HEAD
-                            .subtract(backlashOffset.multiply(backlashClose))
-                        .convertToUnits(getLocation().getUnits());
-=======
                         .convertToUnits(location.getUnits());
->>>>>>> 0957870f
                 Length feederY = pocketCenterline
-                        .convertToUnits(getLocation().getUnits());
-                Length feederZ = getLocation().getLengthZ().add(pushZOffset);
-
-                Location feederLocation0 = new Location(getLocation().getUnits(), 
+                        .convertToUnits(location.getUnits());
+                Length feederZ = location.getLengthZ().add(pushZOffset);
+
+                Location feederLocation0 = new Location(location.getUnits(), 
                         feederX0.getValue(), 
                         feederY.getValue(), 
                         feederZ.getValue(), 
                         getPickRotationInTape());
-                Location feederLocation1 = new Location(getLocation().getUnits(), 
+                Location feederLocation1 = new Location(location.getUnits(), 
                         feederX1.getValue(), 
                         feederY.getValue(), 
                         feederZ.getValue(), 
@@ -1363,21 +1353,21 @@
                             coverPosition
                             .subtract(pocketPitch.multiply(0.5))  
                             .subtract(nozzleTipDiameter.multiply(1)))
-                        .convertToUnits(getLocation().getUnits());
+                        .convertToUnits(location.getUnits());
                 Length feederX1 = pickFeederLocation.getLengthX()
                         .add(pocketPitch.multiply(0.5))
                         .subtract(nozzleTipDiameter.multiply(0.5))
-                        .convertToUnits(getLocation().getUnits());
+                        .convertToUnits(location.getUnits());
                 Length feederY = pickFeederLocation.getLengthY()
-                        .convertToUnits(getLocation().getUnits());
-                Length feederZ = getLocation().getLengthZ().subtract(pushZOffset);
-
-                Location feederLocation0 = new Location(getLocation().getUnits(), 
+                        .convertToUnits(location.getUnits());
+                Length feederZ = location.getLengthZ().subtract(pushZOffset);
+
+                Location feederLocation0 = new Location(location.getUnits(), 
                         feederX0.getValue(), 
                         feederY.getValue(), 
                         feederZ.getValue(), 
                         getPickRotationInTape());
-                Location feederLocation1 = new Location(getLocation().getUnits(), 
+                Location feederLocation1 = new Location(location.getUnits(), 
                         feederX1.getValue(), 
                         feederY.getValue(), 
                         feederZ.getValue(), 
