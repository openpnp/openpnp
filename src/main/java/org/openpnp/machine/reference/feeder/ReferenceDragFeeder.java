--- conflicted
+++ resolved
@@ -121,12 +121,12 @@
         this.visionOffset = convertToLocalDeltaLocation(visionOffset);
     }
     
-    private Location getPartPitch() {
-        return convertToGlobalDeltaLocation(partPitch);
+    private Location getPartPick() {
+        return convertToGlobalDeltaLocation(partPick);
     }
     
-    private void setPartPitch(Location partPitch) {
-        this.partPitch = convertToLocalDeltaLocation(partPitch);
+    private void setPartPick(Location partPick) {
+        this.partPick = convertToLocalDeltaLocation(partPick);
     }
     
     @Override
@@ -135,21 +135,13 @@
             setPickLocation(getLocation().addWithRotation(new Location(LengthUnit.Millimeters, 0, 0, 0, rotationInFeeder)));
         }
 
-        if (partPitch.convertToUnits(LengthUnit.Millimeters).getValue() == 2 && partPick != null) {
-			pickLocation = pickLocation.add(partPick);
-		}
-
         if (vision.isEnabled() && visionOffset != null) {
-<<<<<<< HEAD
-			if (this.isPart0402() && partPitch != null) {
-				return convertToGlobalLocation(pickLocation).subtract(getVisionOffset()).add(getPartPitch());
+			if (partPitch.convertToUnits(LengthUnit.Millimeters).getValue() == 2 && partPick != null) {
+				return convertToGlobalLocation(pickLocation).subtract(getVisionOffset()).add(getPartPick());
 			}
 			else {
 				return convertToGlobalLocation(pickLocation).subtract(getVisionOffset());
 			}
-=======
-			pickLocation = pickLocation.subtract(visionOffset);
->>>>>>> c77da3ce
         }
 
         return convertToGlobalLocation(pickLocation);
@@ -275,7 +267,7 @@
         if (feededCount > 0) {
             feededCount--;
             if (feededCount > 0) {
-                partPick = new Location(LengthUnit.Millimeters, partsPitchX * feededCount,
+                setPartPick(new Location(LengthUnit.Millimeters, partsPitchX * feededCount,
                         partsPitchY * feededCount, 0, 0);
             } 
             else {
@@ -286,22 +278,7 @@
         if (vision.isEnabled()) {
             setVisionOffset(getVisionOffsets(head, getLocation()));
 
-<<<<<<< HEAD
-			if (feededCount > 0) {
-				feededCount--;
-				if (feededCount > 0) {
-					setPartPitch(new Location(LengthUnit.Millimeters, partsPitchX * feededCount,
-							partsPitchY * feededCount, 0, 0));
-				} 
-				else {
-					partPitch = null;
-				}
-			}
-
             Logger.debug("final visionOffsets " + getVisionOffset());
-=======
-            Logger.debug("final visionOffsets " + visionOffset);
->>>>>>> c77da3ce
 
             Logger.debug("Modified pickLocation {}", convertToGlobalLocation(pickLocation).subtract(getVisionOffset()));
         }
