/*
 * Copyright (C) 2011 Jason von Nieda <jason@vonnieda.org>
 * 
 * This file is part of OpenPnP.
 * 
 * OpenPnP is free software: you can redistribute it and/or modify it under the terms of the GNU
 * General Public License as published by the Free Software Foundation, either version 3 of the
 * License, or (at your option) any later version.
 * 
 * OpenPnP is distributed in the hope that it will be useful, but WITHOUT ANY WARRANTY; without even
 * the implied warranty of MERCHANTABILITY or FITNESS FOR A PARTICULAR PURPOSE. See the GNU General
 * Public License for more details.
 * 
 * You should have received a copy of the GNU General Public License along with OpenPnP. If not, see
 * <http://www.gnu.org/licenses/>.
 * 
 * For more information about OpenPnP visit http://openpnp.org
 */

package org.openpnp.machine.reference;

import java.io.Closeable;

import org.openpnp.model.Location;
<<<<<<< HEAD
import org.openpnp.model.MappedAxes;
import org.openpnp.spi.Driver;
=======
import org.openpnp.spi.Movable.MoveToOption;
>>>>>>> 19e2925b
import org.openpnp.spi.PropertySheetHolder;
import org.openpnp.spi.WizardConfigurable;

/**
 * Defines the interface for a simple driver that the ReferenceMachine can drive. All methods result
 * in machine operations and most methods should block until they are complete or throw an error.
 * 
 * This Driver interface is intended to model a machine with one or more Heads, and each Head having
 * one or more Nozzles and zero or more Cameras and Actuators.
 * 
 * In OpenPnP, the Head does not move on it's own. It is moved by the moving of attached objects:
 * Nozzles, Cameras, Actuators. For this reason, all movements on the driver are specified as
 * movements by one of these objects. This allows the driver to make decisions as to what axes
 * should be moved to accomplish a specific task.
 */
public interface ReferenceDriver extends Driver, WizardConfigurable, PropertySheetHolder, Closeable {
    /**
     * Performing the hardware homing operation for the given head with mappedAxes. When this call completes 
     * the axes should be at the given location.  
     * 
     * @throws Exception
     */
<<<<<<< HEAD
    public void home(ReferenceHead head, MappedAxes mappedAxes, Location location) throws Exception;
=======
    public void home(ReferenceHead head) throws Exception;    
>>>>>>> 19e2925b

    /**
     * Resets the controller's current physical position to the given coordinates. This is used after visual homing
     * to make the homing fiducial's X, Y coordinates to be at their nominal location. Other uses with other axes should 
     * also be supported by the driver. 
     *  
     * @param head
     * @param mappedAxes specifies the axes that should be reset
     * @param location 
     * @throws Exception
     */
    public void resetLocation(ReferenceHead head, MappedAxes mappedAxes, Location location) throws Exception;

    /**
     * Moves the specified MappedAxes to the given location at a speed defined by (maximum feed
     * rate * speed) where speed is greater than 0 and typically less than or equal to 1. A speed of
     * 0 means to move at the minimum possible speed.
     * 
     * HeadMountable object types include Nozzle, Camera and Actuator.
     * 
     * @param hm
     * @param location destination
     * @param speed relative speed (0-1) of the move
     * @param options zero to n options from the MoveToOptions enum.
     * @throws Exception
     */
<<<<<<< HEAD
    public void moveTo(ReferenceHeadMountable hm, MappedAxes mappedAxes, Location location, double speed) throws Exception;
=======
    public void moveTo(ReferenceHeadMountable hm, Location location, double speed, MoveToOption... options) throws Exception;

    /**
     * Returns a clone of the HeadMountable's current location. It's important that the returned
     * object is a clone, since the caller may modify the returned Location.
     * 
     * @param hm
     * @return
     */
    public Location getLocation(ReferenceHeadMountable hm);
>>>>>>> 19e2925b

    /**
     * Actuates a machine defined object with a boolean state.
     * 
     * @param actuator
     * @param on
     * @throws Exception
     */
    public void actuate(ReferenceActuator actuator, boolean on) throws Exception;

    /**
     * Actuates a machine defined object with a double value.
     * 
     * @param actuator
     * @param on
     * @throws Exception
     */
    public void actuate(ReferenceActuator actuator, double value) throws Exception;

    /**
     * Read a String value from the given Actuator.
     * 
     * @param actuator
     * @return
     * @throws Exception
     */
    public default String actuatorRead(ReferenceActuator actuator) throws Exception {
        return null;
    }

    /**
     * Read a given String value from the given Actuator.
     * 
     * @param actuator
     * @param parameter
     * @return 
     * @throws Exception
     */
    public default String actuatorRead(ReferenceActuator actuator, double parameter) throws Exception {
        return null;
    }

    /**
     * Attempts to enable the Driver, turning on all outputs.
     * 
     * @param enabled
     * @throws Exception
     */
    public void setEnabled(boolean enabled) throws Exception;

    public default void createDefaults() throws Exception  {}

    @Deprecated
    void migrateDriver(ReferenceMachine machine) throws Exception;
}<|MERGE_RESOLUTION|>--- conflicted
+++ resolved
@@ -22,12 +22,9 @@
 import java.io.Closeable;
 
 import org.openpnp.model.Location;
-<<<<<<< HEAD
+import org.openpnp.spi.Movable.MoveToOption;
 import org.openpnp.model.MappedAxes;
 import org.openpnp.spi.Driver;
-=======
-import org.openpnp.spi.Movable.MoveToOption;
->>>>>>> 19e2925b
 import org.openpnp.spi.PropertySheetHolder;
 import org.openpnp.spi.WizardConfigurable;
 
@@ -50,11 +47,7 @@
      * 
      * @throws Exception
      */
-<<<<<<< HEAD
     public void home(ReferenceHead head, MappedAxes mappedAxes, Location location) throws Exception;
-=======
-    public void home(ReferenceHead head) throws Exception;    
->>>>>>> 19e2925b
 
     /**
      * Resets the controller's current physical position to the given coordinates. This is used after visual homing
@@ -81,20 +74,7 @@
      * @param options zero to n options from the MoveToOptions enum.
      * @throws Exception
      */
-<<<<<<< HEAD
-    public void moveTo(ReferenceHeadMountable hm, MappedAxes mappedAxes, Location location, double speed) throws Exception;
-=======
-    public void moveTo(ReferenceHeadMountable hm, Location location, double speed, MoveToOption... options) throws Exception;
-
-    /**
-     * Returns a clone of the HeadMountable's current location. It's important that the returned
-     * object is a clone, since the caller may modify the returned Location.
-     * 
-     * @param hm
-     * @return
-     */
-    public Location getLocation(ReferenceHeadMountable hm);
->>>>>>> 19e2925b
+    public void moveTo(ReferenceHeadMountable hm, MappedAxes mappedAxes, Location location, double speed, MoveToOption... options) throws Exception;
 
     /**
      * Actuates a machine defined object with a boolean state.
