--- conflicted
+++ resolved
@@ -1037,7 +1037,14 @@
         this.enabled = enabled;
     }
 
-<<<<<<< HEAD
+    public boolean isFailHoming() {
+        return failHoming;
+    }
+
+    public void setFailHoming(boolean failHoming) {
+        this.failHoming = failHoming;
+    }
+
     public CvPipeline getPipeline(Camera camera, Location measureLocation) throws Exception {
         pipeline.setProperty("camera", camera);
         pipeline.setProperty("nozzleTip.diameter", getCalibrationTipDiameter());
@@ -1046,18 +1053,6 @@
         pipeline.setProperty("nozzleTip.center", measureLocation);
         Point maskCenter = VisionUtils.getLocationPixels(camera, measureLocation);
         pipeline.setProperty("MaskCircle.center", new org.opencv.core.Point(maskCenter.getX(), maskCenter.getY()));
-=======
-    public boolean isFailHoming() {
-        return failHoming;
-    }
-
-    public void setFailHoming(boolean failHoming) {
-        this.failHoming = failHoming;
-    }
-
-    public CvPipeline getPipeline() throws Exception {
-        pipeline.setProperty("camera", VisionUtils.getBottomVisionCamera());
->>>>>>> bd0de32a
         return pipeline;
     }
 
