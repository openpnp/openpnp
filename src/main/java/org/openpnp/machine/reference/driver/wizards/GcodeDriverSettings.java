package org.openpnp.machine.reference.driver.wizards;

import java.awt.FileDialog;
import java.awt.Toolkit;
import java.awt.datatransfer.Clipboard;
import java.awt.datatransfer.DataFlavor;
import java.awt.datatransfer.StringSelection;
import java.awt.event.ActionEvent;
import java.io.File;
import java.io.FileReader;
import java.io.FileWriter;
import java.io.FilenameFilter;
import java.io.StringReader;
import java.io.StringWriter;

import javax.swing.AbstractAction;
import javax.swing.Action;
import javax.swing.JCheckBox;
import javax.swing.JComboBox;
import javax.swing.JLabel;
import javax.swing.JOptionPane;
import javax.swing.JPanel;
import javax.swing.JTextField;
import javax.swing.border.TitledBorder;

import org.openpnp.gui.MainFrame;
import org.openpnp.gui.components.ComponentDecorators;
import org.openpnp.gui.support.AbstractConfigurationWizard;
import org.openpnp.gui.support.DoubleConverter;
import org.openpnp.gui.support.Icons;
import org.openpnp.gui.support.IntegerConverter;
import org.openpnp.gui.support.MessageBoxes;
import org.openpnp.machine.reference.driver.GcodeDriver;
import org.openpnp.model.Configuration;
import org.openpnp.model.LengthUnit;
import org.openpnp.spi.Actuator;
import org.openpnp.spi.Camera;
import org.openpnp.spi.HeadMountable;
import org.openpnp.spi.Nozzle;
import org.simpleframework.xml.Serializer;

import com.jgoodies.forms.layout.ColumnSpec;
import com.jgoodies.forms.layout.FormLayout;
import com.jgoodies.forms.layout.FormSpecs;
import com.jgoodies.forms.layout.RowSpec;

public class GcodeDriverSettings extends AbstractConfigurationWizard {
    private final GcodeDriver driver;

    public GcodeDriverSettings(GcodeDriver driver) {
        this.driver = driver;
        
        JPanel settingsPanel = new JPanel();
        settingsPanel.setBorder(new TitledBorder(null, "Settings", TitledBorder.LEADING, TitledBorder.TOP, null, null));
        contentPanel.add(settingsPanel);
        settingsPanel.setLayout(new FormLayout(new ColumnSpec[] {
                FormSpecs.RELATED_GAP_COLSPEC,
                FormSpecs.DEFAULT_COLSPEC,
                FormSpecs.RELATED_GAP_COLSPEC,
                FormSpecs.DEFAULT_COLSPEC,
                FormSpecs.RELATED_GAP_COLSPEC,
                FormSpecs.DEFAULT_COLSPEC,
                FormSpecs.RELATED_GAP_COLSPEC,
                FormSpecs.DEFAULT_COLSPEC,},
            new RowSpec[] {
                FormSpecs.RELATED_GAP_ROWSPEC,
                FormSpecs.DEFAULT_ROWSPEC,
                FormSpecs.RELATED_GAP_ROWSPEC,
                FormSpecs.DEFAULT_ROWSPEC,
                FormSpecs.RELATED_GAP_ROWSPEC,
                FormSpecs.DEFAULT_ROWSPEC,
                FormSpecs.RELATED_GAP_ROWSPEC,
                FormSpecs.DEFAULT_ROWSPEC,
                FormSpecs.RELATED_GAP_ROWSPEC,
                FormSpecs.DEFAULT_ROWSPEC,
                FormSpecs.RELATED_GAP_ROWSPEC,
                FormSpecs.DEFAULT_ROWSPEC,
                FormSpecs.RELATED_GAP_ROWSPEC,
                FormSpecs.DEFAULT_ROWSPEC,}));
        
        JLabel lblUnits = new JLabel("Units");
        settingsPanel.add(lblUnits, "6, 2, right, default");
        
        unitsCb = new JComboBox(LengthUnit.values());
        settingsPanel.add(unitsCb, "8, 2, fill, default");
        
        JLabel lblMaxFeedRate = new JLabel("Max Feed Rate [Units/Min]");
        settingsPanel.add(lblMaxFeedRate, "6, 4, right, default");
        
        maxFeedRateTf = new JTextField();
        settingsPanel.add(maxFeedRateTf, "8, 4, fill, default");
        maxFeedRateTf.setColumns(5);
        
        JLabel lblCommandTimeoutms = new JLabel("Command Timeout [ms]");
        settingsPanel.add(lblCommandTimeoutms, "2, 2, right, default");
        
        commandTimeoutTf = new JTextField();
        settingsPanel.add(commandTimeoutTf, "4, 2, fill, default");
        commandTimeoutTf.setColumns(5);
        
        JLabel lblConnectWaitTime = new JLabel("Connect Wait Time [ms]");
        settingsPanel.add(lblConnectWaitTime, "2, 4, right, default");
        
        connectWaitTimeTf = new JTextField();
        settingsPanel.add(connectWaitTimeTf, "4, 4, fill, default");
        connectWaitTimeTf.setColumns(5);
        
        JLabel lblBacklashOffsetX = new JLabel("Backlash Offset X [Units]");
        settingsPanel.add(lblBacklashOffsetX, "2, 6, right, default");
        
        backlashOffsetXTf = new JTextField();
        settingsPanel.add(backlashOffsetXTf, "4, 6, fill, default");
        backlashOffsetXTf.setColumns(5);
        
        JLabel lblBacklashOffsetY = new JLabel("Backlash Offset Y [Units]");
        settingsPanel.add(lblBacklashOffsetY, "6, 6, right, default");
        
        backlashOffsetYTf = new JTextField();
        settingsPanel.add(backlashOffsetYTf, "8, 6, fill, default");
        backlashOffsetYTf.setColumns(5);
        
        JLabel lblBacklashOffsetZ = new JLabel("Backlash Offset Z [Units]");
        settingsPanel.add(lblBacklashOffsetZ, "2, 8, right, default");
        
        backlashOffsetZTf = new JTextField();
<<<<<<< HEAD
=======
        backlashOffsetZTf.setToolTipText("Amount of z-axis backlash compensation");
>>>>>>> e1193b18
        settingsPanel.add(backlashOffsetZTf, "4, 8, fill, default");
        backlashOffsetZTf.setColumns(5);
        
        JLabel lblBacklashOffsetR = new JLabel("Backlash Offset R [Units]");
        settingsPanel.add(lblBacklashOffsetR, "6, 8, right, default");
        
        backlashOffsetRTf = new JTextField();
<<<<<<< HEAD
=======
        backlashOffsetRTf.setToolTipText("Amount of rotation backlash compensation");
>>>>>>> e1193b18
        settingsPanel.add(backlashOffsetRTf, "8, 8, fill, default");
        backlashOffsetRTf.setColumns(5);
        
        JLabel lblBacklashFeedSpeedFactor = new JLabel("Backlash Feed Rate Factor");
        settingsPanel.add(lblBacklashFeedSpeedFactor, "2, 10, right, default");
        
        backlashFeedRateFactorTf = new JTextField();
        settingsPanel.add(backlashFeedRateFactorTf, "4, 10, fill, default");
        backlashFeedRateFactorTf.setColumns(5);
        
        JLabel lblNewLabel = new JLabel("Driver Name");
        settingsPanel.add(lblNewLabel, "6, 10, right, default");
        
        driverName = new JTextField();
        driverName.setColumns(5);
        settingsPanel.add(driverName, "8, 10");
        
        JLabel lblNonSquarenessFactor = new JLabel("Non-Squareness Factor");
        settingsPanel.add(lblNonSquarenessFactor, "2, 12, right, default");
        
        nonSquarenessFactorTf = new JTextField();
        settingsPanel.add(nonSquarenessFactorTf, "4, 12, fill, default");
        nonSquarenessFactorTf.setColumns(5);
        
        JLabel lblVisualHoming = new JLabel("Visual Homing");
        settingsPanel.add(lblVisualHoming, "6, 12, right, default");
        
        visualHoming = new JCheckBox("");
        settingsPanel.add(visualHoming, "8, 12");
        
        JLabel lblBackslashEscapedCharacters = new JLabel("Backslash Escaped Characters");
        lblBackslashEscapedCharacters.setToolTipText("Allows insertion of unicode characters into Gcode strings as \\uxxxx "
                + "where xxxx is four hexidecimal characters.  Also permits \\t for tab, \\b for backspace, \\n for line "
                + "feed, \\r for carriage return, and \\f for form feed.");
        settingsPanel.add(lblBackslashEscapedCharacters, "2, 14, right, default");
        
        backslashEscapedCharacters = new JCheckBox("");
        backslashEscapedCharacters.setToolTipText("Allows insertion of unicode characters into Gcode strings as \\uxxxx "
                + "where xxxx is four hexidecimal characters.  Also permits \\t for tab, \\b for backspace, \\n for line "
                + "feed, \\r for carriage return, and \\f for form feed.");
        settingsPanel.add(backslashEscapedCharacters, "4, 14");
    }

    @Override
    public void createBindings() {
        IntegerConverter intConverter = new IntegerConverter();
        DoubleConverter doubleConverter =
                new DoubleConverter(Configuration.get().getLengthDisplayFormat());
        DoubleConverter doubleConverterFine = new DoubleConverter("%f");
        
        addWrappedBinding(driver, "units", unitsCb, "selectedItem");
        addWrappedBinding(driver, "maxFeedRate", maxFeedRateTf, "text", intConverter);
        addWrappedBinding(driver, "backlashOffsetX", backlashOffsetXTf, "text", doubleConverter);
        addWrappedBinding(driver, "backlashOffsetY", backlashOffsetYTf, "text", doubleConverter);
        addWrappedBinding(driver, "backlashOffsetZ", backlashOffsetZTf, "text", doubleConverter);
        addWrappedBinding(driver, "backlashOffsetR", backlashOffsetRTf, "text", doubleConverter);
        addWrappedBinding(driver, "nonSquarenessFactor", nonSquarenessFactorTf, "text", doubleConverterFine);
        addWrappedBinding(driver, "backlashFeedRateFactor", backlashFeedRateFactorTf, "text", doubleConverter);
        addWrappedBinding(driver, "timeoutMilliseconds", commandTimeoutTf, "text", intConverter);
        addWrappedBinding(driver, "connectWaitTimeMilliseconds", connectWaitTimeTf, "text", intConverter);
        addWrappedBinding(driver, "name", driverName, "text");
        addWrappedBinding(driver, "visualHomingEnabled", visualHoming, "selected");
        addWrappedBinding(driver, "backslashEscapedCharactersEnabled", backslashEscapedCharacters, "selected");
        
        ComponentDecorators.decorateWithAutoSelect(maxFeedRateTf);
        ComponentDecorators.decorateWithAutoSelect(backlashOffsetXTf);
        ComponentDecorators.decorateWithAutoSelect(nonSquarenessFactorTf);
        ComponentDecorators.decorateWithAutoSelect(backlashOffsetYTf);
        ComponentDecorators.decorateWithAutoSelect(backlashOffsetZTf);
        ComponentDecorators.decorateWithAutoSelect(backlashOffsetRTf);
        ComponentDecorators.decorateWithAutoSelect(backlashFeedRateFactorTf);
        ComponentDecorators.decorateWithAutoSelect(commandTimeoutTf);
        ComponentDecorators.decorateWithAutoSelect(connectWaitTimeTf);
        ComponentDecorators.decorateWithAutoSelect(driverName);
    }

    public final Action exportProfileAction = new AbstractAction() {
        {
            putValue(SMALL_ICON, Icons.export);
            putValue(NAME, "Export Gcode File");
            putValue(SHORT_DESCRIPTION, "Export the Gcode profile to a file.");
        }

        @Override
        public void actionPerformed(ActionEvent arg0) {
            try {
                FileDialog fileDialog = new FileDialog(MainFrame.get(), "Save Gcode Profile As...",
                        FileDialog.SAVE);
                fileDialog.setFilenameFilter(new FilenameFilter() {
                    @Override
                    public boolean accept(File dir, String name) {
                        return name.toLowerCase().endsWith(".xml");
                    }
                });
                fileDialog.setVisible(true);
                String filename = fileDialog.getFile();
                if (filename == null) {
                    return;
                }
                if (!filename.toLowerCase().endsWith(".xml")) {
                    filename = filename + ".xml";
                }
                File file = new File(new File(fileDialog.getDirectory()), filename);
                if (file.exists()) {
                    int ret = JOptionPane.showConfirmDialog(getTopLevelAncestor(),
                            file.getName() + " already exists. Do you want to replace it?",
                            "Replace file?", JOptionPane.YES_NO_OPTION,
                            JOptionPane.WARNING_MESSAGE);
                    if (ret != JOptionPane.YES_OPTION) {
                        return;
                    }
                }
                Serializer s = Configuration.createSerializer();
                FileWriter w = new FileWriter(file);
                s.write(driver, w);
                w.close();
            }
            catch (Exception e) {
                MessageBoxes.errorBox(MainFrame.get(), "Export Failed", e);
            }
        }
    };

    public final Action importProfileAction = new AbstractAction() {
        {
            putValue(SMALL_ICON, Icons.importt);
            putValue(NAME, "Load Gcode File");
            putValue(SHORT_DESCRIPTION, "Import the Gcode profile from a file.");
        }

        @Override
        public void actionPerformed(ActionEvent arg0) {
            try {
                FileDialog fileDialog = new FileDialog(MainFrame.get(),
                        "Load Gcode Profile From...", FileDialog.LOAD);
                fileDialog.setFilenameFilter(new FilenameFilter() {
                    @Override
                    public boolean accept(File dir, String name) {
                        return name.toLowerCase().endsWith(".xml");
                    }
                });
                fileDialog.setVisible(true);
                String filename = fileDialog.getFile();
                File file = new File(new File(fileDialog.getDirectory()), filename);
                Serializer ser = Configuration.createSerializer();
                FileReader r = new FileReader(file);
                GcodeDriver d = ser.read(GcodeDriver.class, r);
                // copySettings(d, driver);
            }
            catch (Exception e) {
                MessageBoxes.errorBox(MainFrame.get(), "Import Failed", e);
            }
        }
    };

    public final Action copyProfileToClipboardAction = new AbstractAction() {
        {
            putValue(SMALL_ICON, Icons.copy);
            putValue(NAME, "Copy Gcode to Clipboard");
            putValue(SHORT_DESCRIPTION, "Copy the Gcode profile to the clipboard.");
        }

        @Override
        public void actionPerformed(ActionEvent arg0) {
            try {
                Serializer s = Configuration.createSerializer();
                StringWriter w = new StringWriter();
                s.write(driver, w);
                StringSelection stringSelection = new StringSelection(w.toString());
                Clipboard clipboard = Toolkit.getDefaultToolkit().getSystemClipboard();
                clipboard.setContents(stringSelection, null);
                MessageBoxes.infoBox("Copied Gcode", "Copied Gcode to Clipboard");
            }
            catch (Exception e) {
                MessageBoxes.errorBox(MainFrame.get(), "Copy Failed", e);
            }
        }
    };

    public final Action pasteProfileFromClipboardAction = new AbstractAction() {
        {
            putValue(SMALL_ICON, Icons.paste);
            putValue(NAME, "Paste Gcode from Clipboard");
            putValue(SHORT_DESCRIPTION, "Import the Gcode profile from the clipboard.");
        }

        @Override
        public void actionPerformed(ActionEvent arg0) {
            try {
                Serializer ser = Configuration.createSerializer();
                Clipboard clipboard = Toolkit.getDefaultToolkit().getSystemClipboard();
                String s = (String) clipboard.getData(DataFlavor.stringFlavor);
                StringReader r = new StringReader(s);
                GcodeDriver d = ser.read(GcodeDriver.class, s);
                // copySettings(d, driver);
                MessageBoxes.infoBox("Pasted Gcode", "Pasted Gcode from Clipboard");
            }
            catch (Exception e) {
                MessageBoxes.errorBox(MainFrame.get(), "Paste Failed", e);
            }
        }
    };
    private JTextField maxFeedRateTf;
    private JTextField backlashOffsetXTf;
    private JTextField backlashOffsetYTf;
    private JTextField backlashOffsetZTf;
    private JTextField backlashOffsetRTf;
    private JTextField backlashFeedRateFactorTf;
    private JTextField nonSquarenessFactorTf;
    private JTextField commandTimeoutTf;
    private JTextField connectWaitTimeTf;
    private JComboBox unitsCb;
    private JTextField driverName;
    private JCheckBox visualHoming;
    private JCheckBox backslashEscapedCharacters;

    static class HeadMountableItem {
        private HeadMountable hm;

        public HeadMountableItem(HeadMountable hm) {
            this.hm = hm;
        }

        public HeadMountable getHeadMountable() {
            return hm;
        }

        @Override
        public String toString() {
            if (hm == null) {
                return "Default";
            }
            String type = null;
            if (hm instanceof Nozzle) {
                type = "Nozzle";
            }
            else if (hm instanceof Camera) {
                type = "Camera";
            }
            else if (hm instanceof Actuator) {
                type = "Actuator";
            }
            return String.format("%s: %s %s", type, hm.getHead() == null ? "[No Head]" : hm.getHead().getName(), hm.getName());
        }
    }
}<|MERGE_RESOLUTION|>--- conflicted
+++ resolved
@@ -123,10 +123,7 @@
         settingsPanel.add(lblBacklashOffsetZ, "2, 8, right, default");
         
         backlashOffsetZTf = new JTextField();
-<<<<<<< HEAD
-=======
         backlashOffsetZTf.setToolTipText("Amount of z-axis backlash compensation");
->>>>>>> e1193b18
         settingsPanel.add(backlashOffsetZTf, "4, 8, fill, default");
         backlashOffsetZTf.setColumns(5);
         
@@ -134,10 +131,7 @@
         settingsPanel.add(lblBacklashOffsetR, "6, 8, right, default");
         
         backlashOffsetRTf = new JTextField();
-<<<<<<< HEAD
-=======
         backlashOffsetRTf.setToolTipText("Amount of rotation backlash compensation");
->>>>>>> e1193b18
         settingsPanel.add(backlashOffsetRTf, "8, 8, fill, default");
         backlashOffsetRTf.setColumns(5);
         
