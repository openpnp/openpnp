package org.openpnp.machine.reference.driver;

import java.io.IOException;
import java.util.ArrayList;
import java.util.Arrays;
import java.util.HashMap;
import java.util.HashSet;
import java.util.List;
import java.util.Locale;
import java.util.Set;
import java.util.concurrent.LinkedBlockingQueue;
import java.util.concurrent.TimeUnit;
import java.util.concurrent.TimeoutException;
import java.util.regex.Matcher;
import java.util.regex.Pattern;

import org.openpnp.gui.support.PropertySheetWizardAdapter;
import org.openpnp.machine.reference.ReferenceActuator;
import org.openpnp.machine.reference.ReferenceDriver;
import org.openpnp.machine.reference.ReferenceHead;
import org.openpnp.machine.reference.ReferenceHeadMountable;
import org.openpnp.machine.reference.ReferenceMachine;
import org.openpnp.machine.reference.axis.ReferenceCamCounterClockwiseAxis;
import org.openpnp.machine.reference.axis.ReferenceCamClockwiseAxis;
import org.openpnp.machine.reference.axis.ReferenceControllerAxis;
import org.openpnp.machine.reference.axis.ReferenceLinearTransformAxis;
import org.openpnp.machine.reference.axis.ReferenceMappedAxis;
import org.openpnp.machine.reference.driver.wizards.GcodeDriverConsole;
import org.openpnp.machine.reference.driver.wizards.GcodeDriverGcodes;
import org.openpnp.machine.reference.driver.wizards.GcodeDriverSettings;
import org.openpnp.model.Configuration;
import org.openpnp.model.Length;
import org.openpnp.model.LengthUnit;
import org.openpnp.model.Location;
import org.openpnp.model.MappedAxes;
import org.openpnp.model.Named;
import org.openpnp.spi.Actuator;
import org.openpnp.spi.Axis.Type;
import org.openpnp.spi.Camera;
import org.openpnp.spi.ControllerAxis;
import org.openpnp.spi.Driver;
import org.openpnp.spi.Head;
import org.openpnp.spi.HeadMountable;
import org.openpnp.spi.Movable.MoveToOption;
import org.openpnp.spi.Nozzle;
import org.openpnp.spi.base.AbstractAxis;
import org.openpnp.spi.base.AbstractHead;
import org.openpnp.spi.base.AbstractHeadMountable;
import org.openpnp.spi.base.AbstractSingleTransformedAxis;
import org.openpnp.spi.base.AbstractTransformedAxis;
import org.pmw.tinylog.Logger;
import org.simpleframework.xml.Attribute;
import org.simpleframework.xml.Element;
import org.simpleframework.xml.ElementList;
import org.simpleframework.xml.ElementMap;
import org.simpleframework.xml.Root;
import org.simpleframework.xml.core.Commit;

import com.google.common.base.Joiner;

@Root
public class GcodeDriver extends AbstractReferenceDriver implements Named, Runnable {
    public enum CommandType {
        COMMAND_CONFIRM_REGEX,
        POSITION_REPORT_REGEX,
        COMMAND_ERROR_REGEX,
        CONNECT_COMMAND,
        ENABLE_COMMAND,
        DISABLE_COMMAND,
        @Deprecated
        POST_VISION_HOME_COMMAND,
        HOME_COMMAND("Id", "Name"),
        HOME_COMPLETE_REGEX(true),
        POSITION_RESET_COMMAND("Id", "Name", "X", "Y", "Z", "Rotation"),
        @Deprecated
        PUMP_ON_COMMAND,
        @Deprecated
        PUMP_OFF_COMMAND,
        MOVE_TO_COMMAND(true, "Id", "Name", "FeedRate", "X", "Y", "Z", "Rotation"),
        MOVE_TO_COMPLETE_COMMAND(true),
        MOVE_TO_COMPLETE_REGEX(true),
        @Deprecated
        PICK_COMMAND(true, "Id", "Name", "VacuumLevelPartOn", "VacuumLevelPartOff"),
        @Deprecated
        PLACE_COMMAND(true, "Id", "Name"),
        ACTUATE_BOOLEAN_COMMAND(true, "Id", "Name", "Index", "BooleanValue", "True", "False"),
        ACTUATE_DOUBLE_COMMAND(true, "Id", "Name", "Index", "DoubleValue", "IntegerValue"),
        ACTUATOR_READ_COMMAND(true, "Id", "Name", "Index"),
        ACTUATOR_READ_WITH_DOUBLE_COMMAND(true, "Id", "Name", "Index", "DoubleValue", "IntegerValue"),
        ACTUATOR_READ_REGEX(true);

        final boolean headMountable;
        final String[] variableNames;

        private CommandType() {
            this(false);
        }

        private CommandType(boolean headMountable) {
            this(headMountable, new String[] {});
        }

        private CommandType(String... variableNames) {
            this(false, variableNames);
        }

        private CommandType(boolean headMountable, String... variableNames) {
            this.headMountable = headMountable;
            this.variableNames = variableNames;
        }

        public boolean isHeadMountable() {
            return headMountable;
        }
    }

    public static class Command {
        @Attribute(required = false)
        public String headMountableId;

        @Attribute(required = true)
        public CommandType type;

        @ElementList(required = false, inline = true, entry = "text", data = true)
        public ArrayList<String> commands = new ArrayList<>();

        public Command(String headMountableId, CommandType type, String text) {
            this.headMountableId = headMountableId;
            this.type = type;
            setCommand(text);
        }

        public void setCommand(String text) {
            this.commands.clear();
            if (text != null) {
                text = text.trim();
                text = text.replaceAll("\r", "");
                String[] commands = text.split("\n");
                this.commands.addAll(Arrays.asList(commands));
            }
        }

        public String getCommand() {
            return Joiner.on('\n').join(commands);
        }

        private Command() {

        }
    }

    @Attribute(required = false)
    protected LengthUnit units = LengthUnit.Millimeters;

    @Attribute(required = false)
    protected int maxFeedRate = 1000;
    
    @Deprecated
    @Attribute(required = false)
    protected double backlashOffsetX = -1;
    
    @Deprecated
    @Attribute(required = false)
    protected double backlashOffsetY = -1;
    
    @Deprecated
    @Attribute(required = false)
    protected double backlashOffsetZ = 0;
    
    @Deprecated
    @Attribute(required = false)
    protected double backlashOffsetR = 0;
    
    @Deprecated
    @Attribute(required = false)
    protected double nonSquarenessFactor = 0;
    
    @Attribute(required = false)
    protected double backlashFeedRateFactor = 0.1;

    @Attribute(required = false)
    protected int timeoutMilliseconds = 5000;

    @Attribute(required = false)
    protected int connectWaitTimeMilliseconds = 3000;
    
    @Deprecated
    @Attribute(required = false)
    protected boolean visualHomingEnabled = true;

    @Attribute(required = false)
    protected boolean backslashEscapedCharactersEnabled = false;

    @Deprecated
    @Element(required = false)
    protected Location homingFiducialLocation = new Location(LengthUnit.Millimeters);

    @Attribute(required = false)
    boolean supportingPreMove = false;

    @ElementList(required = false, inline = true)
    public ArrayList<Command> commands = new ArrayList<>();

    @Deprecated
    @ElementList(required = false)
    protected List<GcodeDriver> subDrivers = null;

    @Deprecated
    @ElementList(required = false)
    protected List<Axis> axes = null;
    
    private Thread readerThread;
    private boolean disconnectRequested;
    private boolean connected;
    private LinkedBlockingQueue<String> responseQueue = new LinkedBlockingQueue<>();
    
    @Commit
    public void commit() {
        super.commit();
    }
    
    @Override
    public void createDefaults() throws Exception {
        createAxisMappingDefaults((ReferenceMachine) Configuration.get().getMachine());

        commands = new ArrayList<>();
        commands.add(new Command(null, CommandType.COMMAND_CONFIRM_REGEX, "^ok.*"));
        commands.add(new Command(null, CommandType.CONNECT_COMMAND, "G21 ; Set millimeters mode\nG90 ; Set absolute positioning mode\nM82 ; Set absolute mode for extruder"));
        commands.add(new Command(null, CommandType.HOME_COMMAND, "G28 ; Home all axes"));
        commands.add(new Command(null, CommandType.MOVE_TO_COMMAND, "G0 {X:X%.4f} {Y:Y%.4f} {Z:Z%.4f} {Rotation:E%.4f} F{FeedRate:%.0f} ; Send standard Gcode move"));
        commands.add(new Command(null, CommandType.MOVE_TO_COMPLETE_COMMAND, "M400 ; Wait for moves to complete before returning"));
    }

    public synchronized void connect() throws Exception {
        getCommunications().connect();

        connected = false;
        readerThread = new Thread(this);
        readerThread.setDaemon(true);
        readerThread.start();

        // Wait a bit while the controller starts up
        Thread.sleep(connectWaitTimeMilliseconds);

        // Consume any startup messages
        try {
            while (!sendCommand(null, 250).isEmpty()) {
                
            }
        }
        catch (Exception e) {

        }

        // Disable the machine
        setEnabled(false);

        // Send startup Gcode
        sendGcode(getCommand(null, CommandType.CONNECT_COMMAND));

        connected = true;
    }

    @Override
    public void setEnabled(boolean enabled) throws Exception {
        if (enabled && !connected) {
            connect();
        }
        if (connected) {
            if (enabled) {
                sendGcode(getCommand(null, CommandType.ENABLE_COMMAND));
            }
            else {
                sendGcode(getCommand(null, CommandType.DISABLE_COMMAND));
            }
        }

        if (connected && !enabled) {
        	if (!connectionKeepAlive) {
            	disconnect();
        	}
        }
    }

    @Override
    public void home(ReferenceHead head, MappedAxes mappedAxes, Location location) throws Exception {
        // Home is sent with an infinite timeout since it's tough to tell how long it will
        // take.
        String command = getCommand(null, CommandType.HOME_COMMAND);
        command = substituteVariable(command, "Id", head.getId());
        command = substituteVariable(command, "Name", head.getName());
        long timeout = -1;
        List<String> responses = sendGcode(command, timeout);

        // Check home complete response against user's regex
        String homeCompleteRegex = getCommand(null, CommandType.HOME_COMPLETE_REGEX);
        String commandErrorRegex = getCommand(null, CommandType.COMMAND_ERROR_REGEX);
        if (homeCompleteRegex != null) {
            if (timeout == -1) {
                timeout = Long.MAX_VALUE;
            }
            if (!containsMatch(responses, homeCompleteRegex)) {
                long t = System.currentTimeMillis();
                boolean done = false;
                boolean err = false;
                while (!done && !err && System.currentTimeMillis() - t < timeout) {
                    responses = sendCommandNoFlush(null, 250); //Don't flush because the response we're looking for could have happened before this send
                    if (commandErrorRegex != null) {
                        err = containsMatch(responses, commandErrorRegex);
                    }
                    done = containsMatch(responses, homeCompleteRegex);
                }
                if (err) {
                    throw new Exception("Controller raised an error during homing: " + responses);
                }
                if (!done) {
                    // Should never get here but just in case.
                    throw new Exception("Timed out waiting for home to complete.");
                }
            }
        }

        for (ControllerAxis axis : mappedAxes.getAxes()) {
            // Set this axis to the homed coordinate.
            axis.setLengthCoordinate(axis.getHomeCoordinate());
        }
    }

    @Override
    public void resetLocation(ReferenceHead head, MappedAxes mappedAxes, Location location)
            throws Exception {
        // Convert to driver units
        location = location.convertToUnits(getUnits());
        // Compose the command
        String command = getCommand(null, CommandType.POSITION_RESET_COMMAND);
        if (command != null) {
            command = substituteVariable(command, "Id", head.getId());
            command = substituteVariable(command, "Name", head.getName());
            for (Type axisType : Type.values()) {
                ControllerAxis axis = mappedAxes.getAxis(axisType, this);
                if (axis != null) {
                    command = substituteVariable(command, axisType+"", 
                            axis.getLocationAxisCoordinate(location));
                    command = substituteVariable(command, axisType+"L", 
                            axis.getLetter());
                    // Store the new current coordinate on the axis.
                    axis.setCoordinate(axis.getLocationAxisCoordinate(location));
                }
                else {
                    command = substituteVariable(command, axisType+"", null);
                    command = substituteVariable(command, axisType+"L", null); 
                }
            }
            sendGcode(command, -1);
        }
        else {
            // Try the legacy POST_VISION_HOME_COMMAND
            String postVisionHomeCommand = getCommand(null, CommandType.POST_VISION_HOME_COMMAND);
            if (postVisionHomeCommand != null 
                    && mappedAxes.getAxisX() != null 
                    && mappedAxes.getAxisY() != null
                    && mappedAxes.getAxisX().getDriver() == this 
                    && mappedAxes.getAxisY().getDriver() == this) { 
                // X, Y, are mapped to this driver, legacy support enabled
                postVisionHomeCommand = substituteVariable(postVisionHomeCommand, "X", mappedAxes.getAxisX().getLocationAxisCoordinate(location));
                postVisionHomeCommand = substituteVariable(postVisionHomeCommand, "Y", mappedAxes.getAxisY().getLocationAxisCoordinate(location));
                // Store the new current coordinate on the axis.
                mappedAxes.getAxisX().setCoordinate(location.getX());
                mappedAxes.getAxisY().setCoordinate(location.getY());
                sendGcode(postVisionHomeCommand, -1);
            }
        }
    }
    

    public Command getCommand(HeadMountable hm, CommandType type, boolean checkDefaults) {
        // If a HeadMountable is specified, see if we can find a match
        // for both the HeadMountable ID and the command type.
        if (type.headMountable && hm != null) {
            for (Command c : commands) {
                if (hm.getId().equals(c.headMountableId) && type == c.type) {
                    return c;
                }
            }
            if (!checkDefaults) {
                return null;
            }
        }
        // If not, see if we can find a match for the command type with a
        // null or * HeadMountable ID.
        for (Command c : commands) {
            if ((c.headMountableId == null || c.headMountableId.equals("*")) && type == c.type) {
                return c;
            }
        }
        // No matches were found.
        return null;
    }

    public String getCommand(HeadMountable hm, CommandType type) {
        Command c = getCommand(hm, type, true);
        if (c == null) {
            return null;
        }
        return c.getCommand();
    }

    public void setCommand(HeadMountable hm, CommandType type, String text) {
        Command c = getCommand(hm, type, false);
        if (text == null || text.trim().length() == 0) {
            if (c != null) {
                commands.remove(c);
            }
        }
        else {
            if (c == null) {
                c = new Command(hm == null ? null : hm.getId(), type, text);
                commands.add(c);
            }
            else {
                c.setCommand(text);
            }
        }
    }

    @Override
<<<<<<< HEAD
    public void moveTo(ReferenceHeadMountable hm, MappedAxes mappedAxes, Location location, double speed)
            throws Exception {
        // Start composing the command, will decide later, whether we actually send it.
=======
    public Location getLocation(ReferenceHeadMountable hm) {
        // according main driver
        Axis xAxis = getAxis(hm, Axis.Type.X);
        Axis yAxis = getAxis(hm, Axis.Type.Y);
        Axis zAxis = getAxis(hm, Axis.Type.Z);
        Axis rotationAxis = getAxis(hm, Axis.Type.Rotation);

        // additional info might be on subdrivers (note that subdrivers can only be one level deep)
        for (ReferenceDriver driver : subDrivers) {
            GcodeDriver d = (GcodeDriver) driver;
            if (d.getAxis(hm, Axis.Type.X) != null) {
                xAxis = d.getAxis(hm, Axis.Type.X);
            }
            if (d.getAxis(hm, Axis.Type.Y) != null) {
                yAxis = d.getAxis(hm, Axis.Type.Y);
            }
            if (d.getAxis(hm, Axis.Type.Z) != null) {
                zAxis = d.getAxis(hm, Axis.Type.Z);
            }
            if (d.getAxis(hm, Axis.Type.Rotation) != null) {
                rotationAxis = d.getAxis(hm, Axis.Type.Rotation);
            }
        }

        Location location =
                new Location(units, xAxis == null ? 0 : xAxis.getTransformedCoordinate(hm),
                        yAxis == null ? 0 : yAxis.getTransformedCoordinate(hm),
                        zAxis == null ? 0 : zAxis.getTransformedCoordinate(hm),
                        rotationAxis == null ? 0 : rotationAxis.getTransformedCoordinate(hm))
                                .add(hm.getHeadOffsets());
        return location;
    }

    @Override
    public void moveTo(ReferenceHeadMountable hm, Location location, double speed, MoveToOption...options)
            throws Exception {
        // for options make a local copy of all possibly affected variables
        double backlashOffsetX = this.backlashOffsetX;
        double backlashOffsetY = this.backlashOffsetY;
        double backlashOffsetZ = this.backlashOffsetZ;
        double backlashOffsetR = this.backlashOffsetR;
        double nonSquarenessFactor = this.nonSquarenessFactor;
        // check options
        for (MoveToOption currentOption: options) {
            switch (currentOption) {
                case SpeedOverPrecision:     // for this move backslash is zero
                    backlashOffsetX = 0;
                    backlashOffsetY = 0;
                    backlashOffsetZ = 0;
                    backlashOffsetR = 0;
                    break;
                case RawMove:                   // for this move all corrections are zero
                    backlashOffsetX = 0;
                    backlashOffsetY = 0;
                    backlashOffsetZ = 0;
                    backlashOffsetR = 0;
                    nonSquarenessFactor = 0;
                    break;
            }
        }
        
        // keep copy for calling subdrivers as to not add offset on offset
        Location locationOriginal = location;

        location = location.convertToUnits(units);
        location = location.subtract(hm.getHeadOffsets());

        double x = location.getX();
        double y = location.getY();
        double z = location.getZ();
        double rotation = location.getRotation();

        Axis xAxis = getAxis(hm, Axis.Type.X);
        Axis yAxis = getAxis(hm, Axis.Type.Y);
        Axis zAxis = getAxis(hm, Axis.Type.Z);
        Axis rotationAxis = getAxis(hm, Axis.Type.Rotation);
        
>>>>>>> 19e2925b
        String command = getCommand(hm, CommandType.MOVE_TO_COMMAND);
        if (command == null) {
            return;
        }

        // Convert to driver units.
        location = location.convertToUnits(getUnits());
        Location previousLocation = mappedAxes.getLocation(this);

        command = substituteVariable(command, "Id", hm.getId());
        command = substituteVariable(command, "Name", hm.getName());
        command = substituteVariable(command, "FeedRate", maxFeedRate * speed);
        command = substituteVariable(command, "BacklashFeedRate", maxFeedRate * speed * backlashFeedRateFactor);

        // Go through all the axes and handle them.
        boolean doesMove = false;
        for (Type axisType : Type.values()) {
            ControllerAxis axis = mappedAxes.getAxis(axisType, this);
            boolean moveAxis = false;
            boolean includeAxis = false;
            if (axis != null) {
                // Compare the coordinates using the resolution of the axis to tolerate floating point errors
                // from transformation etc. Also suppresses rounded-to-0 moves due to MOVE_TO_COMMANDs format 
                // specifier (usually %.4f).
                moveAxis = !axis.locationCoordinateMatches(location, previousLocation);
                if (moveAxis) {
                    includeAxis = true;
                }
                else {
                    // If the command has forced-output coordinate variables "XF", "YF", "ZF" and "RotationF", 
                    // always include the corresponding axis in the command.
                    // This may be employed for axes, where OpenPNP cannot not keep track when an axis has physically 
                    // moved behind its back. By always forcing the axis coordinate output, the controller will take care 
                    // of restoring the axis position, if necessary.  
                    // As we are always moving in absolute coordinates this has no ill effect if it results in no 
                    // position change after all. 
                    // Note, there is no need for separate backlash compensation variables, as these are always 
                    // substituted alongside. 
                    includeAxis = hasVariable(command, axisType+"F");
                }
            }
            if (axis != null && includeAxis) {
                // The move is definitely on. 
                doesMove = true;
                // TODO: discuss whether we should round to axis precision here.
                double coordinate = axis.getLocationAxisCoordinate(location); 
                double previousCoordinate = axis.getLocationAxisCoordinate(previousLocation); 
                int direction = ((Double)coordinate).compareTo(previousCoordinate);
                // Substitute the axis variables.
                command = substituteVariable(command, axisType+"", coordinate);
                command = substituteVariable(command, axisType+"F", coordinate);
                command = substituteVariable(command, axisType+"L", axis.getLetter());
                // Apply backlash offset.
                double backlashOffset = ((ReferenceControllerAxis) axis).getBacklashOffset().convertToUnits(getUnits()).getValue();
                command = substituteVariable(command, "BacklashOffset"+axisType, coordinate + backlashOffset); 
                command = substituteVariable(command, axisType+"Decreasing", direction < 0 ? true : null);
                command = substituteVariable(command, axisType+"Increasing", direction > 0 ? true : null);
                if (isSupportingPreMove() && axis instanceof ReferenceControllerAxis) {
                    // Check for a pre-move command.
                    String preMoveCommand = ((ReferenceControllerAxis) axis).getPreMoveCommand();
                    if (preMoveCommand != null && !preMoveCommand.isEmpty()) {
                        preMoveCommand = substituteVariable(preMoveCommand, "Coordinate", previousCoordinate);
                        sendGcode(preMoveCommand);
                    }
                }
                // Store the new current coordinate on the axis.
                axis.setCoordinate(axis.getLocationAxisCoordinate(location));
            }
            else {
                // Delete the unused axis variables.
                command = substituteVariable(command, axisType+"", null);
                command = substituteVariable(command, axisType+"F", null);
                command = substituteVariable(command, axisType+"L", null); 
                command = substituteVariable(command, "BacklashOffset"+axisType, null);
                command = substituteVariable(command, axisType+"Decreasing", null);
                command = substituteVariable(command, axisType+"Increasing", null);
            }
        }
        if (doesMove) {
            List<String> responses = sendGcode(command);

<<<<<<< HEAD
            /*
             * If moveToCompleteRegex is specified we need to wait until we match the regex in a
             * response before continuing. We first search the initial responses from the
             * command for the regex. If it's not found we then collect responses for up to
             * timeoutMillis while searching the responses for the regex. As soon as it is
             * matched we continue. If it's not matched within the timeout we throw an
             * Exception.
             */
            String moveToCompleteRegex = getCommand(hm, CommandType.MOVE_TO_COMPLETE_REGEX);
            if (moveToCompleteRegex != null) {
                if (!containsMatch(responses, moveToCompleteRegex)) {
                    long t = System.currentTimeMillis();
                    boolean done = false;
                    while (!done && System.currentTimeMillis() - t < timeoutMilliseconds) {
                        done = containsMatch(sendCommand(null, 250), moveToCompleteRegex);
                    }
                    if (!done) {
                        throw new Exception("Timed out waiting for move to complete.");
=======
            // Only give a command when move is necessary
            if (includeX || includeY || includeZ || includeRotation) {

                List<String> responses = sendGcode(command);

                /*
                 * If moveToCompleteRegex is specified we need to wait until we match the regex in a
                 * response before continuing. We first search the initial responses from the
                 * command for the regex. If it's not found we then collect responses for up to
                 * timeoutMillis while searching the responses for the regex. As soon as it is
                 * matched we continue. If it's not matched within the timeout or the controller
                 * reports an error, we throw an Exception.
                 */
                String moveToCompleteRegex = getCommand(hm, CommandType.MOVE_TO_COMPLETE_REGEX);
                String commandErrorRegex = getCommand(hm, CommandType.COMMAND_ERROR_REGEX);
                if (moveToCompleteRegex != null) {
                    if (!containsMatch(responses, moveToCompleteRegex)) {
                        long t = System.currentTimeMillis();
                        boolean done = false;
                        boolean err = false;
                        while (!done && !err && System.currentTimeMillis() - t < timeoutMilliseconds) {
                            responses = sendCommandNoFlush(null, 250); //Don't flush because the response we're looking for could have happened before this send
                            if (commandErrorRegex != null) {
                                err = containsMatch(responses, commandErrorRegex);
                            }
                            done = containsMatch(responses, moveToCompleteRegex);
                        }
                        if (err) {
                            throw new Exception("Controller raised an error during move: " + responses);
                        }
                        if (!done) {
                            throw new Exception("Timed out waiting for move to complete.");
                        }
>>>>>>> 19e2925b
                    }
                }
            }
            // TODO: extract
            /*
             * If moveToCompleteCommand is specified, send it
             */
            command = getCommand(hm, CommandType.MOVE_TO_COMPLETE_COMMAND);
            if (command != null) {
                sendGcode(command);
            }
        }
    }

    private boolean containsMatch(List<String> responses, String regex) {
        for (String response : responses) {
            if (response.matches(regex)) {
                return true;
            }
        }
        return false;
    }

    @Override
    public void actuate(ReferenceActuator actuator, boolean on) throws Exception {
        String command = getCommand(actuator, CommandType.ACTUATE_BOOLEAN_COMMAND);
        command = substituteVariable(command, "Id", actuator.getId());
        command = substituteVariable(command, "Name", actuator.getName());
        command = substituteVariable(command, "Index", actuator.getIndex());
        command = substituteVariable(command, "BooleanValue", on);
        command = substituteVariable(command, "True", on ? on : null);
        command = substituteVariable(command, "False", on ? null : on);
        sendGcode(command);
    }

    @Override
    public void actuate(ReferenceActuator actuator, double value) throws Exception {
        String command = getCommand(actuator, CommandType.ACTUATE_DOUBLE_COMMAND);
        command = substituteVariable(command, "Id", actuator.getId());
        command = substituteVariable(command, "Name", actuator.getName());
        command = substituteVariable(command, "Index", actuator.getIndex());
        command = substituteVariable(command, "DoubleValue", value);
        command = substituteVariable(command, "IntegerValue", (int) value);
        sendGcode(command);
    }
    
    private String actuatorRead(ReferenceActuator actuator, Double parameter) throws Exception {
        /**
         * The logic here is a little complicated. This is the only driver method that is
         * not fire and forget. In this case, we need to know if the command was serviced or not 
         * and throw an Exception if not.
         */
        String command;
        if (parameter == null) {
            command = getCommand(actuator, CommandType.ACTUATOR_READ_COMMAND);
        }
        else {
            command = getCommand(actuator, CommandType.ACTUATOR_READ_WITH_DOUBLE_COMMAND);
        }
        String regex = getCommand(actuator, CommandType.ACTUATOR_READ_REGEX);
        if (command != null && regex != null) {
            /**
             * This driver has the command and regex defined, so it must service the command.
             */
            command = substituteVariable(command, "Id", actuator.getId());
            command = substituteVariable(command, "Name", actuator.getName());
            command = substituteVariable(command, "Index", actuator.getIndex());
            if (parameter != null) {
                command = substituteVariable(command, "DoubleValue", parameter);
                command = substituteVariable(command, "IntegerValue", (int) parameter.doubleValue());
            }

            List<String> responses = sendGcode(command);

            Pattern pattern = Pattern.compile(regex);
            for (String line : responses) {
                Matcher matcher = pattern.matcher(line);
                if (matcher.matches()) {
                    Logger.trace("actuatorRead response: {}", line);
                    try {
                        String s = matcher.group("Value");
                        return s;
                    }
                    catch (IllegalArgumentException e) {
                        throw new Exception(String.format("Actuator \"%s\" read error: Regex is missing \"Value\" capturing group. See https://github.com/openpnp/openpnp/wiki/GcodeDriver#actuator_read_regex", 
                                actuator.getName()), e);
                    }
                    catch (Exception e) {
                        throw new Exception(String.format("Actuator \"%s\" read error: Failed to parse response. See https://github.com/openpnp/openpnp/wiki/GcodeDriver#actuator_read_regex", 
                                actuator.getName()), e);
                    }
                }
            }
            
            throw new Exception(String.format("Actuator \"%s\" read error: No matching responses found.", actuator.getName()));
        }
        else {
            throw new Exception(String.format("Actuator \"%s\" read error: Driver configuration is missing ACTUATOR_READ_COMMAND or ACTUATOR_READ_REGEX.", actuator.getName()));
        }
    }
    
    @Override
    public String actuatorRead(ReferenceActuator actuator) throws Exception {
        return actuatorRead(actuator, null); 
    }

    @Override
    public String actuatorRead(ReferenceActuator actuator, double parameter) throws Exception {
        return actuatorRead(actuator, (Double) parameter);
    }

    public synchronized void disconnect() {
        disconnectRequested = true;
        connected = false;

        try {
            if (readerThread != null && readerThread.isAlive()) {
                readerThread.join(3000);
            }
        }
        catch (Exception e) {
            Logger.error("disconnect()", e);
        }

        try {
            getCommunications().disconnect();
        }
        catch (Exception e) {
            Logger.error("disconnect()", e);
        }
        disconnectRequested = false;
    }

    @Override
    public void close() throws IOException {
        super.close();
    }

    protected List<String> sendGcode(String gCode) throws Exception {
        return sendGcode(gCode, timeoutMilliseconds);
    }

    protected List<String> sendGcode(String gCode, long timeout) throws Exception {
        if (gCode == null) {
            return new ArrayList<>();
        }
        List<String> responses = new ArrayList<>();
        boolean first = true;
        for (String command : gCode.split("\n")) {
            command = command.trim();
            if (command.length() == 0) {
                continue;
            }
            if (first) {
                responses.addAll(sendCommand(command, timeout));
                first = false;
            } else {
                responses.addAll(sendCommandNoFlush(command, timeout));
            }
        }
        return responses;
    }

    public List<String> sendCommand(String command) throws Exception {
        return sendCommand(command, timeoutMilliseconds);
    }

    public List<String> sendCommand(String command, long timeout) throws Exception {
        List<String> responses = new ArrayList<>();

        // Read any responses that might be queued up so that when we wait
        // for a response to a command we actually wait for the one we expect.
        responseQueue.drainTo(responses);
        responses.clear();
        
        return sendCommandNoFlush(command, timeout);
    }

    protected List<String> sendCommandNoFlush(String command, long timeout) throws Exception {
        List<String> responses = new ArrayList<>();

        Logger.debug("sendCommand({}, {})...", command, timeout);

        // Send the command, if one was specified
        if (command != null) {
            if (backslashEscapedCharactersEnabled) {
                command = unescape(command);
            }
            Logger.trace("[{}] >> {}", getCommunications().getConnectionName(), command);
            getCommunications().writeLine(command);
        }

        // Collect responses till we find one with the confirmation or we timeout. Return
        // the collected responses.
        if (timeout == -1) {
            timeout = Long.MAX_VALUE;
        }
        long t = System.currentTimeMillis();
        boolean found = false;
        boolean foundError = false;
        String errorResponse = "";
        // Loop until we've timed out
        while (System.currentTimeMillis() - t < timeout) {
            // Wait to see if a response came in. We wait up until the number of millis remaining
            // in the timeout.
            String response = responseQueue.poll(timeout - (System.currentTimeMillis() - t),
                    TimeUnit.MILLISECONDS);
            // If no response yet, try again.
            if (response == null) {
                continue;
            }
            // Store the response that was received
            responses.add(response);
            // If the response is an ok or error we're done
            if (response.matches(getCommand(null, CommandType.COMMAND_CONFIRM_REGEX))) {
                found = true;
                break;
            }

            if (getCommand(null, CommandType.COMMAND_ERROR_REGEX) != null) {
                if (response.matches(getCommand(null, CommandType.COMMAND_ERROR_REGEX))) {
                    foundError = true;
                    errorResponse = response;
                    break;
                }
            }
        }
        // If a command was specified and no confirmation was found it's a timeout error.
        if (command != null & foundError) {
            throw new Exception("Controller raised an error: " + errorResponse);
        }
        if (command != null && !found) {
            throw new Exception("Timeout waiting for response to " + command);
        }

        // Read any additional responses that came in after the initial one.
        responseQueue.drainTo(responses);

        Logger.debug("sendCommand({} {}, {}) => {}",
                new Object[] {getCommunications().getConnectionName(), command, timeout == Long.MAX_VALUE ? -1 : timeout, responses});
        return responses;
    }

    public void run() {
        while (!disconnectRequested) {
            String line;
            try {
                line = getCommunications().readLine().trim();
            }
            catch (TimeoutException ex) {
                continue;
            }
            catch (IOException e) {
                Logger.error("Read error", e);
                return;
            }
            line = line.trim();
            Logger.trace("[{}] << {}", getCommunications().getConnectionName(), line);
            // extract a position report, if present
            processPositionReport(line);
            // add to the responseQueue (even if it happens to be a position report, it might still also contain the "ok"
            // acknowledgment e.g. on Smoothieware)
            responseQueue.offer(line);
        }
    }

    private boolean processPositionReport(String line) {
        if (getCommand(null, CommandType.POSITION_REPORT_REGEX) == null) {
            return false;
        }

        if (!line.matches(getCommand(null, CommandType.POSITION_REPORT_REGEX))) {
            return false;
        }

        Logger.trace("Position report: {}", line);
        ReferenceMachine machine = ((ReferenceMachine) Configuration.get().getMachine());
        Matcher matcher =
                Pattern.compile(getCommand(null, CommandType.POSITION_REPORT_REGEX)).matcher(line);
        matcher.matches();
        for (org.openpnp.spi.Axis axis : machine.getAxes()) {
            if (axis instanceof ReferenceControllerAxis) {
                if (((ReferenceControllerAxis) axis).getDriver() == this) {
                    try {
                        String s = matcher.group(axis.getName());
                        Double d = Double.valueOf(s);
                        ((ReferenceControllerAxis) axis).setCoordinate(d);
                    }
                    catch (IllegalArgumentException e) {
                        // Axis is not present in pattern. That's OK. 
                    }
                    catch (Exception e) {
                        Logger.warn("Error processing position report for axis {}: {}", axis.getName(), e);
                    }
                }
            }
        }

        for (Head head : Configuration.get().getMachine().getHeads()) {
            machine.fireMachineHeadActivity(head);
        }
        return true;
    }

    /**
     * Find matches of variables in the format {Name:Format} and replace them with the specified
     * value formatted using String.format with the specified Format. Format is optional and
     * defaults to %s. A null value replaces the variable with "".
     */
    static protected String substituteVariable(String command, String name, Object value) {
        if (command == null) {
            return command;
        }
        StringBuffer sb = new StringBuffer();
        Matcher matcher = Pattern.compile("\\{(\\w+)(?::(.+?))?\\}").matcher(command);
        while (matcher.find()) {
            String n = matcher.group(1);
            if (!n.equals(name)) {
                continue;
            }
            String format = matcher.group(2);
            if (format == null) {
                format = "%s";
            }
            String v = "";
            if (value != null) {
                v = String.format((Locale) null, format, value);
            }
            matcher.appendReplacement(sb, v);
        }
        matcher.appendTail(sb);
        return sb.toString();
    }

    /**
     * Find matches of variables in the format {Name:Format} and return true if present.
     */
    static protected boolean hasVariable(String command, String name) {
        if (command == null) {
            return false;
        }
        Matcher matcher = Pattern.compile("\\{(\\w+)(?::(.+?))?\\}").matcher(command);
        while (matcher.find()) {
            String n = matcher.group(1);
            if (!n.equals(name)) {
                continue;
            }
            return true;
        }
        return false;
    }
    
   

    @Override
    public PropertySheet[] getPropertySheets() {
        return new PropertySheet[] {
                new PropertySheetWizardAdapter(super.getConfigurationWizard()),
                new PropertySheetWizardAdapter(new GcodeDriverSettings(this), "Driver Settings"),
                new PropertySheetWizardAdapter(new GcodeDriverGcodes(this), "Gcode"),
                new PropertySheetWizardAdapter(new GcodeDriverConsole(this), "Console"),
        };
    }

    @Override
    public LengthUnit getUnits() {
        return units;
    }

    public void setUnits(LengthUnit units) {
        this.units = units;
    }

    public double getBacklashFeedRateFactor() {
        return backlashFeedRateFactor;
    }
    
    public void setBacklashFeedRateFactor(double BacklashFeedRateFactor) {
        this.backlashFeedRateFactor = BacklashFeedRateFactor;
    }
    
    public int getMaxFeedRate() {
        return maxFeedRate;
    }

    public void setMaxFeedRate(int maxFeedRate) {
        this.maxFeedRate = maxFeedRate;
    }

    public int getTimeoutMilliseconds() {
        return timeoutMilliseconds;
    }

    public void setTimeoutMilliseconds(int timeoutMilliseconds) {
        this.timeoutMilliseconds = timeoutMilliseconds;
    }

    public int getConnectWaitTimeMilliseconds() {
        return connectWaitTimeMilliseconds;
    }

    public void setConnectWaitTimeMilliseconds(int connectWaitTimeMilliseconds) {
        this.connectWaitTimeMilliseconds = connectWaitTimeMilliseconds;
    }

    public boolean isBackslashEscapedCharactersEnabled() {
        return backslashEscapedCharactersEnabled;
    }

    public void setBackslashEscapedCharactersEnabled(boolean backslashEscapedCharactersEnabled) {
        this.backslashEscapedCharactersEnabled = backslashEscapedCharactersEnabled;
    }

    @Override
    public boolean isSupportingPreMove() {
        return supportingPreMove;
    }

    public void setSupportingPreMove(boolean supportingPreMove) {
        this.supportingPreMove = supportingPreMove;
    }

    @Deprecated
    public Axis getLegacyAxis(HeadMountable hm, Type type) {
        if (axes != null) {
            for (Axis axis : axes) {
                if (axis.type == type && (axis.headMountableIds.contains("*")
                        || axis.headMountableIds.contains(hm.getId()))) {
                    return axis;
                }
            }
        }
        return null;
    }

    @Deprecated
    protected ReferenceControllerAxis migrateAxis(ReferenceMachine machine, Axis legacyAxis)
            throws Exception {
        ReferenceControllerAxis axis;
        axis = new ReferenceControllerAxis();
        axis.setType(legacyAxis.type);
        axis.setName(legacyAxis.name);
        axis.setHomeCoordinate(new Length(legacyAxis.homeCoordinate, getUnits()));
        axis.setPreMoveCommand(legacyAxis.preMoveCommand);
        if (axis.getPreMoveCommand() != null && !axis.getPreMoveCommand().isEmpty()) {
            setSupportingPreMove(true);
        }
        switch (axis.getType()) {
            case X:
                axis.setBacklashOffset(new Length(backlashOffsetX, getUnits()));
                break;
            case Y:
                axis.setBacklashOffset(new Length(backlashOffsetY, getUnits()));
                break;
            case Z:
                axis.setBacklashOffset(new Length(backlashOffsetZ, getUnits()));
                break;
            case Rotation:
                axis.setBacklashOffset(new Length(backlashOffsetR, getUnits()));
                break;
        }
        axis.setDriver(this);
        machine.addAxis(axis);
        return axis;
    }

    @Deprecated
    protected AbstractTransformedAxis migrateAxis(ReferenceMachine machine, ReferenceControllerAxis inputAxis, AxisTransform legacyAxis)
            throws Exception {
        if (legacyAxis instanceof CamTransform) {
            // Create the counter-clockwise  ...
            ReferenceCamCounterClockwiseAxis axisMaster = new ReferenceCamCounterClockwiseAxis();
            axisMaster.setName(inputAxis.getName()+"-cam-counter-clockwise");
            axisMaster.setType(inputAxis.getType());
            axisMaster.setInputAxis(inputAxis);
            axisMaster.setCamRadius(new Length(((CamTransform) legacyAxis).camRadius, getUnits()));
            axisMaster.setCamWheelRadius(new Length(((CamTransform) legacyAxis).camWheelRadius, getUnits()));
            axisMaster.setCamWheelGap(new Length(((CamTransform) legacyAxis).camWheelGap, getUnits()));
            machine.addAxis(axisMaster);
            // ... and the clockwise axis.
            ReferenceCamClockwiseAxis axisSlave = new ReferenceCamClockwiseAxis();
            axisSlave.setType(inputAxis.getType());
            axisSlave.setName(inputAxis.getName()+"-cam-clockwise");
            axisSlave.setInputAxis(axisMaster);
            machine.addAxis(axisSlave);
            // return the slave
            return axisSlave;
        }
        else if (legacyAxis instanceof NegatingTransform) {
            ReferenceMappedAxis axisTransform = new ReferenceMappedAxis();
            axisTransform.setName(inputAxis.getName()+"-neg");
            axisTransform.setType(inputAxis.getType());
            axisTransform.setInputAxis(inputAxis);
            axisTransform.setMapInput0(new Length(0.0, getUnits()));
            axisTransform.setMapOutput0(new Length(0.0, getUnits()));
            axisTransform.setMapInput1(new Length(1.0, getUnits()));
            axisTransform.setMapOutput1(new Length(-1.0, getUnits()));
            machine.addAxis(axisTransform);
            return axisTransform;
        }
        else if (legacyAxis instanceof ScalingTransform) {
            ReferenceMappedAxis axisTransform = new ReferenceMappedAxis();
            axisTransform.setName(inputAxis.getName()+"-scaled");
            axisTransform.setType(inputAxis.getType());
            axisTransform.setInputAxis(inputAxis);
            axisTransform.setMapInput0(new Length(0.0, getUnits()));
            axisTransform.setMapOutput0(new Length(0.0, getUnits()));
            axisTransform.setMapInput1(new Length(((ScalingTransform) legacyAxis).scaleFactor, getUnits()));
            axisTransform.setMapOutput1(new Length(1.0, getUnits()));
            machine.addAxis(axisTransform);
            return axisTransform;
        }
        else if (legacyAxis instanceof OffsetTransform) {
            Logger.error("Migrating OffsetTransform for axis "+inputAxis.getName()+" not supported");
        }
        return null;
    }

    @Deprecated
    @Override
    public void migrateDriver(ReferenceMachine machine) throws Exception {
        machine.addDriver(this);
        if (machine.getDrivers().size() > 1 
                && getName().equals("GcodeDriver")) {
            // User has left default name. Make it a bit clearer.
            setName("GcodeDriver "+machine.getDrivers().size());
        }
        if (axes != null) {
            ReferenceLinearTransformAxis nonSquarenessAxis = null;
            for (Axis legacyAxis : axes) {
                ReferenceControllerAxis controllerAxis = migrateAxis(machine, legacyAxis);
                AbstractTransformedAxis transformedAxis = null;
                AbstractAxis axis = controllerAxis;
                if (legacyAxis.transform != null) {
                    transformedAxis = migrateAxis(machine, controllerAxis, legacyAxis.transform);
                    axis = transformedAxis;
                }
                if (axis != null) { 
                    if (axis.getType() == Type.X) {
                        if (nonSquarenessFactor != 0.0) {
                            // Migrate the non-squareness factor as a new axis transform.
                            nonSquarenessAxis = new ReferenceLinearTransformAxis();
                            nonSquarenessAxis.setType(axis.getType());
                            // Take over the name and rename the input axis instead.
                            nonSquarenessAxis.setName(axis.getName());
                            axis.setName(axis.getName()+"-non-square");
                            nonSquarenessAxis.setInputAxisX(axis);
                            nonSquarenessAxis.setFactorX(1.0);
                            machine.addAxis(nonSquarenessAxis);
                            // make this the axis that is assigned to the HeadMountables.
                            axis = nonSquarenessAxis;
                        }
                    }
                    else if (axis.getType() == Type.Y) {
                        if (nonSquarenessAxis != null) {
                            nonSquarenessAxis.setInputAxisY(axis);
                            // Note, in the original code the nonSquarenessFactor was applied transformed --> raw.
                            // The new implementation as a TransformedAxis reverses this to raw --> transformed to unify the 
                            // thinking. Therefore we need to invert the sign.  
                            nonSquarenessAxis.setFactorY(-nonSquarenessFactor);
                        }
                    }
    
                    // Migrate axes on the default head. 
                    for (Camera hm : machine.getDefaultHead().getCameras()) {
                        migrateAssignAxis(legacyAxis, axis, hm);
                    }
                    for (Nozzle hm : machine.getDefaultHead().getNozzles()) {
                        migrateAssignAxis(legacyAxis, axis, hm);
                    }
                    for (Actuator hm : machine.getDefaultHead().getActuators()) {
                        migrateAssignAxis(legacyAxis, axis, hm);
                    }
                }
            }
            // lose them!
            axes = null;
        }
        for (Head head : machine.getHeads()) {
            // Migrate visual homing setting.
            if (visualHomingEnabled) {
                // Assuming only one (sub-) driver will have this enabled.  
                ((AbstractHead)head).setVisualHomingEnabled(visualHomingEnabled);
                Location homingFiducialLocation = this.homingFiducialLocation;
                // because squareness compensation is now properly applied to the homing fiducial location, we need to "unapply" it here.
                homingFiducialLocation = homingFiducialLocation
                        .subtract(new Location(homingFiducialLocation.getUnits(), homingFiducialLocation.getY()*nonSquarenessFactor, 0, 0, 0));
                ((AbstractHead)head).setHomingFiducialLocation(homingFiducialLocation);
            }
            for (Actuator actuator : head.getActuators()) {
                // This is not 100% foolproof. Theoretically an actuator could have been smeared across
                // multiple drivers e.g. ACTUATE_BOOLEAN_COMMAND in the main driver, ACTUATOR_READ_COMMAND in the
                // sub-driver. 
                // We simply no longer support that.  
                if (getCommand(actuator, CommandType.ACTUATE_BOOLEAN_COMMAND) != null 
                        || getCommand(actuator, CommandType.ACTUATE_DOUBLE_COMMAND) != null 
                        || getCommand(actuator, CommandType.ACTUATOR_READ_COMMAND) != null 
                        || getCommand(actuator, CommandType.ACTUATOR_READ_WITH_DOUBLE_COMMAND) != null
                        || getCommand(actuator, CommandType.ACTUATOR_READ_REGEX) != null) {
                    actuator.setDriver(this);
                }
            }
        }
        for (Actuator actuator : machine.getActuators()) {
            // This is not 100% foolproof. Theoretically an actuator could have been smeared across
            // multiple drivers e.g. ACTUATE_BOOLEAN_COMMAND in the main driver, ACTUATOR_READ_COMMAND in the
            // sub-driver. 
            // We simply no longer support that.  
            if (getCommand(actuator, CommandType.ACTUATE_BOOLEAN_COMMAND) != null 
                    || getCommand(actuator, CommandType.ACTUATE_DOUBLE_COMMAND) != null 
                    || getCommand(actuator, CommandType.ACTUATOR_READ_COMMAND) != null 
                    || getCommand(actuator, CommandType.ACTUATOR_READ_WITH_DOUBLE_COMMAND) != null
                    || getCommand(actuator, CommandType.ACTUATOR_READ_REGEX) != null) {
                actuator.setDriver(this);
            }
        }
        // Migrate sub-drivers.
        if (subDrivers != null) {
            for (GcodeDriver gcodeDriver : subDrivers) {
                gcodeDriver.migrateDriver(machine);
            }
            // lose them!
            subDrivers = null;
        }
    }

    @Deprecated
    protected void migrateAssignAxis(Axis legacyAxis, AbstractAxis axis, HeadMountable hm) {
        AbstractAxis assignAxis = axis; 
        if (legacyAxis.transform != null) { 
            if (legacyAxis.transform instanceof CamTransform) {
                if (!((CamTransform) legacyAxis.transform).negatedHeadMountableId.equals(hm.getId())) {
                    // Not the negated axis, take the input axis.
                    assignAxis = ((AbstractSingleTransformedAxis)axis).getInputAxis();
                }
            }
            else if (legacyAxis.transform instanceof NegatingTransform) {
                if (!((NegatingTransform) legacyAxis.transform).negatedHeadMountableId.equals(hm.getId())) {
                    // Not the negated axis, take the input axis.
                    assignAxis = ((AbstractSingleTransformedAxis)axis).getInputAxis();
                }
            }
        }
        // Assign if formerly mapped.
        if (getLegacyAxis(hm, Type.X) == legacyAxis) {
            ((AbstractHeadMountable)hm).setAxisX(assignAxis);
        }
        if (getLegacyAxis(hm, Type.Y) == legacyAxis) {
            ((AbstractHeadMountable)hm).setAxisY(assignAxis);
        }
        if (getLegacyAxis(hm, Type.Z) == legacyAxis) {
            ((AbstractHeadMountable)hm).setAxisZ(assignAxis);
        }
        if (getLegacyAxis(hm, Type.Rotation) == legacyAxis) {
            ((AbstractHeadMountable)hm).setAxisRotation(assignAxis);
        }
    }

    @Deprecated
    private static class Axis {

        @Attribute
        private String name;

        @Attribute
        private Type type;

        @Attribute(required = false)
        private double homeCoordinate = 0;

        @ElementList(required = false)
        private Set<String> headMountableIds = new HashSet<String>();

        @Element(required = false)
        private AxisTransform transform;

        @Element(required = false, data = true)
        private String preMoveCommand;

        private Axis() {
        }
    }

    @Deprecated
    public interface AxisTransform {
    }

    /**
     * An AxisTransform for heads with dual linear Z axes powered by one motor. The two Z axes are
     * defined as normal and negated. Normal gets the raw coordinate value and negated gets the same
     * value negated. So, as normal moves up, negated moves down.
     */
    @Deprecated
    public static class NegatingTransform implements AxisTransform {
        @Element
        private String negatedHeadMountableId;

      }

    @Deprecated
    public static class CamTransform implements AxisTransform {
        @Element
        private String negatedHeadMountableId;

        @Attribute(required = false)
        private double camRadius = 24;

        @Attribute(required = false)
        private double camWheelRadius = 9.5;

        @Attribute(required = false)
        private double camWheelGap = 2;

    }
    
    @Deprecated
    public static class OffsetTransform implements AxisTransform {
        @ElementMap(required=false)
        HashMap<String, Double> offsetsByHeadMountableId = new HashMap<>();
        
        public OffsetTransform() {
        }
    }
    
    @Deprecated
    public static class ScalingTransform implements AxisTransform {

        @Attribute(required = false)
        private double scaleFactor = 1;
    }
}<|MERGE_RESOLUTION|>--- conflicted
+++ resolved
@@ -294,7 +294,6 @@
 
         // Check home complete response against user's regex
         String homeCompleteRegex = getCommand(null, CommandType.HOME_COMPLETE_REGEX);
-        String commandErrorRegex = getCommand(null, CommandType.COMMAND_ERROR_REGEX);
         if (homeCompleteRegex != null) {
             if (timeout == -1) {
                 timeout = Long.MAX_VALUE;
@@ -302,16 +301,8 @@
             if (!containsMatch(responses, homeCompleteRegex)) {
                 long t = System.currentTimeMillis();
                 boolean done = false;
-                boolean err = false;
-                while (!done && !err && System.currentTimeMillis() - t < timeout) {
-                    responses = sendCommandNoFlush(null, 250); //Don't flush because the response we're looking for could have happened before this send
-                    if (commandErrorRegex != null) {
-                        err = containsMatch(responses, commandErrorRegex);
-                    }
-                    done = containsMatch(responses, homeCompleteRegex);
-                }
-                if (err) {
-                    throw new Exception("Controller raised an error during homing: " + responses);
+                while (!done && System.currentTimeMillis() - t < timeout) {
+                    done = containsMatch(sendCommand(null, 250), homeCompleteRegex);
                 }
                 if (!done) {
                     // Should never get here but just in case.
@@ -424,94 +415,24 @@
     }
 
     @Override
-<<<<<<< HEAD
-    public void moveTo(ReferenceHeadMountable hm, MappedAxes mappedAxes, Location location, double speed)
+    public void moveTo(ReferenceHeadMountable hm, MappedAxes mappedAxes, Location location, double speed, MoveToOption...options)
             throws Exception {
         // Start composing the command, will decide later, whether we actually send it.
-=======
-    public Location getLocation(ReferenceHeadMountable hm) {
-        // according main driver
-        Axis xAxis = getAxis(hm, Axis.Type.X);
-        Axis yAxis = getAxis(hm, Axis.Type.Y);
-        Axis zAxis = getAxis(hm, Axis.Type.Z);
-        Axis rotationAxis = getAxis(hm, Axis.Type.Rotation);
-
-        // additional info might be on subdrivers (note that subdrivers can only be one level deep)
-        for (ReferenceDriver driver : subDrivers) {
-            GcodeDriver d = (GcodeDriver) driver;
-            if (d.getAxis(hm, Axis.Type.X) != null) {
-                xAxis = d.getAxis(hm, Axis.Type.X);
-            }
-            if (d.getAxis(hm, Axis.Type.Y) != null) {
-                yAxis = d.getAxis(hm, Axis.Type.Y);
-            }
-            if (d.getAxis(hm, Axis.Type.Z) != null) {
-                zAxis = d.getAxis(hm, Axis.Type.Z);
-            }
-            if (d.getAxis(hm, Axis.Type.Rotation) != null) {
-                rotationAxis = d.getAxis(hm, Axis.Type.Rotation);
-            }
-        }
-
-        Location location =
-                new Location(units, xAxis == null ? 0 : xAxis.getTransformedCoordinate(hm),
-                        yAxis == null ? 0 : yAxis.getTransformedCoordinate(hm),
-                        zAxis == null ? 0 : zAxis.getTransformedCoordinate(hm),
-                        rotationAxis == null ? 0 : rotationAxis.getTransformedCoordinate(hm))
-                                .add(hm.getHeadOffsets());
-        return location;
-    }
-
-    @Override
-    public void moveTo(ReferenceHeadMountable hm, Location location, double speed, MoveToOption...options)
-            throws Exception {
-        // for options make a local copy of all possibly affected variables
-        double backlashOffsetX = this.backlashOffsetX;
-        double backlashOffsetY = this.backlashOffsetY;
-        double backlashOffsetZ = this.backlashOffsetZ;
-        double backlashOffsetR = this.backlashOffsetR;
-        double nonSquarenessFactor = this.nonSquarenessFactor;
-        // check options
-        for (MoveToOption currentOption: options) {
-            switch (currentOption) {
-                case SpeedOverPrecision:     // for this move backslash is zero
-                    backlashOffsetX = 0;
-                    backlashOffsetY = 0;
-                    backlashOffsetZ = 0;
-                    backlashOffsetR = 0;
-                    break;
-                case RawMove:                   // for this move all corrections are zero
-                    backlashOffsetX = 0;
-                    backlashOffsetY = 0;
-                    backlashOffsetZ = 0;
-                    backlashOffsetR = 0;
-                    nonSquarenessFactor = 0;
-                    break;
-            }
-        }
-        
-        // keep copy for calling subdrivers as to not add offset on offset
-        Location locationOriginal = location;
-
-        location = location.convertToUnits(units);
-        location = location.subtract(hm.getHeadOffsets());
-
-        double x = location.getX();
-        double y = location.getY();
-        double z = location.getZ();
-        double rotation = location.getRotation();
-
-        Axis xAxis = getAxis(hm, Axis.Type.X);
-        Axis yAxis = getAxis(hm, Axis.Type.Y);
-        Axis zAxis = getAxis(hm, Axis.Type.Z);
-        Axis rotationAxis = getAxis(hm, Axis.Type.Rotation);
-        
->>>>>>> 19e2925b
         String command = getCommand(hm, CommandType.MOVE_TO_COMMAND);
         if (command == null) {
             return;
         }
 
+        boolean enableBacklash = true;
+        for (MoveToOption currentOption: options) {
+            switch (currentOption) {
+                case SpeedOverPrecision:        // for this move backslash is zero
+                case RawMove:                   // for this move all corrections are zero
+                    enableBacklash = false;
+                    break;
+            }
+        }
+        
         // Convert to driver units.
         location = location.convertToUnits(getUnits());
         Location previousLocation = mappedAxes.getLocation(this);
@@ -560,7 +481,9 @@
                 command = substituteVariable(command, axisType+"F", coordinate);
                 command = substituteVariable(command, axisType+"L", axis.getLetter());
                 // Apply backlash offset.
-                double backlashOffset = ((ReferenceControllerAxis) axis).getBacklashOffset().convertToUnits(getUnits()).getValue();
+                double backlashOffset = enableBacklash ? 
+                        ((ReferenceControllerAxis) axis).getBacklashOffset().convertToUnits(getUnits()).getValue()
+                        : 0.0;
                 command = substituteVariable(command, "BacklashOffset"+axisType, coordinate + backlashOffset); 
                 command = substituteVariable(command, axisType+"Decreasing", direction < 0 ? true : null);
                 command = substituteVariable(command, axisType+"Increasing", direction > 0 ? true : null);
@@ -588,7 +511,6 @@
         if (doesMove) {
             List<String> responses = sendGcode(command);
 
-<<<<<<< HEAD
             /*
              * If moveToCompleteRegex is specified we need to wait until we match the regex in a
              * response before continuing. We first search the initial responses from the
@@ -607,41 +529,6 @@
                     }
                     if (!done) {
                         throw new Exception("Timed out waiting for move to complete.");
-=======
-            // Only give a command when move is necessary
-            if (includeX || includeY || includeZ || includeRotation) {
-
-                List<String> responses = sendGcode(command);
-
-                /*
-                 * If moveToCompleteRegex is specified we need to wait until we match the regex in a
-                 * response before continuing. We first search the initial responses from the
-                 * command for the regex. If it's not found we then collect responses for up to
-                 * timeoutMillis while searching the responses for the regex. As soon as it is
-                 * matched we continue. If it's not matched within the timeout or the controller
-                 * reports an error, we throw an Exception.
-                 */
-                String moveToCompleteRegex = getCommand(hm, CommandType.MOVE_TO_COMPLETE_REGEX);
-                String commandErrorRegex = getCommand(hm, CommandType.COMMAND_ERROR_REGEX);
-                if (moveToCompleteRegex != null) {
-                    if (!containsMatch(responses, moveToCompleteRegex)) {
-                        long t = System.currentTimeMillis();
-                        boolean done = false;
-                        boolean err = false;
-                        while (!done && !err && System.currentTimeMillis() - t < timeoutMilliseconds) {
-                            responses = sendCommandNoFlush(null, 250); //Don't flush because the response we're looking for could have happened before this send
-                            if (commandErrorRegex != null) {
-                                err = containsMatch(responses, commandErrorRegex);
-                            }
-                            done = containsMatch(responses, moveToCompleteRegex);
-                        }
-                        if (err) {
-                            throw new Exception("Controller raised an error during move: " + responses);
-                        }
-                        if (!done) {
-                            throw new Exception("Timed out waiting for move to complete.");
-                        }
->>>>>>> 19e2925b
                     }
                 }
             }
@@ -789,18 +676,12 @@
             return new ArrayList<>();
         }
         List<String> responses = new ArrayList<>();
-        boolean first = true;
         for (String command : gCode.split("\n")) {
             command = command.trim();
             if (command.length() == 0) {
                 continue;
             }
-            if (first) {
-                responses.addAll(sendCommand(command, timeout));
-                first = false;
-            } else {
-                responses.addAll(sendCommandNoFlush(command, timeout));
-            }
+            responses.addAll(sendCommand(command, timeout));
         }
         return responses;
     }
@@ -815,13 +696,6 @@
         // Read any responses that might be queued up so that when we wait
         // for a response to a command we actually wait for the one we expect.
         responseQueue.drainTo(responses);
-        responses.clear();
-        
-        return sendCommandNoFlush(command, timeout);
-    }
-
-    protected List<String> sendCommandNoFlush(String command, long timeout) throws Exception {
-        List<String> responses = new ArrayList<>();
 
         Logger.debug("sendCommand({}, {})...", command, timeout);
 
