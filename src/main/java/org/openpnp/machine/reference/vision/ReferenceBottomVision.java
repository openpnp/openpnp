--- conflicted
+++ resolved
@@ -29,13 +29,9 @@
 import org.openpnp.model.Package;
 import org.openpnp.model.Part;
 import org.openpnp.model.PartSettingsHolder;
-<<<<<<< HEAD
-import org.openpnp.model.Placement;
-=======
 import org.openpnp.model.VisionCompositing;
 import org.openpnp.model.VisionCompositing.Composite;
 import org.openpnp.model.VisionCompositing.Shot;
->>>>>>> 6307688e
 import org.openpnp.spi.Camera;
 import org.openpnp.spi.Nozzle;
 import org.openpnp.spi.NozzleTip;
@@ -126,12 +122,6 @@
         PartAlignmentOffset offsets;
         if ((bottomVisionSettings.getPreRotateUsage() == PreRotateUsage.Default && preRotate)
                 || (bottomVisionSettings.getPreRotateUsage() == PreRotateUsage.AlwaysOn)) {
-<<<<<<< HEAD
-            return findOffsetsPreRotate(part, boardLocation, placement, nozzle, camera, bottomVisionSettings);
-        }
-        else {
-            return findOffsetsPostRotate(part, boardLocation, placement, nozzle, camera, bottomVisionSettings);
-=======
             offsets = findOffsetsPreRotate(part, boardLocation, placementLocation, nozzle, camera, bottomVisionSettings);
         }
         else {
@@ -145,7 +135,6 @@
             abstractNozzle.setRotationModeOffset(rotOff + offsets.getLocation().getRotation());
             Location newOffsets = offsets.getLocation()/*.rotateXy(offsets.getLocation().getRotation())*/.derive(null, null, null, 0.);
             offsets = new PartAlignmentOffset(newOffsets, offsets.getPreRotated()); 
->>>>>>> 6307688e
         }
         return offsets;
     }
