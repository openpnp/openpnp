package org.openpnp.machine.reference.vision;

import java.util.HashMap;
import java.util.List;
import java.util.Map;

import org.apache.commons.io.IOUtils;
import org.opencv.core.Point;
import org.opencv.core.RotatedRect;
import org.opencv.core.Size;
import org.openpnp.ConfigurationListener;
import org.openpnp.gui.MainFrame;
import org.openpnp.gui.support.PropertySheetWizardAdapter;
import org.openpnp.machine.reference.ReferenceNozzleTip;
import org.openpnp.machine.reference.ReferenceNozzleTipCalibration;
import org.openpnp.machine.reference.ReferenceNozzleTipCalibration.BackgroundCalibrationMethod;
import org.openpnp.machine.reference.vision.wizards.BottomVisionSettingsConfigurationWizard;
import org.openpnp.machine.reference.vision.wizards.ReferenceBottomVisionConfigurationWizard;
import org.openpnp.model.AbstractModelObject;
import org.openpnp.model.AbstractVisionSettings;
import org.openpnp.model.BoardLocation;
import org.openpnp.model.BottomVisionSettings;
import org.openpnp.model.Configuration;
import org.openpnp.model.Footprint;
import org.openpnp.model.Length;
import org.openpnp.model.LengthUnit;
import org.openpnp.model.Location;
import org.openpnp.model.Part;
import org.openpnp.model.PartSettingsHolder;
import org.openpnp.spi.Camera;
import org.openpnp.spi.Nozzle;
import org.openpnp.spi.PartAlignment;
import org.openpnp.spi.PropertySheetHolder;
import org.openpnp.util.MovableUtils;
import org.openpnp.util.OpenCvUtils;
import org.openpnp.util.Utils2D;
import org.openpnp.util.VisionUtils;
import org.openpnp.vision.pipeline.CvPipeline;
import org.openpnp.vision.pipeline.CvStage.Result;
import org.pmw.tinylog.Logger;
import org.simpleframework.xml.Attribute;
import org.simpleframework.xml.Element;
import org.simpleframework.xml.ElementMap;
import org.simpleframework.xml.Root;

public class ReferenceBottomVision extends AbstractPartAlignment {

    @Deprecated
    @Element(required = false)
    protected CvPipeline pipeline;

    @Attribute(required = false)
    protected boolean enabled = false;

    @Attribute(required = false)
    protected boolean preRotate = false;

    @Attribute(required = false)
    protected int maxVisionPasses = 3;

    @Element(required = false)
    protected Length maxLinearOffset = new Length(1, LengthUnit.Millimeters);

    @Attribute(required = false)
    protected double maxAngularOffset = 10;

    @Attribute(required = false)
    protected double testAlignmentAngle = 0.0;

    @Element(required = false)
    protected Length maxSearchDistance = new Length(2, LengthUnit.Millimeters);

    @Deprecated
    @ElementMap(required = false)
    protected Map<String, PartSettings> partSettingsByPartId = null;

    public ReferenceBottomVision() {
        Configuration.get().addListener(new ConfigurationListener.Adapter() {
            @Override
            public void configurationComplete(Configuration configuration) throws Exception {
                migratePartSettings(configuration);
                if (bottomVisionSettings == null) {
                    // Recovery mode, take any setting.
                    for (AbstractVisionSettings settings : configuration.getVisionSettings()) {
                        if (settings instanceof BottomVisionSettings) {
                            bottomVisionSettings = (BottomVisionSettings) settings;
                            break;
                        }
                    }
                }
            }
        });
    }

    @Override
    public PartAlignmentOffset findOffsets(Part part, BoardLocation boardLocation,
            Location placementLocation, Nozzle nozzle) throws Exception {
        BottomVisionSettings bottomVisionSettings = getInheritedVisionSettings(part);

        if (!isEnabled() || !bottomVisionSettings.isEnabled()) {
            return new PartAlignmentOffset(new Location(LengthUnit.Millimeters), false);
        }

        if (part == null || nozzle.getPart() == null) {
            throw new Exception("No part on nozzle.");
        }
        if (part != nozzle.getPart()) {
            throw new Exception("Part mismatch with part on nozzle.");
        }

        Camera camera = VisionUtils.getBottomVisionCamera();

        if ((bottomVisionSettings.getPreRotateUsage() == PreRotateUsage.Default && preRotate)
                || (bottomVisionSettings.getPreRotateUsage() == PreRotateUsage.AlwaysOn)) {
            return findOffsetsPreRotate(part, boardLocation, placementLocation, nozzle, camera, bottomVisionSettings);
        }
        else {
            return findOffsetsPostRotate(part, boardLocation, placementLocation, nozzle, camera, bottomVisionSettings);
        }
    }

    public Location getCameraLocationAtPartHeight(Part part, Camera camera, Nozzle nozzle, double angle) throws Exception {
        if (part == null) {
            // No part height accounted for.
            return camera.getLocation(nozzle)
                    .derive(null, null, null, angle);
        }
        if (part.isPartHeightUnknown()) {
            if (camera.getFocusProvider() != null
                    && nozzle.getNozzleTip() instanceof ReferenceNozzleTip) {
                ReferenceNozzleTip nt = (ReferenceNozzleTip) nozzle.getNozzleTip(); 
                Location location1 = camera.getLocation(nozzle)
                        .derive(null, null, null, angle);
                Location location0 = location1.add(new Location(nt.getMaxPartHeight().getUnits(), 
                        0, 0, nt.getMaxPartHeight().getValue(), 0));
                Location focus = camera.getFocusProvider().autoFocus(camera, nozzle, nt.getMaxPartDiameter(), location0, location1);
                Length partHeight = focus.getLengthZ().subtract(location1.getLengthZ());
                if (partHeight.getValue() <= 0.001) {
                    throw new Exception("Auto focus part height determination failed. Camera seems to have focused on nozzle tip.");
                }
                Logger.info("Part "+part.getId()+" height set to "+partHeight+" by camera focus provider.");
                part.setHeight(partHeight);
            }
            if (part.isPartHeightUnknown()) {
                throw new Exception("Part height unknown and camera "+camera.getName()+" does not support part height sensing.");
            }
        }
        return camera.getLocation(nozzle)
                .add(new Location(part.getHeight()
                        .getUnits(),
                        0.0, 0.0, part.getHeight()
                        .getValue(),
                        0.0))
                .derive(null, null, null, angle);
    }

    private PartAlignmentOffset findOffsetsPreRotate(Part part, BoardLocation boardLocation,
            Location placementLocation, Nozzle nozzle, Camera camera, BottomVisionSettings bottomVisionSettings)
                    throws Exception {
        double wantedAngle = placementLocation.getRotation();
        if (boardLocation != null) {
            wantedAngle = Utils2D.calculateBoardPlacementLocation(boardLocation, placementLocation)
                    .getRotation();
        }
        wantedAngle = Utils2D.angleNorm(wantedAngle, 180.);
        // Wanted location.
        Location wantedLocation = getCameraLocationAtPartHeight(part, camera, nozzle, wantedAngle);

        Location nozzleLocation = wantedLocation;
        MovableUtils.moveToLocationAtSafeZ(nozzle, nozzleLocation);
        final Location center = new Location(maxLinearOffset.getUnits());

        try (CvPipeline pipeline = bottomVisionSettings.getPipeline()) {

            // The running, iterative offset.
            Location offsets = new Location(nozzleLocation.getUnits());
            // Try getting a good fix on the part in multiple passes.
            for(int pass = 0;;) {
                RotatedRect rect = processPipelineAndGetResult(pipeline, camera, part, nozzle,
                        wantedLocation, bottomVisionSettings);
                camera=(Camera)pipeline.getProperty("camera");

                Logger.debug("Bottom vision part {} result rect {}", part.getId(), rect);

                // Create the offsets object. This is the physical distance from
                // the center of the camera to the located part.
                offsets = VisionUtils.getPixelCenterOffsets(camera, rect.center.x, rect.center.y);

                double angleOffset = VisionUtils.getPixelAngle(camera, rect.angle) - wantedAngle;
                // Most OpenCV Pipelines can only tell us the angle of the recognized rectangle in a   
                // wrapping-around range of 0° .. 90° as it has no notion of which rectangle side 
                // is which. We can assume that the part is never picked more than +/-45º rotated.
                // So we change the range wrapping-around to -45° .. +45°. See angleNorm():
                if (bottomVisionSettings.getMaxRotation() == MaxRotation.Adjust ) {
                    angleOffset = Utils2D.angleNorm(angleOffset);
                } else {
                    // turning more than 180° in one direction makes no sense
                    angleOffset = Utils2D.angleNorm(angleOffset, 180);
                }

                // When we rotate the nozzle later to compensate for the angle offset, the X, Y offsets 
                // will change too, as the off-center part rotates around the nozzle axis.
                // So we need to compensate for that.
                offsets = offsets.rotateXy(-angleOffset)
                        .derive(null, null,	null, angleOffset);
                nozzleLocation = nozzleLocation.subtractWithRotation(offsets);

                if (++pass >= maxVisionPasses) {
                    // Maximum number of passes reached. 
                    break;
                }

                // We not only check the center offset but also the corner offset brought about by the angular offset
                // so a large part will react more sensitively to angular offsets.
                Point corners[] = new Point[4];
                rect.points(corners);
                Location corner = VisionUtils.getPixelCenterOffsets(camera, corners[0].x, corners[0].y)
                        .convertToUnits(maxLinearOffset.getUnits());
                Location cornerWithAngularOffset = corner.rotateXy(angleOffset);
                if (!partSizeCheck(part, bottomVisionSettings, rect, camera) ) {
                    throw new Exception(String.format(
                            "ReferenceBottomVision (%s): Incorrect part size.",
                            part.getId() 
                            )); 
                }
                else if (center.getLinearDistanceTo(offsets) > getMaxLinearOffset().getValue()) {
                    Logger.debug("Offsets too large {} : center offset {} > {}", 
                            offsets, center.getLinearDistanceTo(offsets), getMaxLinearOffset().getValue()); 
                } 
                else if (corner.getLinearDistanceTo(cornerWithAngularOffset) >  getMaxLinearOffset().getValue()) {
                    Logger.debug("Offsets too large {} : corner offset {} > {}", 
                            offsets, corner.getLinearDistanceTo(cornerWithAngularOffset), getMaxLinearOffset().getValue()); 
                }
                else if (Math.abs(angleOffset) > getMaxAngularOffset()) {
                    Logger.debug("Offsets too large {} : angle offset {} > {}", 
                            offsets, Math.abs(angleOffset), getMaxAngularOffset());
                }
                else {
                    // We have a good enough fix - go on with that. 
                    break;                		
                }

                // Not a good enough fix - try again with corrected position.
                nozzle.moveTo(nozzleLocation);
            }
            Logger.debug("Offsets accepted {}", offsets);
            // Calculate cumulative offsets over all the passes.  
            offsets = wantedLocation.subtractWithRotation(nozzleLocation);

            // subtract visionCenterOffset
            offsets = offsets.subtract(bottomVisionSettings.getVisionOffset().rotateXy(wantedAngle));

            Logger.debug("Final offsets {}", offsets);
            displayResult(pipeline, part, offsets, camera, nozzle);
            return new PartAlignment.PartAlignmentOffset(offsets, true);
        }
    }

    private PartAlignmentOffset findOffsetsPostRotate(Part part, BoardLocation boardLocation,
            Location placementLocation, Nozzle nozzle, Camera camera, BottomVisionSettings bottomVisionSettings)
                    throws Exception {
        // Create a location that is the Camera's X, Y, it's Z + part height
        // and a rotation of 0, unless preRotate is enabled
        Location wantedLocation = getCameraLocationAtPartHeight(part, camera, nozzle, 0.);

        MovableUtils.moveToLocationAtSafeZ(nozzle, wantedLocation);

<<<<<<< HEAD
        try (CvPipeline pipeline = bottomVisionSettings.getCvPipeline()) {
            RotatedRect rect = processPipelineAndGetResult(pipeline, camera, part, nozzle, wantedLocation, bottomVisionSettings);
=======
        try (CvPipeline pipeline = bottomVisionSettings.getPipeline()) {
            RotatedRect rect = processPipelineAndGetResult(pipeline, camera, part, nozzle, bottomVisionSettings);
>>>>>>> 3facba19
            camera=(Camera)pipeline.getProperty("camera");

            Logger.debug("Bottom vision part {} result rect {}", part.getId(), rect);

            // Create the offsets object. This is the physical distance from
            // the center of the camera to the located part.
            Location offsets = VisionUtils.getPixelCenterOffsets(camera, rect.center.x, rect.center.y);

            double angleOffset = VisionUtils.getPixelAngle(camera, rect.angle);
            // Most OpenCV Pipelines can only tell us the angle of the recognized rectangle in a   
            // wrapping-around range of 0° .. 90° as it has no notion of which rectangle side 
            // is which. We can assume that the part is never picked more than +/-45º rotated.
            // So we change the range wrapping-around to -45° .. +45°. See angleNorm():
            if (bottomVisionSettings.getMaxRotation() == MaxRotation.Adjust ) {
                angleOffset = Utils2D.angleNorm(angleOffset);
            } else {
                // turning more than 180° in one direction makes no sense
                angleOffset = Utils2D.angleNorm(angleOffset, 180);
            }

            if (!partSizeCheck(part, bottomVisionSettings, rect, camera) ) {
                throw new Exception(String.format(
                        "ReferenceBottomVision (%s): Incorrect part size.",
                        part.getId() 
                        ));          	
            }

            // Set the angle on the offsets.
            offsets = offsets.derive(null, null, null, angleOffset);

            // subtract visionCenterOffset
            offsets = offsets.subtract(bottomVisionSettings.getVisionOffset().rotateXy(offsets.getRotation()));

            Logger.debug("Final offsets {}", offsets);

            displayResult(pipeline, part, offsets, camera, nozzle);

            return new PartAlignmentOffset(offsets, false);
        }
    }


    private boolean partSizeCheck(Part part, BottomVisionSettings bottomVisionSettings, RotatedRect partRect, Camera camera) {
        // Check if this test needs to be done
        Location partSize = bottomVisionSettings.getPartCheckSize(part);
        if (partSize == null) {
            return true;
        }

        // Make sure width is the longest dimension
        if (partSize.getY() > partSize.getX()) {
            partSize = new Location(partSize.getUnits(), partSize.getY(), partSize.getX(), 0, 0);
        }

        double pxWidth = VisionUtils.toPixels(partSize.getLengthX(), camera);
        double pxHeight = VisionUtils.toPixels(partSize.getLengthY(), camera);

        // Make sure width is the longest dimension
        Size measuredSize = partRect.size;
        if (measuredSize.height > measuredSize.width) {
            double mHeight = measuredSize.height;
            double mWidth = measuredSize.width;
            measuredSize.height = mWidth;
            measuredSize.width = mHeight;
        }

        double widthTolerance = pxWidth * 0.01 * (double) bottomVisionSettings.getCheckSizeTolerancePercent();
        double heightTolerance = pxHeight * 0.01 * (double) bottomVisionSettings.getCheckSizeTolerancePercent();
        double pxMaxWidth = pxWidth + widthTolerance;
        double pxMinWidth = pxWidth - widthTolerance;
        double pxMaxHeight = pxHeight + heightTolerance;
        double pxMinHeight = pxHeight - heightTolerance;

        if (measuredSize.width > pxMaxWidth) {
            Logger.debug("Package pixel width {} : limit {} : measured {}", pxWidth, pxMaxWidth, measuredSize.width);
            return false;
        } else if (measuredSize.width < pxMinWidth) {
            Logger.debug("Package pixel width {} : limit {} : measured {}", pxWidth, pxMinWidth, measuredSize.width);
            return false;
        } else if (measuredSize.height > pxMaxHeight) {
            Logger.debug("Package pixel height {} : limit {} : measured {}", pxHeight, pxMaxHeight,
                    measuredSize.height);
            return false;
        } else if (measuredSize.height < pxMinHeight) {
            Logger.debug("Package pixel height {} : limit {} : measured {}", pxHeight, pxMinHeight,
                    measuredSize.height);
            return false;
        }

        Logger.debug("Package {} pixel size ok. Width {}, Height {}", part.getId(), measuredSize.width, measuredSize.height);
        return true;
    }

    private static void displayResult(CvPipeline pipeline, Part part, Location offsets, Camera camera, Nozzle nozzle) {
        MainFrame mainFrame = MainFrame.get();
        if (mainFrame != null) {
            try {
                String s = String.format("%s : %s", part.getId(), offsets.toString());
                mainFrame
                .getCameraViews()
                .getCameraView(camera)
                .showFilteredImage(OpenCvUtils.toBufferedImage(pipeline.getWorkingImage()), s,
                        1500);
                // Also make sure the right nozzle is selected for correct cross-hair rotation.
                MovableUtils.fireTargetedUserAction(nozzle);
            }
            catch (Exception e) {
                // Throw away, just means we're running outside of the UI.
            }
        }
    }

<<<<<<< HEAD
    public void preparePipeline(CvPipeline pipeline, Camera camera, Nozzle nozzle, 
        Part part, Location wantedLocation, BottomVisionSettings bottomVisionSettings) {
=======
    public static void preparePipeline(CvPipeline pipeline, Map<String, Object> pipelineParameterAssignments, 
            Camera camera, Nozzle nozzle, BottomVisionSettings bottomVisionSettings) {
>>>>>>> 3facba19
        pipeline.setProperty("camera", camera);
        // Set the footprint.
        if (nozzle.getPart() != null && nozzle.getPart().getPackage() != null) {
            Footprint footprint = nozzle.getPart().getPackage().getFootprint();
            pipeline.setProperty("footprint", footprint);
        }
        // Set the background removal properties.
        if (nozzle.getNozzleTip() instanceof ReferenceNozzleTip) { 
            ReferenceNozzleTip referenceNozzleTip = (ReferenceNozzleTip) nozzle.getNozzleTip();
            pipeline.setProperty("MaskCircle.diameter", referenceNozzleTip.getMaxPartDiameter());
            ReferenceNozzleTipCalibration calibration = referenceNozzleTip.getCalibration();
            if (calibration != null 
                    && calibration.getBackgroundCalibrationMethod() != BackgroundCalibrationMethod.None) {
                pipeline.setProperty("BlurGaussian.kernelSize", calibration.getMinimumDetailSize());
// TODO: use a new minimumDetailSize property on the bottomVisionSettings (will be introduced a as new PR)
//                pipeline.setProperty("FilterContours.minArea", 
//                        bottomVisionSettings.getMinimumDetailSize()
//                        .multiply(bottomVisionSettings.getMinimumDetailSize()));
                pipeline.setProperty("MaskHsv.hueMin", 
                        Math.max(0, calibration.getBackgroundMinHue() - calibration.getBackgroundTolHue()));
                pipeline.setProperty("MaskHsv.hueMax", 
                        Math.min(255, calibration.getBackgroundMaxHue() + calibration.getBackgroundTolHue()));
                pipeline.setProperty("MaskHsv.saturationMin", 
                        Math.max(0, calibration.getBackgroundMinSaturation() - calibration.getBackgroundTolSaturation()));
                pipeline.setProperty("MaskHsv.saturationMax", 255);  
                        // no need to restrict: Math.min(255, calibration.getBackgroundMaxSaturation() + calibration.getBackgroundTolSaturation()));
                pipeline.setProperty("MaskHsv.valueMin", 0); 
                        // no need to restrict: Math.max(0, calibration.getBackgroundMinValue() - calibration.getBackgroundTolValue()));
                pipeline.setProperty("MaskHsv.valueMax", 
                        Math.min(255, calibration.getBackgroundMaxValue() +  calibration.getBackgroundTolValue()));
            }
        }
<<<<<<< HEAD
        pipeline.setProperty("alignment.center", wantedLocation);
        pipeline.setProperty("alignment.expectedAngle", wantedLocation.getRotation());
        pipeline.setProperty("alignment.searchDistance", getMaxSearchDistance());
        Location partSize = bottomVisionSettings.getPartCheckSize(part);
        if (partSize != null) {
            pipeline.setProperty("alignment.maxWidth", partSize.getLengthX());
            pipeline.setProperty("alignment.maxHeight", partSize.getLengthY());
        }
        else {
            Length maxPartDiameter = ((ReferenceNozzleTip) nozzle.getNozzleTip()).getMaxPartDiameter();
            pipeline.setProperty("alignment.maxWidth", maxPartDiameter);
            pipeline.setProperty("alignment.maxHeight", maxPartDiameter);
        }
        
    }

    private RotatedRect processPipelineAndGetResult(CvPipeline pipeline, Camera camera, Part part,
            Nozzle nozzle, Location wantedLocation, BottomVisionSettings bottomVisionSettings) throws Exception {
        preparePipeline(pipeline, camera, nozzle, part, wantedLocation, bottomVisionSettings);
=======
        pipeline.setProperties(pipelineParameterAssignments);
    }

    private static RotatedRect processPipelineAndGetResult(CvPipeline pipeline, Camera camera, Part part,
            Nozzle nozzle, BottomVisionSettings bottomVisionSettings) throws Exception {
        preparePipeline(pipeline, bottomVisionSettings.getPipelineParameterAssignments(), camera, nozzle, bottomVisionSettings);
>>>>>>> 3facba19
        pipeline.process();

        Result result = pipeline.getResult(VisionUtils.PIPELINE_RESULTS_NAME);

        // Fall back to the old name of "result" instead of "results" for backwards
        // compatibility.
        if (result == null) {
            result = pipeline.getResult("result");
        }

        if (result == null) {
            throw new Exception(String.format(
                    "ReferenceBottomVision (%s): Pipeline error. Pipeline must contain a result named '%s'.",
                    part.getId(), VisionUtils.PIPELINE_RESULTS_NAME));
        }

        if (result.model == null) {
            throw new Exception(String.format(
                    "ReferenceBottomVision (%s): No result found.",
                    part.getId()));
        }

        if (!(result.model instanceof RotatedRect)) {
            throw new Exception(String.format(
                    "ReferenceBottomVision (%s): Incorrect pipeline result type (%s). Expected RotatedRect.",
                    part.getId(), result.model.getClass().getSimpleName()));
        }

        return (RotatedRect) result.model;
    }

    @Override
    public boolean canHandle(PartSettingsHolder settingsHolder, boolean allowDisabled) {
        BottomVisionSettings visionSettings = getInheritedVisionSettings(settingsHolder);
        if (visionSettings != null) {
            boolean isEnabled = (enabled && visionSettings.isEnabled());
            if (!allowDisabled) {
                Logger.trace("{}.canHandle({}) => {}, {}", this.getClass().getSimpleName(), 
                        settingsHolder == null ? "" : settingsHolder.getId(), visionSettings, isEnabled ? "enabled" : "disabled");
            }
            return allowDisabled || isEnabled;
        }
        return false;
    }

    private BottomVisionSettings createStockBottomVisionSettings() {
        BottomVisionSettings bottomVisionSettings;
        try {
            bottomVisionSettings = new BottomVisionSettings(AbstractVisionSettings.STOCK_BOTTOM_ID);
            bottomVisionSettings.setName("- Stock Bottom Vision Settings -");
            bottomVisionSettings.setEnabled(true);
            bottomVisionSettings.setPipeline(createStockPipeline());
            return bottomVisionSettings;
        }
        catch (Exception e) {
            throw new Error(e);
        }
    }

    @Override
    public String getId() {
        return null;
    }

    @Override
    public String getName() {
        return null;
    }

    @Override
    public void setName(String name) {
    }

    @Override
    public String getShortName() {
        return getPropertySheetHolderTitle();
    }

    @Override
    public void setBottomVisionSettings(BottomVisionSettings visionSettings) {
        if (visionSettings == null) {
            return; // do not allow null
        }
        super.setBottomVisionSettings(visionSettings);
    }

    public boolean isEnabled() {
        return enabled;
    }

    public void setEnabled(boolean enabled) {
        this.enabled = enabled;
    }

    public boolean isPreRotate() {
        return preRotate;
    }

    public void setPreRotate(boolean preRotate) {
        this.preRotate = preRotate;
    }

    public int getMaxVisionPasses() {
        return maxVisionPasses;
    }

    public void setMaxVisionPasses(int maxVisionPasses) {
        this.maxVisionPasses = maxVisionPasses;
    }

    public Length getMaxLinearOffset() {
        return maxLinearOffset;
    }

    public void setMaxLinearOffset(Length maxLinearOffset) {
        this.maxLinearOffset = maxLinearOffset;
    }

    public double getMaxAngularOffset() {
        return maxAngularOffset;
    }

    public void setMaxAngularOffset(double maxAngularOffset) {
        this.maxAngularOffset = maxAngularOffset;
    }

    public double getTestAlignmentAngle() {
        return testAlignmentAngle;
    }

    public void setTestAlignmentAngle(double testAlignmentAngle) {
        Object oldValue = this.testAlignmentAngle; 
        this.testAlignmentAngle = testAlignmentAngle;
        firePropertyChange("testAlignmentAngle", oldValue, testAlignmentAngle);
    }

    public Length getMaxSearchDistance() {
        return maxSearchDistance;
    }

    public void setMaxSearchDistance(Length maxSearchDistance) {
        this.maxSearchDistance = maxSearchDistance;
    }

    @Override
    public String getPropertySheetHolderTitle() {
        return "Bottom Vision";
    }

    public static CvPipeline createStockPipeline() {
        try {
            String xml = IOUtils.toString(ReferenceBottomVision.class
                    .getResource("ReferenceBottomVision-DefaultPipeline.xml"));
            return new CvPipeline(xml);
        }
        catch (Exception e) {
            throw new Error(e);
        }
    }

    @Override
    public PropertySheetHolder[] getChildPropertySheetHolders() {
        return null;
    }

    @Override
    public PropertySheet[] getPropertySheets() {
        return new PropertySheet[] {
                new PropertySheetWizardAdapter(new ReferenceBottomVisionConfigurationWizard(this)),
                new PropertySheetWizardAdapter(new BottomVisionSettingsConfigurationWizard(getBottomVisionSettings(), this))};
    }

    public enum PreRotateUsage {
        Default, AlwaysOn, AlwaysOff
    }

    public enum PartSizeCheckMethod {
        Disabled, BodySize, PadExtents
    }

    public enum MaxRotation {
        Adjust, Full
    }

    @Deprecated
    @Root
    public static class PartSettings extends AbstractModelObject {

        @Deprecated
        @Attribute
        protected boolean enabled = true;
        @Deprecated
        @Attribute(required = false)
        protected PreRotateUsage preRotateUsage = PreRotateUsage.Default;

        @Deprecated
        @Attribute(required = false)
        protected PartSizeCheckMethod checkPartSizeMethod = PartSizeCheckMethod.Disabled;

        @Deprecated
        @Attribute(required = false)
        protected int checkSizeTolerancePercent = 20;

        @Deprecated
        @Attribute(required = false)
        protected MaxRotation maxRotation = MaxRotation.Adjust;

        @Deprecated
        @Element(required = false)
        protected Location visionOffset = new Location(LengthUnit.Millimeters);

        @Deprecated
        @Element
        protected CvPipeline pipeline;

        @Deprecated
        public PartSettings() {
        }

        @Deprecated
        public boolean isEnabled() {
            return enabled;
        }

        @Deprecated
        public PreRotateUsage getPreRotateUsage() {
            return preRotateUsage;
        }

        @Deprecated
        public CvPipeline getPipeline() {
            return pipeline;
        }

        @Deprecated
        public void setPipeline(CvPipeline pipeline) {
            this.pipeline = pipeline;
        }

        @Deprecated
        public MaxRotation getMaxRotation() {
            return maxRotation;
        }

        public PartSizeCheckMethod getCheckPartSizeMethod() {
            return checkPartSizeMethod;
        }

        public int getCheckSizeTolerancePercent() {
            return checkSizeTolerancePercent;
        }

        public Location getVisionOffset() {
            return visionOffset;
        }
    }

    protected void migratePartSettings(Configuration configuration) {
        if (partSettingsByPartId == null) {
            AbstractVisionSettings stockVisionSettings = configuration.getVisionSettings(AbstractVisionSettings.STOCK_BOTTOM_ID);
            if (stockVisionSettings == null) {
                // Fresh configuration: need to migrate the stock and default settings, even if no partSettingsById are present.  
                partSettingsByPartId = new HashMap<>();
            }
            else { 
                // Just reassign the stock pipeline.
                stockVisionSettings.setPipeline(createStockPipeline());
                return;
            }
        }

        HashMap<String, BottomVisionSettings> bottomVisionSettingsHashMap = new HashMap<>();
        // Create the factory stock settings.
        BottomVisionSettings stockBottomVisionSettings = createStockBottomVisionSettings();
        configuration.addVisionSettings(stockBottomVisionSettings);
        PartSettings equivalentPartSettings = new PartSettings();
        equivalentPartSettings.setPipeline(stockBottomVisionSettings.getPipeline());
        bottomVisionSettingsHashMap.put(AbstractVisionSettings.createSettingsFingerprint(equivalentPartSettings), stockBottomVisionSettings);
        // Migrate the default settings.
        BottomVisionSettings defaultBottomVisionSettings = new BottomVisionSettings(AbstractVisionSettings.DEFAULT_BOTTOM_ID);
        defaultBottomVisionSettings.setName("- Default Machine Bottom Vision -");
        defaultBottomVisionSettings.setEnabled(enabled);
        configuration.addVisionSettings(defaultBottomVisionSettings);
        if(pipeline != null) {
            defaultBottomVisionSettings.setPipeline(pipeline);
            pipeline = null;
        }
        else {
            defaultBottomVisionSettings.setPipeline(stockBottomVisionSettings.getPipeline());
        }
        setBottomVisionSettings(defaultBottomVisionSettings);
        equivalentPartSettings.setPipeline(defaultBottomVisionSettings.getPipeline());
        bottomVisionSettingsHashMap.put(AbstractVisionSettings.createSettingsFingerprint(equivalentPartSettings), defaultBottomVisionSettings);
        for (Part part: configuration.getParts()) {
            part.setBottomVisionSettings(null);
        }
        for (org.openpnp.model.Package pkg : configuration.getPackages()) {
            pkg.setBottomVisionSettings(null);
        }
        partSettingsByPartId.forEach((partId, partSettings) -> {
            if (partSettings == null) {
                return;
            }

            try {
                Part part = configuration.getPart(partId);
                if (part != null) { 
                    String serializedHash = AbstractVisionSettings.createSettingsFingerprint(partSettings);
                    BottomVisionSettings bottomVisionSettings = bottomVisionSettingsHashMap.get(serializedHash);
                    if (bottomVisionSettings == null) {
                        bottomVisionSettings = new BottomVisionSettings(partSettings);
                        bottomVisionSettings.setName("");
                        bottomVisionSettingsHashMap.put(serializedHash, bottomVisionSettings);

                        configuration.addVisionSettings(bottomVisionSettings);
                    }

                    part.setBottomVisionSettings((bottomVisionSettings != defaultBottomVisionSettings) ? bottomVisionSettings : null);
                    Logger.info("Part "+partId+" BottomVisionSettings migrated.");
                } else {
                    Logger.warn("Part "+partId+" BottomVisionSettings with no part.");
                }
            } catch (Exception e) {
                e.printStackTrace();
            }
        });

        partSettingsByPartId = null;

        optimizeVisionSettings(configuration);
    }

    public void optimizeVisionSettings(Configuration configuration) {
        // Remove any duplicate settings.
        HashMap<String, AbstractVisionSettings> bottomVisionSettingsHashMap = new HashMap<>();
        BottomVisionSettings defaultVisionSettings = getBottomVisionSettings();
        // Make it dominant in case it is identical to stock.
        bottomVisionSettingsHashMap.put(AbstractVisionSettings.createSettingsFingerprint(defaultVisionSettings), defaultVisionSettings);
        for (AbstractVisionSettings visionSettings : configuration.getVisionSettings()) {
            if (visionSettings instanceof BottomVisionSettings) {
                String serializedHash = AbstractVisionSettings.createSettingsFingerprint(visionSettings);
                AbstractVisionSettings firstVisionSettings = bottomVisionSettingsHashMap.get(serializedHash);
                if (firstVisionSettings == null) {
                    bottomVisionSettingsHashMap.put(serializedHash, visionSettings);
                }
                else if (visionSettings != defaultVisionSettings
                        && !visionSettings.isStockSetting()) {
                    // Duplicate, remove any references.
                    for (PartSettingsHolder holder : visionSettings.getUsedBottomVisionIn()) {
                        holder.setBottomVisionSettings((BottomVisionSettings) firstVisionSettings);
                    }
                    if (visionSettings.getUsedBottomVisionIn().size() == 0) {
                        if (firstVisionSettings != defaultVisionSettings  
                                && !firstVisionSettings.isStockSetting()) {
                            firstVisionSettings.setName(firstVisionSettings.getName()+" + "+visionSettings.getName());
                        }
                        configuration.removeVisionSettings(visionSettings);
                    }
                }
            }
        }

        // Per package, search the most common settings on parts, and make them inherited package setting.
        for (org.openpnp.model.Package pkg : configuration.getPackages()) {
            HashMap<String, Integer> histogram = new HashMap<>();
            BottomVisionSettings mostFrequentVisionSettings = null;
            int highestFrequency = 0;
            BottomVisionSettings packageVisionSettings = AbstractPartAlignment.getInheritedVisionSettings(pkg, true);
            for (Part part: configuration.getParts()) {
                if (part.getPackage() == pkg) {
                    BottomVisionSettings visionSettings = AbstractPartAlignment.getInheritedVisionSettings(part, true);
                    String id = visionSettings != null ? visionSettings.getId() : "";
                    Integer frequency = histogram.get(id);
                    frequency = (frequency != null ? frequency + 1 : 1);
                    histogram.put(id, frequency);
                    if (highestFrequency < frequency) {
                        highestFrequency = frequency;
                        mostFrequentVisionSettings = visionSettings;
                    }
                }
            }
            if (mostFrequentVisionSettings != null) {
                if (mostFrequentVisionSettings == defaultVisionSettings) {
                    pkg.setBottomVisionSettings(null);
                }
                else {
                    pkg.setBottomVisionSettings(mostFrequentVisionSettings);
                }
                for (Part part: configuration.getParts()) {
                    if (part.getPackage() == pkg) {
                        if (part.getBottomVisionSettings() == mostFrequentVisionSettings) {
                            // Parts inherit from package now.
                            part.setBottomVisionSettings(null);
                        }
                        else if (part.getBottomVisionSettings() == null 
                                && packageVisionSettings != mostFrequentVisionSettings){
                            // Former package settings were inherited, now we must freeze them. 
                            part.setBottomVisionSettings(packageVisionSettings);
                        }
                    }
                }
                if (mostFrequentVisionSettings != defaultVisionSettings
                        && !mostFrequentVisionSettings.isStockSetting()
                        && !mostFrequentVisionSettings.getName().isEmpty() 
                        && mostFrequentVisionSettings.getUsedBottomVisionIn().size() == 1) {
                    // If these part settings are now unique to the package, name them so. 
                    mostFrequentVisionSettings.setName(pkg.getShortName());
                }
            }
        }

        // Set missing names by usage.
        AbstractVisionSettings.ListConverter listConverter = new AbstractVisionSettings.ListConverter(false);
        int various = 0;
        for (AbstractVisionSettings visionSettings : configuration.getVisionSettings()) {
            if (visionSettings instanceof BottomVisionSettings) {
                List<PartSettingsHolder> usedIn = visionSettings.getUsedBottomVisionIn();
                if (!visionSettings.isStockSetting()
                        && visionSettings != defaultVisionSettings
                        && usedIn.isEmpty()) {
                    configuration.removeVisionSettings(visionSettings);
                }
                else if (visionSettings.getName().isEmpty()) {
                    if (usedIn.size() <= 3) {
                        visionSettings.setName(listConverter.convertForward(usedIn));
                    }
                    else {
                        various++;
                        visionSettings.setName("Migrated "+various);
                    }
                }
            }
        }
    }

    public static ReferenceBottomVision getDefault() { 
        return (ReferenceBottomVision) Configuration.get().getMachine().getPartAlignments().get(0);
    }
}<|MERGE_RESOLUTION|>--- conflicted
+++ resolved
@@ -265,13 +265,8 @@
 
         MovableUtils.moveToLocationAtSafeZ(nozzle, wantedLocation);
 
-<<<<<<< HEAD
-        try (CvPipeline pipeline = bottomVisionSettings.getCvPipeline()) {
+        try (CvPipeline pipeline = bottomVisionSettings.getPipeline()) {
             RotatedRect rect = processPipelineAndGetResult(pipeline, camera, part, nozzle, wantedLocation, bottomVisionSettings);
-=======
-        try (CvPipeline pipeline = bottomVisionSettings.getPipeline()) {
-            RotatedRect rect = processPipelineAndGetResult(pipeline, camera, part, nozzle, bottomVisionSettings);
->>>>>>> 3facba19
             camera=(Camera)pipeline.getProperty("camera");
 
             Logger.debug("Bottom vision part {} result rect {}", part.getId(), rect);
@@ -384,18 +379,15 @@
         }
     }
 
-<<<<<<< HEAD
-    public void preparePipeline(CvPipeline pipeline, Camera camera, Nozzle nozzle, 
-        Part part, Location wantedLocation, BottomVisionSettings bottomVisionSettings) {
-=======
-    public static void preparePipeline(CvPipeline pipeline, Map<String, Object> pipelineParameterAssignments, 
-            Camera camera, Nozzle nozzle, BottomVisionSettings bottomVisionSettings) {
->>>>>>> 3facba19
+    public void preparePipeline(CvPipeline pipeline, Map<String, Object> pipelineParameterAssignments, 
+            Camera camera, Nozzle nozzle, Location wantedLocation, BottomVisionSettings bottomVisionSettings) {
         pipeline.setProperty("camera", camera);
+        Location partSize = null;
         // Set the footprint.
         if (nozzle.getPart() != null && nozzle.getPart().getPackage() != null) {
             Footprint footprint = nozzle.getPart().getPackage().getFootprint();
             pipeline.setProperty("footprint", footprint);
+            partSize = bottomVisionSettings.getPartCheckSize(nozzle.getPart());
         }
         // Set the background removal properties.
         if (nozzle.getNozzleTip() instanceof ReferenceNozzleTip) { 
@@ -405,10 +397,6 @@
             if (calibration != null 
                     && calibration.getBackgroundCalibrationMethod() != BackgroundCalibrationMethod.None) {
                 pipeline.setProperty("BlurGaussian.kernelSize", calibration.getMinimumDetailSize());
-// TODO: use a new minimumDetailSize property on the bottomVisionSettings (will be introduced a as new PR)
-//                pipeline.setProperty("FilterContours.minArea", 
-//                        bottomVisionSettings.getMinimumDetailSize()
-//                        .multiply(bottomVisionSettings.getMinimumDetailSize()));
                 pipeline.setProperty("MaskHsv.hueMin", 
                         Math.max(0, calibration.getBackgroundMinHue() - calibration.getBackgroundTolHue()));
                 pipeline.setProperty("MaskHsv.hueMax", 
@@ -416,18 +404,17 @@
                 pipeline.setProperty("MaskHsv.saturationMin", 
                         Math.max(0, calibration.getBackgroundMinSaturation() - calibration.getBackgroundTolSaturation()));
                 pipeline.setProperty("MaskHsv.saturationMax", 255);  
-                        // no need to restrict: Math.min(255, calibration.getBackgroundMaxSaturation() + calibration.getBackgroundTolSaturation()));
+                // no need to restrict to this: Math.min(255, calibration.getBackgroundMaxSaturation() + calibration.getBackgroundTolSaturation()));
                 pipeline.setProperty("MaskHsv.valueMin", 0); 
-                        // no need to restrict: Math.max(0, calibration.getBackgroundMinValue() - calibration.getBackgroundTolValue()));
+                // no need to restrict to this: Math.max(0, calibration.getBackgroundMinValue() - calibration.getBackgroundTolValue()));
                 pipeline.setProperty("MaskHsv.valueMax", 
                         Math.min(255, calibration.getBackgroundMaxValue() +  calibration.getBackgroundTolValue()));
             }
         }
-<<<<<<< HEAD
+        // Set alignment parameters.
         pipeline.setProperty("alignment.center", wantedLocation);
         pipeline.setProperty("alignment.expectedAngle", wantedLocation.getRotation());
         pipeline.setProperty("alignment.searchDistance", getMaxSearchDistance());
-        Location partSize = bottomVisionSettings.getPartCheckSize(part);
         if (partSize != null) {
             pipeline.setProperty("alignment.maxWidth", partSize.getLengthX());
             pipeline.setProperty("alignment.maxHeight", partSize.getLengthY());
@@ -438,19 +425,12 @@
             pipeline.setProperty("alignment.maxHeight", maxPartDiameter);
         }
         
+        pipeline.setProperties(pipelineParameterAssignments);
     }
 
     private RotatedRect processPipelineAndGetResult(CvPipeline pipeline, Camera camera, Part part,
             Nozzle nozzle, Location wantedLocation, BottomVisionSettings bottomVisionSettings) throws Exception {
-        preparePipeline(pipeline, camera, nozzle, part, wantedLocation, bottomVisionSettings);
-=======
-        pipeline.setProperties(pipelineParameterAssignments);
-    }
-
-    private static RotatedRect processPipelineAndGetResult(CvPipeline pipeline, Camera camera, Part part,
-            Nozzle nozzle, BottomVisionSettings bottomVisionSettings) throws Exception {
-        preparePipeline(pipeline, bottomVisionSettings.getPipelineParameterAssignments(), camera, nozzle, bottomVisionSettings);
->>>>>>> 3facba19
+        preparePipeline(pipeline, bottomVisionSettings.getPipelineParameterAssignments(), camera, nozzle, wantedLocation, bottomVisionSettings);
         pipeline.process();
 
         Result result = pipeline.getResult(VisionUtils.PIPELINE_RESULTS_NAME);
