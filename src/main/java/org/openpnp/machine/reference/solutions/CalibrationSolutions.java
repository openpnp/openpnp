--- conflicted
+++ resolved
@@ -1,4 +1,3 @@
-<<<<<<< HEAD
 /*
  * Copyright (C) 2021 <mark@makr.zone>
  * inspired and based on work
@@ -358,8 +357,7 @@
                                     Circle testObject = visualSolutions
                                             .getSubjectPixelLocation(defaultCamera, null, new Circle(0, 0, featureDiameter), 0, null, null);
                                     head.setCalibrationTestObjectDiameter(
-                                            new Length(testObject.getDiameter()*defaultCamera.getUnitsPerPixel().getX(), 
-                                                    defaultCamera.getUnitsPerPixel().getUnits()));
+                                            defaultCamera.getUnitsPerPixelPrimary().getLengthX().multiply(testObject.getDiameter()));
                                     calibrateNozzleOffsets(head, defaultCamera, nozzle);
                                     return true;
                                 },
@@ -394,7 +392,7 @@
 
     public void calibrateAxisBacklash(ReferenceHead head, ReferenceCamera camera,
             HeadMountable movable, ReferenceControllerAxis axis, Length acceptableTolerance) throws Exception {
-        // Check pre-conditions (this method can be called from outside Issues & Solutioins).
+        // Check pre-conditions (this method can be called from outside Issues & Solutions).
         if (!(axis.isSoftLimitLowEnabled() && axis.isSoftLimitHighEnabled())) {
             throw new Exception("Axis "+axis.getName()+" must have soft limits enabled for backlash calibration.");
         }
@@ -525,899 +523,6 @@
             }
             stepLocation0 = stepLocation1;
         }
-        // Set the measuring location as the one with a definitive step.
-        // NOTE: For now we don't do it, it has not improved results, at least not on my machine, but it looks not as good ;.)
-        //location = measuringLocation;
-
-        // Perform a backlash test over distances. The distances are a geometric series.   
-        MovableUtils.moveToLocationAtSafeZ(movable, location, minimumSpeed);
-        axis.setBacklashCompensationMethod(BacklashCompensationMethod.None);
-        ArrayList<Double> backlashProbingDistances = new ArrayList<>();
-        double distance0 = Double.NEGATIVE_INFINITY;
-        for (double distanceMm = stepMm*2; distanceMm <= backlashTestMoveMm; distanceMm *= backlashDistanceFactor) {
-            if (distanceMm - distance0 >= stepMm) {
-                backlashProbingDistances.add(distanceMm);
-                distance0 = distanceMm;
-            }
-        }
-        // Pseudo-entry for full range.
-        backlashProbingDistances.add(backlashTestMoveMm*2);
-        Collections.reverse(backlashProbingDistances);
-        double[] backlashOffsetByDistance = new double [backlashProbingDistances.size()];
-        int iDistance = 0;
-        double maxBacklash = Double.NEGATIVE_INFINITY;
-        double maxBacklashDistance = 0;
-        boolean maxBacklashOpen = true;
-        double minBacklash = Double.POSITIVE_INFINITY;
-        double minBacklashDistance = 0;
-        LengthConverter lengthConverter = new LengthConverter();
-        for (int pass = 0; pass < 2; pass++) {
-            for (double distance : backlashProbingDistances) {
-                // measure the backlash offset over distance.
-                for (int reverse = 0; reverse <= 1; reverse++) {
-                    if (reverse == 1 && distance > backlashTestMoveMm) {
-                        continue;
-                    }
-                    // Approach from minus.
-                    if (pass == 0) {
-                        // Sneak-up
-                        if (reverse == 0) {
-                            MovableUtils.moveToLocationAtSafeZ(movable, displacedAxisLocation(movable, axis, location, -backlashTestMoveLargeMm*mmAxis, distance > backlashTestMoveMm));
-                        }
-                        MovableUtils.moveToLocationAtSafeZ(movable, displacedAxisLocation(movable, axis, location, -distance*mmAxis, distance > backlashTestMoveMm));
-                        movable.moveTo(location, minimumSpeed);
-                    }
-                    else {
-                        // Overshoot
-                        if (reverse == 0) {
-                            MovableUtils.moveToLocationAtSafeZ(movable, displacedAxisLocation(movable, axis, location, -backlashTestMoveMm*mmAxis, distance > backlashTestMoveMm), minimumSpeed);
-                        }
-                        MovableUtils.moveToLocationAtSafeZ(movable, displacedAxisLocation(movable, axis, location, -distance*mmAxis, distance > backlashTestMoveMm), minimumSpeed);
-                        movable.waitForCompletion(CompletionType.WaitForStillstand);
-                        Thread.sleep(500);
-                        movable.moveTo(location);
-                    }
-                    String passTitle = pass == 0 ? "Backlash at Sneak-up Distance " : "Overshoot at Distance ";
-                    String distanceOutput = distance > backlashTestMoveMm ? "∞" : lengthConverter.convertForward(new Length(distance, LengthUnit.Millimeters));
-                    Location effective0 = machine.getVisionSolutions().getDetectedLocation(camera, movable, 
-                            location, fiducialDiameter, passTitle+distanceOutput+" ►", false);
-
-                    // Approach from plus.
-                    if (pass == 0) {
-                        // Sneak-up
-                        if (reverse == 0) {
-                            MovableUtils.moveToLocationAtSafeZ(movable, displacedAxisLocation(movable, axis, location, backlashTestMoveLargeMm*mmAxis, distance > backlashTestMoveMm));
-                        }
-                        MovableUtils.moveToLocationAtSafeZ(movable, displacedAxisLocation(movable, axis, location, distance*mmAxis, distance > backlashTestMoveMm));
-                        movable.moveTo(location, minimumSpeed);
-                    }
-                    else {
-                        // Overshoot
-                        if (reverse == 0) {
-                            MovableUtils.moveToLocationAtSafeZ(movable, displacedAxisLocation(movable, axis, location, backlashTestMoveMm*mmAxis, distance > backlashTestMoveMm), minimumSpeed);
-                        }
-                        MovableUtils.moveToLocationAtSafeZ(movable, displacedAxisLocation(movable, axis, location, distance*mmAxis, distance > backlashTestMoveMm), minimumSpeed);
-                        movable.waitForCompletion(CompletionType.WaitForStillstand);
-                        Thread.sleep(500);
-                        movable.moveTo(location);
-                    }
-                    Location effective1 = machine.getVisionSolutions().getDetectedLocation(camera, movable, 
-                            location, fiducialDiameter, passTitle+distanceOutput+" ◄", false);
-
-                    double mmError = effective1.subtract(effective0).dotProduct(unit).getValue();
-                    if (movable == camera) {
-                        // If the camera moves (and not the subject) then the subject's 
-                        // displacement is negative.
-                        mmError = -mmError;
-                    }
-
-                    // Record this for the distance. 
-                    if (pass == 0 && reverse == 0) {
-                        backlashOffsetByDistance[iDistance++] = mmError;
-                    }
-                    double errorUnits = new Length(mmError, LengthUnit.Millimeters).convertToUnits(axis.getUnits()).getValue();
-                    if (pass == 0) {
-                        distanceGraph.getRow(SCALE, BACKLASH+reverse).recordDataPoint(distance, 
-                                errorUnits);
-                    }
-                    else {
-                        distanceGraph.getRow(SCALE, OVERSHOOT+reverse).recordDataPoint(distance, 
-                                (maxBacklash-errorUnits)/2);
-                    }
-
-                    if (pass == 0 && distance > maxBacklash && distance <= maxSneakUpOffsetMm) {
-                        if (maxBacklashOpen && mmError >= maxBacklash - 2*toleranceMm) {
-                            if (mmError > maxBacklash) {
-                                maxBacklash = mmError;
-                            }
-                            // Take the last distance i.e the smallest (this is a descending loop) that has an 
-                            // error within 2 * tolerance of the maxBacklash (we're assuming a two-sided ± tolerance).
-                            maxBacklashDistance = distance;
-                        }
-                        else {
-                            // Once it dips under the maximum minus tolerance, its not eligible.
-                            maxBacklashOpen = false;
-                        }
-                        if (mmError < minBacklash) {
-                            minBacklash = mmError;
-                            minBacklashDistance = distance;
-                        }
-                    }
-                }
-            }
-        }
-        double sneakUpOffset = Math.max(maxBacklash, maxBacklashDistance);
-        double[] backlashOffsetBySpeed = new double [backlashProbingSpeeds.length];
-        int iSpeed = 0;
-        for (double speed : backlashProbingSpeeds) {
-            // Reset the config.
-            axis.setBacklashCompensationMethod(speed < 1.0 ? BacklashCompensationMethod.DirectionalSneakUp : BacklashCompensationMethod.DirectionalCompensation);
-            axis.setBacklashOffset(new Length(0, LengthUnit.Millimeters));
-            axis.setSneakUpOffset(new Length(speed < 1.0 ? sneakUpOffset : 0, LengthUnit.Millimeters));
-            axis.setBacklashSpeedFactor(speed);
-            // Find the right backlash offset.
-            double offsetMm = 0;
-            for (int pass = 0; pass < backlashCalibrationPasses; pass++) {
-                // Approach from minus.
-                MovableUtils.moveToLocationAtSafeZ(movable, displacedAxisLocation(movable, axis, location, -backlashTestMoveLargeMm*mmAxis, false));
-                movable.moveTo(location);
-                Location effective0 = machine.getVisionSolutions().getDetectedLocation(camera, movable, 
-                        location, fiducialDiameter, "Backlash at Speed "+speed+"× ►", false);
-
-                // Approach from plus.
-                MovableUtils.moveToLocationAtSafeZ(movable, displacedAxisLocation(movable, axis, location, backlashTestMoveLargeMm*mmAxis, false));
-                movable.moveTo(location);
-                Location effective1 = machine.getVisionSolutions().getDetectedLocation(camera, movable, 
-                        location, fiducialDiameter, "Backlash at Speed "+speed+"× ◄", false);
-
-                double mmError = effective1.subtract(effective0).dotProduct(unit).getValue();
-                if (movable == camera) {
-                    // If the camera moves (and not the subject) then the subject's 
-                    // displacement is negative.
-                    mmError = -mmError;
-                }
-                offsetMm += mmError*mmAxis*errorDampening;
-                if (pass == 0 && mmError <= -toleranceMm) {
-                    // Overshoot - cannot compensate.
-                    break;
-                }
-                axis.setBacklashOffset(new Length(offsetMm, LengthUnit.Millimeters)
-                        .convertToUnits(axis.getDriver().getUnits()));
-                if (Math.abs(mmError) < toleranceMm) {
-                    break;
-                }
-            }
-            // Record this for the speed. 
-            backlashOffsetBySpeed[iSpeed++] = offsetMm;
-            double offsetUnits = new Length(offsetMm, LengthUnit.Millimeters).convertToUnits(axis.getUnits()).getValue();
-            speedGraph.getRow(SCALE, BACKLASH).recordDataPoint(speed, 
-                    offsetUnits);
-        }
-
-        // Determine consistency over speed.
-        int consistent = 0;
-        double offsetMmSum = 0;
-        for (double offsetMm : backlashOffsetBySpeed) {
-            if (offsetMm <= -toleranceMm
-                    || Math.abs(offsetMm - backlashOffsetBySpeed[0]) > toleranceMm) {
-                // inconsistent
-                break;
-            }
-            offsetMmSum += offsetMm;
-            consistent++;
-        }
-        double offsetMmAvg = offsetMmSum/consistent;
-        double offsetMmMax = 0;
-        iSpeed = 0;
-        for (double offsetMm : backlashOffsetBySpeed) {
-            offsetMmMax = Math.max(offsetMmMax, Math.abs(offsetMm));
-            Logger.debug("Axis "+axis.getName()+" backlash offsets at speed factor "+backlashProbingSpeeds[iSpeed++]+" is "+offsetMm);
-        }
-        Logger.debug("Axis "+axis.getName()+" backlash offsets analysis, consistent: "+consistent+", avg offset: "+offsetMmAvg+", max offset: "+offsetMmMax);
-        // Set the backlash method according to consistency.
-        if (sneakUpOffset > acceptableSneakUpOffsetMm) {
-            // No acceptable sneak-up offset possible. Go for one-sided.
-            axis.setBacklashCompensationMethod(BacklashCompensationMethod.OneSidedPositioning);
-            axis.setBacklashOffset(new Length(maxBacklash, LengthUnit.Millimeters));
-            axis.setSneakUpOffset(new Length(0, LengthUnit.Millimeters));
-            axis.setBacklashSpeedFactor(backlashProbingSpeeds[0]);
-            Logger.debug("Axis "+axis.getName()+" backlash offsets analysis, sneakUpOffset: "+sneakUpOffset+" unacceptable (> "+acceptableSneakUpOffsetMm+")");
-        }
-        else if (consistent == backlashProbingSpeeds.length) {
-            // We got consistent backlash over all the speeds and distances.
-            if (offsetMmAvg < toleranceMm) {
-                // Smaller than resolution, no need for compensation.
-                axis.setBacklashCompensationMethod(BacklashCompensationMethod.None);
-            }
-            else {
-                // Consistent over speed, can be compensated by directional method. 
-                axis.setBacklashCompensationMethod(BacklashCompensationMethod.DirectionalCompensation);
-            }
-            axis.setBacklashOffset(new Length(offsetMmAvg, LengthUnit.Millimeters));
-            axis.setSneakUpOffset(new Length(0, LengthUnit.Millimeters));
-            axis.setBacklashSpeedFactor(backlashProbingSpeeds[consistent-1]);
-        }
-        else if (consistent > 0) {
-            // Not consistent over speed.
-            axis.setBacklashCompensationMethod(BacklashCompensationMethod.DirectionalSneakUp);
-            axis.setBacklashOffset(new Length(offsetMmAvg, LengthUnit.Millimeters));
-            axis.setSneakUpOffset(new Length(sneakUpOffset, LengthUnit.Millimeters));
-            axis.setBacklashSpeedFactor(backlashProbingSpeeds[consistent-1]);
-        }
-        else {
-            throw new Exception("Axis "+axis.getName()+" seems to overshoot, even at the lowest speed factor. "
-                    + "Make sure OpenPnP has effective acceleration/jerk control. "
-                    + "Automatic compensation not possible.");
-        }
-        // Test the new settings with random moves.
-        referenceLocation = machine.getVisionSolutions()
-                .centerInOnSubjectLocation(camera, movable,
-                        fiducialDiameter, "Backlash Compensation Test Location", false);
-        step = 0;
-        final int fraction = 2;
-        for (double stepPos = -stepTestMm/2; stepPos < stepTestMm/2; stepPos += stepMm*fraction) {
-            step++;
-            Location startMoveLocation = displacedAxisLocation(movable, axis, location, Math.pow(Math.random()*2 - 1, 3)*backlashTestMoveLargeMm*mmAxis, false);
-            movable.moveTo(startMoveLocation);
-            Location nominalStepLocation = displacedAxisLocation(movable, axis, location, stepPos*mmAxis, false);
-            movable.moveTo(nominalStepLocation);
-            Location stepLocation1 = machine.getVisionSolutions().getDetectedLocation(camera, movable, 
-                    location, fiducialDiameter, "Random Move Accuracy Test Step "+step, false);
-            Length absoluteErr = stepLocation1.subtract(referenceLocation).dotProduct(unit);
-            double absoluteErrUnits = absoluteErr.convertToUnits(axis.getUnits()).getValue();
-            stepTestGraph.getRow(ERROR, ABSOLUTE_RANDOM)
-            .recordDataPoint(1+(step-1)*fraction, absoluteErrUnits);
-        }
-        // Publish the graphs.
-        axis.setStepTestGraph(stepTestGraph);
-        axis.setBacklashSpeedTestGraph(speedGraph);
-        axis.setBacklashDistanceTestGraph(distanceGraph);
-    }
-
-    private double getAxisCalibrationTolerance(ReferenceCamera camera,
-            ReferenceControllerAxis axis, boolean tolerance) {
-        // Get the axis resolution (it might still be at the default 0.0001).
-        Length resolution = new Length(axis.getResolution(), axis.getDriver().getUnits());
-        // Make sure it's >= 0.01mm
-        Length finestResolution = new Length(0.01, LengthUnit.Millimeters);
-        resolution = resolution.multiply(Math.ceil(finestResolution.divide(resolution)));
-        // Get the sub-pixel resolution of the detection capability. 
-        Length subPixelUnit = (axis.getType() == Type.X  
-                ? camera.getUnitsPerPixel().getLengthX() 
-                        : camera.getUnitsPerPixel().getLengthY())
-                .multiply(1.0/machine.getVisionSolutions().getSuperSampling());
-        if (tolerance) {
-            // Round up to the next full sub-pixel (Note, this also covers the case where the axis resolution is not yet set).
-            resolution = subPixelUnit.multiply(Math.ceil(resolution.divide(subPixelUnit)))
-                    .convertToUnits(LengthUnit.Millimeters);
-            // Add 1% for safe double comparison.
-            resolution = resolution.multiply(1.01);
-        }
-        else {
-            if (resolution.compareTo(subPixelUnit) < 0) {
-                // Axis resolution probably not set, or ridiculously fine. Use sub-pixels.
-                resolution = subPixelUnit;
-            }
-        }
-        return resolution.getValue();
-    }
-
-    private Location displacedAxisLocation(HeadMountable movable, ReferenceControllerAxis axis,
-            Location location, double displacement, boolean fullRange) throws Exception {
-        location = movable.toHeadLocation(location);
-        AxesLocation axesLocation = movable.toRaw(location);
-        if (fullRange) {
-            axesLocation = axesLocation.put(displacement < 0 ? 
-                    new AxesLocation(axis, axis.getSoftLimitLow()) : 
-                        new AxesLocation(axis, axis.getSoftLimitHigh()));
-        }
-        else {
-            axesLocation = axesLocation.add(new AxesLocation(axis, displacement));
-            if (axesLocation.getLengthCoordinate(axis).compareTo(axis.getSoftLimitLow()) < 0) {
-                axesLocation = new AxesLocation(axis, axis.getSoftLimitLow());
-            }
-            if (axesLocation.getLengthCoordinate(axis).compareTo(axis.getSoftLimitHigh()) > 0) {
-                axesLocation = new AxesLocation(axis, axis.getSoftLimitHigh());
-            }
-        }
-        Location newLocation = movable.toTransformed(axesLocation);
-        newLocation = movable.toHeadMountableLocation(newLocation);
-        return newLocation;
-    }
-
-    private void calibrateNozzleOffsets(ReferenceHead head, ReferenceCamera defaultCamera, ReferenceNozzle nozzle)
-            throws Exception {
-        try {
-            // Create a pseudo part, package and feeder to enable pick and place.
-            Part testPart = new Part("TEST-OBJECT");
-            testPart.setHeight(new Length(0.01, LengthUnit.Millimeters));
-            Package packag = new Package("TEST-OBJECT-PACKAGE");
-            testPart.setPackage(packag);
-            ReferenceTubeFeeder feeder = new ReferenceTubeFeeder();
-            feeder.setPart(testPart);
-            // Get the initial precise test object location.
-            Location location = machine.getVisionSolutions()
-                    .centerInOnSubjectLocation(defaultCamera, defaultCamera,
-                            head.getCalibrationTestObjectDiameter(), "Nozzle Offset Calibration", false);
-            // We accumulate all the detected differences and only calculate the centroid in the end. 
-            int accumulated = 0;
-            Location offsetsDiff = new Location(LengthUnit.Millimeters);
-            double da = 360.0 / nozzleOffsetAngles;
-            for (double angle = -180 + da / 2; angle < 180; angle += da) {
-                // Subtract from accumulation.
-                offsetsDiff = offsetsDiff.subtract(location);
-                // Replace Z.
-                location = location.derive(head.getCalibrationPrimaryFiducialLocation(), false,
-                        false, true, false);
-                // Pick the test object at the location.
-                feeder.setLocation(location.derive(null, null, null, angle));
-                nozzle.moveToPickLocation(feeder);
-                nozzle.pick(testPart);
-                // Extra wait time.
-                Thread.sleep(extraVacuumDwellMs);
-                // Place the part 180° rotated. This way we will detect the true nozzle rotation axis, which is 
-                // the true nozzle location, namely in the center of the two detected locations. Note that run-out 
-                // is cancelled out too, so run-out compensation is no prerequisite. 
-                Location placementLocation = location.derive(null, null, null, angle + 180.0);
-                nozzle.moveToPlacementLocation(placementLocation, testPart);
-                nozzle.place();
-                // Extra wait time.
-                Thread.sleep(extraVacuumDwellMs);
-                // Look where it is now.
-                MovableUtils.moveToLocationAtSafeZ(defaultCamera, location);
-                Location newlocation = machine.getVisionSolutions()
-                        .centerInOnSubjectLocation(defaultCamera, defaultCamera,
-                                head.getCalibrationTestObjectDiameter(), "Nozzle Offset Calibration "+angle+"°", false);
-                // Add to accumulation.
-                offsetsDiff = offsetsDiff.add(newlocation);
-                accumulated += 2;
-                Logger.debug("Nozzle "+nozzle.getName()+" has placed at offsets "
-                        +newlocation.subtract(location)+ " at angle "+angle);
-                // Next
-                location = newlocation;
-            }
-            // Compute the average of the accumulated offsets differences. Take only X, Y.
-            offsetsDiff = offsetsDiff.multiply(1.0 / accumulated)
-                    .multiply(1, 1, 0, 0);
-            Location headOffsets = nozzle.getHeadOffsets()
-                    .add(offsetsDiff);
-            Logger.info("Set nozzle " + nozzle.getName() + " head offsets to " + headOffsets
-                    + " (previously " + nozzle.getHeadOffsets() + ")");
-            nozzle.setHeadOffsets(headOffsets);
-        }
-        finally {
-            if (nozzle.getPart() != null) {
-                nozzle.place();
-            }
-        }
-    }
-}
-=======
-/*
- * Copyright (C) 2021 <mark@makr.zone>
- * inspired and based on work
- * Copyright (C) 2011 Jason von Nieda <jason@vonnieda.org>
- * 
- * This file is part of OpenPnP.
- * 
- * OpenPnP is free software: you can redistribute it and/or modify it under the terms of the GNU
- * General Public License as published by the Free Software Foundation, either version 3 of the
- * License, or (at your option) any later version.
- * 
- * OpenPnP is distributed in the hope that it will be useful, but WITHOUT ANY WARRANTY; without even
- * the implied warranty of MERCHANTABILITY or FITNESS FOR A PARTICULAR PURPOSE. See the GNU General
- * Public License for more details.
- * 
- * You should have received a copy of the GNU General Public License along with OpenPnP. If not, see
- * <http://www.gnu.org/licenses/>.
- * 
- * For more information about OpenPnP visit http://openpnp.org
- */
-
-package org.openpnp.machine.reference.solutions;
-
-import java.awt.Color;
-import java.util.ArrayList;
-import java.util.Collections;
-
-import org.openpnp.gui.MainFrame;
-import org.openpnp.gui.support.LengthConverter;
-import org.openpnp.machine.reference.ReferenceCamera;
-import org.openpnp.machine.reference.ReferenceHead;
-import org.openpnp.machine.reference.ReferenceMachine;
-import org.openpnp.machine.reference.ReferenceNozzle;
-import org.openpnp.machine.reference.axis.ReferenceControllerAxis;
-import org.openpnp.machine.reference.axis.ReferenceControllerAxis.BacklashCompensationMethod;
-import org.openpnp.machine.reference.feeder.ReferenceTubeFeeder;
-import org.openpnp.model.AxesLocation;
-import org.openpnp.model.Length;
-import org.openpnp.model.LengthUnit;
-import org.openpnp.model.Location;
-import org.openpnp.model.Package;
-import org.openpnp.model.Part;
-import org.openpnp.model.Solutions;
-import org.openpnp.model.Solutions.Milestone;
-import org.openpnp.model.Solutions.State;
-import org.openpnp.spi.Axis.Type;
-import org.openpnp.spi.Camera;
-import org.openpnp.spi.CoordinateAxis;
-import org.openpnp.spi.Head;
-import org.openpnp.spi.HeadMountable;
-import org.openpnp.spi.MotionPlanner.CompletionType;
-import org.openpnp.spi.Nozzle;
-import org.openpnp.util.MovableUtils;
-import org.openpnp.util.SimpleGraph;
-import org.openpnp.util.UiUtils;
-import org.openpnp.util.VisionUtils;
-import org.openpnp.vision.pipeline.CvStage.Result.Circle;
-import org.pmw.tinylog.Logger;
-import org.simpleframework.xml.Attribute;
-import org.simpleframework.xml.Element;
-
-/**
- * This helper class implements the Issues & Solutions for the Calibration Milestone. 
- */
-public class CalibrationSolutions implements Solutions.Subject {
-
-    @Attribute(required = false)
-    private int backlashCalibrationPasses = 4;
-
-    @Attribute(required = false)
-    private double errorDampening = 0.9;
-
-    @Attribute(required = false)
-    private double backlashTestMoveMm = 10;
-
-    @Attribute(required = false)
-    private double backlashTestMoveLargeMm = 90;
-
-    @Attribute(required = false)
-    private double stepTestMm = 1;
-
-    @Attribute(required = false)
-    private double maxSneakUpOffsetMm = 2.5;
-
-    @Attribute(required = false)
-    private double acceptableSneakUpOffsetMm = 0.8;
-
-    @Element(required=false)
-    private double[] backlashProbingSpeeds = new double [] { 0.25, 0.33, 0.5, 0.75, 1 };
-
-    @Attribute(required = false)
-    private double backlashDistanceFactor = Math.pow(2.0, 0.5); 
-
-    @Attribute(required = false)
-    private int nozzleOffsetAngles = 6;
-
-    @Attribute(required = false)
-    private long extraVacuumDwellMs = 300;
-
-
-    public CalibrationSolutions setMachine(ReferenceMachine machine) {
-        this.machine = machine;
-        return this;
-    }
-
-    private ReferenceMachine machine;
-
-
-    @Override
-    public void findIssues(Solutions solutions) {
-        if (solutions.isTargeting(Milestone.Calibration)) {
-            for (Head h : machine.getHeads()) {
-                if (h instanceof ReferenceHead) {
-                    ReferenceHead head = (ReferenceHead) h;
-                    ReferenceCamera defaultCamera = null;
-                    try {
-                        defaultCamera = (ReferenceCamera)head.getDefaultCamera();
-                    }
-                    catch (Exception e) {
-                        // Ignore missing camera.
-                    }
-                    Nozzle defaultNozzle = null;
-                    try {
-                        defaultNozzle = head.getDefaultNozzle();
-                    }
-                    catch (Exception e1) {
-                    }
-                    if (defaultCamera != null) {
-                        for (Camera camera : head.getCameras()) {
-                            if (camera instanceof ReferenceCamera) {
-                                perDownLookingCameraSolutions(solutions, head, defaultCamera, defaultNozzle, (ReferenceCamera) camera);
-                            }
-                        }
-                        for (Nozzle nozzle : head.getNozzles()) {
-                            if (nozzle instanceof ReferenceNozzle) {
-                                perNozzleSolutions(solutions, head, defaultCamera, defaultNozzle, (ReferenceNozzle) nozzle);
-                            }
-                        }
-                        perHeadSolutions(solutions, head, defaultCamera);
-                    }
-                }
-            } 
-
-            Camera defaultCamera = null;
-            Nozzle defaultNozzle = null;
-            try {
-                defaultCamera = VisionUtils.getBottomVisionCamera();
-                Head head = machine.getDefaultHead();
-                defaultNozzle = head.getDefaultNozzle();
-            }
-            catch (Exception e1) {
-            }
-            if (defaultCamera != null && defaultNozzle  != null) {
-                for (Camera camera : machine.getCameras()) {
-                    if (camera instanceof ReferenceCamera) {
-                        perUpLookingCameraSolutions(solutions, defaultCamera, defaultNozzle, (ReferenceCamera) camera);
-                    }
-                }
-            }
-        }
-    }
-
-    private void perHeadSolutions(Solutions solutions, ReferenceHead head, ReferenceCamera defaultCamera) {
-    }
-
-    private void perDownLookingCameraSolutions(Solutions solutions, ReferenceHead head,
-            ReferenceCamera defaultCamera, Nozzle defaultNozzle, ReferenceCamera camera) {
-
-        VisionSolutions visualSolutions = machine.getVisionSolutions();
-        if (visualSolutions.isSolvedPrimaryXY(head)) {
-            // Calibrate backlash.
-            if (camera == defaultCamera) {
-                CoordinateAxis rawAxisX = HeadSolutions.getRawAxis(machine, camera.getAxisX());
-                CoordinateAxis rawAxisY = HeadSolutions.getRawAxis(machine, camera.getAxisY());
-                for (CoordinateAxis rawAxis : new CoordinateAxis[] {rawAxisX, rawAxisY}) {
-                    if (rawAxis instanceof ReferenceControllerAxis) {
-                        ReferenceControllerAxis axis = (ReferenceControllerAxis)rawAxis;
-                        BacklashCompensationMethod oldMethod = axis.getBacklashCompensationMethod();
-                        Length oldOffset = axis.getBacklashOffset();
-                        Length oldSneakUp = axis.getSneakUpOffset();
-                        double oldSpeed = axis.getBacklashSpeedFactor();
-                        Length oldAcceptableTolerance = axis.getAcceptableTolerance();
-
-                        solutions.add(new Solutions.Issue(
-                                camera, 
-                                "Calibrate backlash compensation for axis "+axis.getName()+".", 
-                                "Automatically calibrates the backlash compensation for "+axis.getName()+" using the primary calibration fiducial.", 
-                                Solutions.Severity.Fundamental,
-                                "https://github.com/openpnp/openpnp/wiki/Calibration-Solutions#calibrating-backlash-compensation") {
-
-                            {
-                                tolerance = oldAcceptableTolerance;
-                            }
-                            
-                            private Length tolerance;
-                            
-                            @Override 
-                            public void activate() throws Exception {
-                                MainFrame.get().getMachineControls().setSelectedTool(camera);
-                                camera.ensureCameraVisible();
-                            }
-
-                            @Override 
-                            public String getExtendedDescription() {
-                                return "<html>"
-                                        + "<p>Backlash compensation is used to avoid the effects of any looseness or play in the mechanical "
-                                        + "linkages of machine axes. More information can be found in the Wiki (press the blue Info button below).</p><br/>"
-                                        + "<p>Set the acceptable <strong>Tolerance ±</strong> as high as possible to allow for a more efficient backlash "
-                                        + "compensation method, avoiding extra moves and direction changes.</p><br/>"
-                                        + "<p><span color=\"red\">CAUTION</span>: The camera "+camera.getName()+" will move over the fiducial "
-                                        + "and then perform a calibration motion pattern, moving the axis "
-                                        + axis.getName()+" on its full soft-limit range.</p><br/>"
-                                        + "<p>When ready, press Accept.</p>"
-                                        + (getState() == State.Solved ? 
-                                                "<br/><h4>Results:</h4>"
-                                                + "<table>"
-                                                + "<tr><td align=\"right\">Detected Backlash:</td>"
-                                                + "<td>"+axis.getBacklashOffset()+"</td></tr>"
-                                                + "<tr><td align=\"right\">Selected Method:</td>"
-                                                + "<td>"+axis.getBacklashCompensationMethod().toString()+"</td></tr>"
-                                                + "<tr><td align=\"right\">Sneak-up Distance:</td>"
-                                                + "<td>"+axis.getSneakUpOffset()+"</td></tr>"
-                                                + "<tr><td align=\"right\">Speed Factor:</td>"
-                                                + "<td>"+axis.getBacklashSpeedFactor()+"</td></tr>"
-                                                + "<tr><td align=\"right\">Applicable Tolerance:</td>"
-                                                + "<td>"+String.format("%.4f", getAxisCalibrationTolerance(camera, axis, true))+" mm</td></tr>"
-                                                + "</table>" 
-                                                : "")
-                                        + "</html>";
-                            }
-
-                            @Override
-                            public Solutions.Issue.CustomProperty[] getProperties() {
-                                return new Solutions.Issue.CustomProperty[] {
-                                        new Solutions.Issue.LengthProperty(
-                                                "Tolerance ±",
-                                                "Set the targe tolerance. By granting a larger tolerance, a more efficient backlash compensation method may be eligible.") {
-                                            @Override
-                                            public Length get() {
-                                                return tolerance;
-                                            }
-                                            @Override
-                                            public void set(Length value) {
-                                                tolerance = value;
-                                            }
-                                        },
-                                };
-                            }
-
-                            @Override
-                            public void setState(Solutions.State state) throws Exception {
-                                if (state == State.Solved) {
-                                    if (! visualSolutions.isSolvedPrimaryXY(head)) {
-                                        throw new Exception("The head "+head.getName()+" primary fiducial location X and Y must be set first.");
-                                    }
-
-                                    final State oldState = getState();
-                                    UiUtils.submitUiMachineTask(
-                                            () -> {
-                                                axis.setAcceptableTolerance(tolerance);
-                                                calibrateAxisBacklash(head, camera, camera, axis, tolerance);
-                                                return true;
-                                            },
-                                            (result) -> {
-                                                UiUtils.messageBoxOnException(() -> super.setState(state));
-                                                // Persist this solved state.
-                                                solutions.setSolutionsIssueSolved(this, true);
-                                            },
-                                            (t) -> {
-                                                UiUtils.showError(t);
-                                                // restore old state
-                                                UiUtils.messageBoxOnException(() -> setState(oldState));
-                                            });
-                                }
-                                else {
-                                    axis.setBacklashCompensationMethod(oldMethod);
-                                    axis.setBacklashOffset(oldOffset);
-                                    axis.setSneakUpOffset(oldSneakUp);
-                                    axis.setBacklashSpeedFactor(oldSpeed);
-                                    axis.setAcceptableTolerance(oldAcceptableTolerance);
-                                    // Persist this unsolved state.
-                                    solutions.setSolutionsIssueSolved(this, false);
-                                    super.setState(state);
-                                }
-                            }
-                        });
-                    }
-                }
-            }
-        }
-    }
-
-    private void perNozzleSolutions(Solutions solutions, ReferenceHead head, ReferenceCamera defaultCamera,
-            Nozzle defaultNozzle, ReferenceNozzle nozzle) {
-        VisionSolutions visualSolutions = machine.getVisionSolutions();
-        if (visualSolutions.isSolvedPrimaryXY(head) && visualSolutions.isSolvedPrimaryZ(head) 
-                && (nozzle == defaultNozzle || nozzle.getHeadOffsets().isInitialized())) {
-            final Location oldNozzleOffsets = nozzle.getHeadOffsets();
-            final Length oldTestObjectDiameter = head.getCalibrationTestObjectDiameter(); 
-            // Get the test subject diameter.
-            solutions.add(visualSolutions.new VisionFeatureIssue(
-                    nozzle, 
-                    defaultCamera,
-                    oldTestObjectDiameter,
-                    "Calibrate precise camera ↔ nozzle "+nozzle.getName()+" offsets.", 
-                    "Use a test object to perform the precision camera ↔ nozzle "+nozzle.getName()+" offsets calibration.", 
-                    Solutions.Severity.Fundamental,
-                    "https://github.com/openpnp/openpnp/wiki/Calibration-Solutions#calibrating-precision-camera-to-nozzle-offsets") {
-
-                @Override 
-                public String getExtendedDescription() {
-                    return "<html>"
-                            + "<p>To calibrate precision camera ↔ nozzle offsets, we let the nozzle pick, rotate and place a small "
-                            + "test object and then measure the resulting offsets using the camera.</p><br/>"
-                            + "<p>Instructions about suitable test objects etc. must be obtained in the OpenPnP "
-                            + "Wiki. Press the blue Info button (below) to open the Wiki.</p><br/>"
-                            + "<p>Place the calibration test object onto the calibration primary fiducial.</p><br/>"
-                            + "<p>Jog camera " + defaultCamera.getName()
-                            + " over the test object. Target it with the cross-hairs.</p><br/>"
-                            + "<p>Adjust the <strong>Feature diameter</strong> up and down and see if it is detected right in the "
-                            + "camera view. A green circle and cross-hairs should appear and hug the test object contour. "
-                            + "Zoom the camera using the scroll-wheel.</p><br/>"
-                            + "<p><strong color=\"red\">Caution:</strong> The nozzle "+nozzle.getName()+" will move to the test object "
-                            + "and perform the calibration pick & place pattern. Make sure to load the right nozzle tip and "
-                            + "ready the vacuum system.</p><br/>"
-                            + "<p>When ready, press Accept.</p>"
-                            + (getState() == State.Solved && !nozzle.getHeadOffsets().equals(oldNozzleOffsets) ? 
-                                    "<br/><h4>Results:</h4>"
-                                    + "<table>"
-                                    + "<tr><td align=\"right\">Detected Nozzle Head Offsets:</td>"
-                                    + "<td>"+nozzle.getHeadOffsets()+"</td></tr>"
-                                    + "<tr><td align=\"right\">Previous Nozzle Head Offsets:</td>"
-                                    + "<td>"+oldNozzleOffsets+"</td></tr>"
-                                    + "<tr><td align=\"right\">Difference:</td>"
-                                    + "<td>"+nozzle.getHeadOffsets().subtract(oldNozzleOffsets)+"</td></tr>"
-                                    + "</table>" 
-                                    : "")
-                            + "</html>";
-                }
-
-                @Override
-                public void setState(Solutions.State state) throws Exception {
-                    if (state == State.Solved) {
-                        if (! visualSolutions.isSolvedPrimaryXY(head)) {
-                            throw new Exception("The head "+head.getName()+" primary fiducial location X and Y must be set first.");
-                        }
-                        if (! visualSolutions.isSolvedPrimaryZ(head)) {
-                            throw new Exception("The head "+head.getName()+" primary fiducial location Z must be set first.");
-                        }
-                        if (! (nozzle == defaultNozzle || nozzle.getHeadOffsets().isInitialized())) {
-                            throw new Exception("The nozzle "+nozzle.getName()+" head offsets must be roughly set first. "
-                                    + "Use the \"Noozle "+nozzle.getName()+" offset for the primary fiducial\" calibration.");
-                        }
-                        final State oldState = getState();
-                        UiUtils.submitUiMachineTask(
-                                () -> {
-                                    Circle testObject = visualSolutions
-                                            .getSubjectPixelLocation(defaultCamera, null, new Circle(0, 0, featureDiameter), 0, null, null);
-                                    head.setCalibrationTestObjectDiameter(
-                                            defaultCamera.getUnitsPerPixelPrimary().getLengthX().multiply(testObject.getDiameter()));
-                                    calibrateNozzleOffsets(head, defaultCamera, nozzle);
-                                    return true;
-                                },
-                                (result) -> {
-                                    UiUtils.messageBoxOnException(() -> super.setState(state));
-                                    // Persist this solved state.
-                                    solutions.setSolutionsIssueSolved(this, true);
-                                },
-                                (t) -> {
-                                    UiUtils.showError(t);
-                                    // restore old state
-                                    UiUtils.messageBoxOnException(() -> setState(oldState));
-                                });
-                    }
-                    else {
-                        // Restore the head offset
-                        nozzle.setHeadOffsets(oldNozzleOffsets);
-                        head.setCalibrationTestObjectDiameter(oldTestObjectDiameter);
-                        // Persist this unsolved state.
-                        solutions.setSolutionsIssueSolved(this, false);
-                        super.setState(state);
-                    }
-                }
-            });
-        }
-    }
-
-    private void perUpLookingCameraSolutions(Solutions solutions, Camera defaultCamera,
-            Nozzle defaultNozzle, ReferenceCamera camera) {
-
-    }
-
-    public void calibrateAxisBacklash(ReferenceHead head, ReferenceCamera camera,
-            HeadMountable movable, ReferenceControllerAxis axis, Length acceptableTolerance) throws Exception {
-        // Check pre-conditions (this method can be called from outside Issues & Solutions).
-        if (!(axis.isSoftLimitLowEnabled() && axis.isSoftLimitHighEnabled())) {
-            throw new Exception("Axis "+axis.getName()+" must have soft limits enabled for backlash calibration.");
-        }
-        if (! head.getCalibrationPrimaryFiducialLocation().isInitialized()) {
-            throw new Exception("Head "+head.getName()+" primary fiducial location must be set for backlash calibration.");
-        }
-        if (! head.getCalibrationPrimaryFiducialDiameter().isInitialized()) {
-            throw new Exception("Head "+head.getName()+" primary fiducial diameter must be set for backlash calibration.");
-        }
-        // Make sure to disable any backlash compensation.
-        axis.setBacklashCompensationMethod(BacklashCompensationMethod.None);
-
-        // Use the primary calibration fiducial for calibration.
-        Location location = head.getCalibrationPrimaryFiducialLocation();
-        Length fiducialDiameter = head.getCalibrationPrimaryFiducialDiameter();
-        MovableUtils.moveToLocationAtSafeZ(movable, location);
-        location = machine.getVisionSolutions()
-                .centerInOnSubjectLocation(camera, movable,
-                        fiducialDiameter, "Backlash Calibration Start Location", false);
-
-        // General note: We always use mm.
-        // Calculate the unit vector for the axis in both logical and axis coordinates. 
-        Location unit = new Location(LengthUnit.Millimeters, 
-                (axis.getType() == Type.X ? 1 : 0), 
-                (axis.getType() == Type.Y ? 1 : 0),
-                0, 0);
-        AxesLocation axesLocation0 = movable.toRaw(location);
-        AxesLocation axesLocation1 = movable.toRaw(location.add(unit));
-        double mmAxis = axesLocation1.getCoordinate(axis) - axesLocation0.getCoordinate(axis); 
-
-        double stepMm = getAxisCalibrationTolerance(camera, axis, false);
-        Length stepLength = new Length(stepMm, LengthUnit.Millimeters);
-        double toleranceMm = getAxisCalibrationTolerance(camera, axis, false);
-        if (acceptableTolerance != null) {
-            toleranceMm = Math.ceil(acceptableTolerance.convertToUnits(LengthUnit.Millimeters).getValue()/toleranceMm)*toleranceMm;
-        }
-        double toleranceUnits = new Length(toleranceMm, LengthUnit.Millimeters).convertToUnits(axis.getUnits()).getValue();
-
-        // Diagnostics graph.
-        final String ERROR = "E";
-        final String ABSOLUTE = "A";
-        final String ABSOLUTE_RANDOM = "AR";
-        final String RELATIVE = "R";
-        final String SCALE = "S";
-        final String BACKLASH = "B";
-        final String OVERSHOOT = "O";
-        final String LIMIT0 = "L0";
-        final String LIMIT1 = "L1";
-
-        SimpleGraph stepTestGraph = new SimpleGraph();
-        stepTestGraph.setRelativePaddingLeft(0.05);
-        SimpleGraph.DataScale errorScale =  stepTestGraph.getScale(ERROR);
-        errorScale.setRelativePaddingBottom(0.2);
-        errorScale.setSymmetricIfSigned(true);
-        errorScale.setColor(SimpleGraph.getDefaultGridColor());
-        stepTestGraph.getRow(ERROR, ABSOLUTE)
-        .setColor(new Color(0xFF, 0, 0));
-        stepTestGraph.getRow(ERROR, RELATIVE)
-        .setColor(new Color(0, 0x5B, 0xD9)); // the OpenPNP blue
-        stepTestGraph.getRow(ERROR, RELATIVE)
-        .setMarkerShown(true);
-        stepTestGraph.getRow(ERROR, RELATIVE)
-        .setLineShown(false);
-        stepTestGraph.getRow(ERROR, ABSOLUTE_RANDOM)
-        .setColor(new Color(0xBB, 0x77, 0));
-        stepTestGraph.getRow(ERROR, ABSOLUTE_RANDOM)
-        .setMarkerShown(true);
-        stepTestGraph.getRow(ERROR, ABSOLUTE_RANDOM)
-        .setLineShown(false);
-        stepTestGraph.getRow(ERROR, LIMIT0)
-        .setColor(new Color(0, 0x80, 0)); 
-        stepTestGraph.getRow(ERROR, LIMIT1)
-        .setColor(new Color(0, 0x80, 0));
-
-        SimpleGraph distanceGraph = new SimpleGraph();
-        distanceGraph.setRelativePaddingLeft(0.05);
-        SimpleGraph.DataScale stepScale =  distanceGraph.getScale(SCALE);
-        stepScale.setRelativePaddingBottom(0.2);
-        stepScale.setColor(SimpleGraph.getDefaultGridColor());
-        distanceGraph.getRow(SCALE, BACKLASH+0)
-        .setColor(new Color(00, 0x5B, 0xD9)); // the OpenPNP blue
-        distanceGraph.getRow(SCALE, OVERSHOOT+0)
-        .setColor(new Color(0xFF, 0, 0)); 
-        distanceGraph.getRow(SCALE, BACKLASH+1)
-        .setColor(new Color(00, 0x5B, 0xD9, 128)); // the OpenPNP blue
-        distanceGraph.getRow(SCALE, OVERSHOOT+1)
-        .setColor(new Color(0xFF, 0, 0, 128)); 
-
-        SimpleGraph speedGraph = new SimpleGraph();
-        speedGraph.setRelativePaddingLeft(0.05);
-        SimpleGraph.DataScale speedScale =  speedGraph.getScale(SCALE);
-        speedScale.setRelativePaddingBottom(0.2);
-        speedScale.setColor(SimpleGraph.getDefaultGridColor());
-        speedGraph.getRow(SCALE, BACKLASH)
-        .setColor(new Color(0xFF, 0, 0));
-
-        // Perform a step test over a small distance.
-        MovableUtils.moveToLocationAtSafeZ(movable, displacedAxisLocation(movable, axis, location, -backlashTestMoveLargeMm*mmAxis, false));
-        double minimumSpeed = backlashProbingSpeeds[0];
-        int step = 0;
-        Location referenceLocation = location;
-        Location stepLocation0 = null;
-        for (double stepPos = -stepTestMm/2; stepPos < stepTestMm/2; stepPos += stepMm) {
-            step++;
-            Location startMoveLocation = displacedAxisLocation(movable, axis, location, (stepPos - stepTestMm)*mmAxis, false);
-            movable.moveTo(startMoveLocation);
-            Location nominalStepLocation = displacedAxisLocation(movable, axis, location, stepPos*mmAxis, false);
-            movable.moveTo(nominalStepLocation, minimumSpeed);
-            Location stepLocation1 = machine.getVisionSolutions().getDetectedLocation(camera, movable, 
-                    location, fiducialDiameter, "Accuracy Test Step "+step, false);
-            if (stepLocation0 != null) {
-                Length absoluteErr = stepLocation1.subtract(referenceLocation).dotProduct(unit);
-                double absoluteErrUnits = absoluteErr.convertToUnits(axis.getUnits()).getValue();
-                stepTestGraph.getRow(ERROR, ABSOLUTE)
-                        .recordDataPoint(step, absoluteErrUnits);
-                Length relativeErr = stepLocation1.subtract(stepLocation0).dotProduct(unit);
-                double relativeErrorUnits = relativeErr.convertToUnits(axis.getUnits()).getValue();
-                stepTestGraph.getRow(ERROR, RELATIVE)
-                    .recordDataPoint(step, relativeErrorUnits);
-                stepTestGraph.getRow(ERROR, LIMIT0)
-                    .recordDataPoint(step, -toleranceUnits);
-                stepTestGraph.getRow(ERROR, LIMIT1)
-                    .recordDataPoint(step, toleranceUnits);
-            }
-            else {
-                referenceLocation = location
-                        .add(stepLocation1.subtract(referenceLocation));
-            }
-            stepLocation0 = stepLocation1;
-        }
 
         // Perform a backlash test over distances. The distances are a geometric series.   
         MovableUtils.moveToLocationAtSafeZ(movable, location, minimumSpeed);
@@ -1715,6 +820,12 @@
         }
         else {
             axesLocation = axesLocation.add(new AxesLocation(axis, displacement));
+            if (axesLocation.getLengthCoordinate(axis).compareTo(axis.getSoftLimitLow()) < 0) {
+                axesLocation = new AxesLocation(axis, axis.getSoftLimitLow());
+            }
+            if (axesLocation.getLengthCoordinate(axis).compareTo(axis.getSoftLimitHigh()) > 0) {
+                axesLocation = new AxesLocation(axis, axis.getSoftLimitHigh());
+            }
         }
         Location newLocation = movable.toTransformed(axesLocation);
         newLocation = movable.toHeadMountableLocation(newLocation);
@@ -1791,5 +902,4 @@
                     .deriveLengths(null, null, nozzle.getSafeZ(), 0.0));
         }
     }
-}
->>>>>>> 2316883f
+}