--- conflicted
+++ resolved
@@ -1,165 +1,139 @@
-<<<<<<< HEAD
-package org.openpnp.machine.reference;
-
-import org.openpnp.model.Configuration;
-import org.openpnp.model.LengthUnit;
-import org.openpnp.model.Location;
-import org.openpnp.spi.base.AbstractFeeder;
-import org.openpnp.util.Utils2D;
-import org.pmw.tinylog.Logger;
-import org.simpleframework.xml.Attribute;
-import org.simpleframework.xml.Element;
-import org.simpleframework.xml.core.Commit;
-
-public abstract class ReferenceFeeder extends AbstractFeeder {
-    public static Location ROOT_FEEDER_LOCATION = new Location(LengthUnit.Millimeters,0,0,0,0);
-    
-    // This now holds the location and rotation of the feeder relative to its parent's location  
-    @Element
-    private Location location = new Location(LengthUnit.Millimeters);
-
-    // This now holds the rotation of the part within the feeder
-    @Attribute(required=false)
-    protected Double rotationInFeeder;
-    
-    @Commit
-    public void commit() {
-        if (rotationInFeeder == null) {
-            /*
-             * Originally the rotation of the part was stored in the feeder's location field
-             * and there was really no concept of the feeder's rotation.  Now, with the introduction
-             * of feeder groups, the rotation of the part in the feeder is independent of the
-             * rotation of the feeder.  The feeder's location field now contains the location and
-             * rotation of the feeder relative to its parent and the rotationInFeeder field contains
-             * the rotation of the part relative to the feeder.
-             */
-            Logger.trace(name + ": Old feeder format found, updating to new format..." );
-            rotationInFeeder = 0.0;
-        }
-    }
-    
-    public void setRotationInFeeder(Double rotationInFeeder) {
-        this.rotationInFeeder = rotationInFeeder;
-    }
-    
-    public Double getRotationInFeeder() {
-        return rotationInFeeder;
-    }
-        
-    @Override
-    public void setParentId(String parentId) {
-        Location globalLocation = getLocation();
-        super.setParentId(parentId);
-        setLocation(globalLocation);
-    }
-
-    private Location getLocalLocation() {
-        return location;
-    }
-
-    private void setLocalLocation(Location localLocation) {
-        Object oldValue = this.location;
-        this.location = localLocation;
-        firePropertyChange("location", oldValue, localLocation);
-    }
-    
-    public Location getLocation() {
-        Location parentLocation;
-        if (parentId.equals(ROOT_FEEDER_ID)) {
-            parentLocation = ROOT_FEEDER_LOCATION;
-        } else {
-            parentLocation = ((ReferenceFeeder) Configuration.get().getMachine().getFeeder(parentId)).getLocation();
-        }
-        return convertToGlobalLocation(parentLocation, getLocalLocation());
-    }
-
-    public void setLocation(Location globalLocation) {
-        Location parentLocation;
-        if (parentId.equals(ROOT_FEEDER_ID)) {
-            parentLocation = ROOT_FEEDER_LOCATION;
-        } else {
-            parentLocation = ((ReferenceFeeder) Configuration.get().getMachine().getFeeder(parentId)).getLocation();
-        }
-        setLocalLocation(convertToLocalLocation(parentLocation, globalLocation));
-    }
-    
-    public Location convertToGlobalLocation(Location localLocation) {
-        Location originLocation = getLocation();
-        return convertToGlobalLocation(originLocation, localLocation);
-    }
-    
-    public Location convertToLocalLocation(Location globalLocation) {
-        Location originLocation = getLocation();
-        return convertToLocalLocation(originLocation, globalLocation);
-    }
-
-    public Location convertToGlobalDeltaLocation(Location localDeltaLocation) {
-        Location originLocation = getLocation();
-        return convertToGlobalDeltaLocation(originLocation, localDeltaLocation);
-    }
-    
-    public Location convertToLocalDeltaLocation(Location globalDeltaLocation) {
-        Location originLocation = getLocation();
-        return convertToLocalDeltaLocation(originLocation, globalDeltaLocation);
-    }
-
-    static public Location convertToGlobalLocation(Location origin, Location localLocation) {
-        if (localLocation == null) {
-            return null;
-        }
-        return localLocation.vectorAdd(origin);
-    }
-    
-    static public Location convertToLocalLocation(Location origin, Location globalLocation) {
-        if (globalLocation == null) {
-            return null;
-        }
-        return globalLocation.vectorSubtract(origin);
-    }
-    
-    static public Location convertToGlobalDeltaLocation(Location origin, Location localDeltaLocation) {
-        if (localDeltaLocation == null) {
-            return null;
-        }
-        return convertToGlobalLocation(origin, localDeltaLocation).subtract(origin);
-    }
-
-    static public Location convertToLocalDeltaLocation(Location origin, Location globalDeltaLocation) {
-        if (globalDeltaLocation == null) {
-            return null;
-        }
-        return convertToLocalLocation(origin, globalDeltaLocation.add(origin));
-    }
-
-}
-=======
-package org.openpnp.machine.reference;
-
-import java.util.List;
-
-import org.openpnp.model.LengthUnit;
-import org.openpnp.model.Location;
-import org.openpnp.spi.Feeder;
-import org.openpnp.spi.base.AbstractFeeder;
-import org.simpleframework.xml.Element;
-
-public abstract class ReferenceFeeder extends AbstractFeeder {
-    @Element
-    protected Location location = new Location(LengthUnit.Millimeters);
-
-    public Location getLocation() {
-        return location;
-    }
-
-    public void setLocation(Location location) {
-        Object oldValue = this.location;
-        this.location = location;
-        firePropertyChange("location", oldValue, location);
-    }
-
-    @Override
-    public void prepareForJob(List<Feeder> feedersToPrepare) throws Exception {
-        // the default RefrenceFeeder needs no prep.
-    }
-}
->>>>>>> 96850418
+package org.openpnp.machine.reference;
+
+import org.openpnp.model.Configuration;
+import org.openpnp.model.LengthUnit;
+import org.openpnp.model.Location;
+import org.openpnp.spi.base.AbstractFeeder;
+import org.openpnp.util.Utils2D;
+import org.pmw.tinylog.Logger;
+import org.simpleframework.xml.Attribute;
+import org.simpleframework.xml.Element;
+import org.simpleframework.xml.core.Commit;
+
+public abstract class ReferenceFeeder extends AbstractFeeder {
+    public static Location ROOT_FEEDER_LOCATION = new Location(LengthUnit.Millimeters,0,0,0,0);
+    
+    // This now holds the location and rotation of the feeder relative to its parent's location  
+    @Element
+    private Location location = new Location(LengthUnit.Millimeters);
+
+    // This now holds the rotation of the part within the feeder
+    @Attribute(required=false)
+    protected Double rotationInFeeder;
+    
+    @Commit
+    public void commit() {
+        if (rotationInFeeder == null) {
+            /*
+             * Originally the rotation of the part was stored in the feeder's location field
+             * and there was really no concept of the feeder's rotation.  Now, with the introduction
+             * of feeder groups, the rotation of the part in the feeder is independent of the
+             * rotation of the feeder.  The feeder's location field now contains the location and
+             * rotation of the feeder relative to its parent and the rotationInFeeder field contains
+             * the rotation of the part relative to the feeder.
+             */
+            Logger.trace(name + ": Old feeder format found, updating to new format..." );
+            rotationInFeeder = 0.0;
+        }
+    }
+    
+    public void setRotationInFeeder(Double rotationInFeeder) {
+        this.rotationInFeeder = rotationInFeeder;
+    }
+    
+    public Double getRotationInFeeder() {
+        return rotationInFeeder;
+    }
+        
+    @Override
+    public void setParentId(String parentId) {
+        Location globalLocation = getLocation();
+        super.setParentId(parentId);
+        setLocation(globalLocation);
+    }
+
+    private Location getLocalLocation() {
+        return location;
+    }
+
+    private void setLocalLocation(Location localLocation) {
+        Object oldValue = this.location;
+        this.location = localLocation;
+        firePropertyChange("location", oldValue, localLocation);
+    }
+    
+    public Location getLocation() {
+        Location parentLocation;
+        if (parentId.equals(ROOT_FEEDER_ID)) {
+            parentLocation = ROOT_FEEDER_LOCATION;
+        } else {
+            parentLocation = ((ReferenceFeeder) Configuration.get().getMachine().getFeeder(parentId)).getLocation();
+        }
+        return convertToGlobalLocation(parentLocation, getLocalLocation());
+    }
+
+    public void setLocation(Location globalLocation) {
+        Location parentLocation;
+        if (parentId.equals(ROOT_FEEDER_ID)) {
+            parentLocation = ROOT_FEEDER_LOCATION;
+        } else {
+            parentLocation = ((ReferenceFeeder) Configuration.get().getMachine().getFeeder(parentId)).getLocation();
+        }
+        setLocalLocation(convertToLocalLocation(parentLocation, globalLocation));
+    }
+
+    @Override
+    public void prepareForJob(List<Feeder> feedersToPrepare) throws Exception {
+        // the default RefrenceFeeder needs no prep.
+    }
+    
+    public Location convertToGlobalLocation(Location localLocation) {
+        Location originLocation = getLocation();
+        return convertToGlobalLocation(originLocation, localLocation);
+    }
+    
+    public Location convertToLocalLocation(Location globalLocation) {
+        Location originLocation = getLocation();
+        return convertToLocalLocation(originLocation, globalLocation);
+    }
+
+    public Location convertToGlobalDeltaLocation(Location localDeltaLocation) {
+        Location originLocation = getLocation();
+        return convertToGlobalDeltaLocation(originLocation, localDeltaLocation);
+    }
+    
+    public Location convertToLocalDeltaLocation(Location globalDeltaLocation) {
+        Location originLocation = getLocation();
+        return convertToLocalDeltaLocation(originLocation, globalDeltaLocation);
+    }
+
+    static public Location convertToGlobalLocation(Location origin, Location localLocation) {
+        if (localLocation == null) {
+            return null;
+        }
+        return localLocation.vectorAdd(origin);
+    }
+    
+    static public Location convertToLocalLocation(Location origin, Location globalLocation) {
+        if (globalLocation == null) {
+            return null;
+        }
+        return globalLocation.vectorSubtract(origin);
+    }
+    
+    static public Location convertToGlobalDeltaLocation(Location origin, Location localDeltaLocation) {
+        if (localDeltaLocation == null) {
+            return null;
+        }
+        return convertToGlobalLocation(origin, localDeltaLocation).subtract(origin);
+    }
+
+    static public Location convertToLocalDeltaLocation(Location origin, Location globalDeltaLocation) {
+        if (globalDeltaLocation == null) {
+            return null;
+        }
+        return convertToLocalLocation(origin, globalDeltaLocation.add(origin));
+    }
+
+}
+