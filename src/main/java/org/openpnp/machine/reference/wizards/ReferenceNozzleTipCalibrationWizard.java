--- conflicted
+++ resolved
@@ -223,24 +223,20 @@
         panelCalibration.add(lblRecalibration, "2, 14, right, default");
 
         recalibrationCb = new JComboBox(ReferenceNozzleTipCalibration.RecalibrationTrigger.values());
-<<<<<<< HEAD
-        panelCalibration.add(recalibrationCb, "4, 14, left, default");
-=======
         recalibrationCb.addItemListener(new ItemListener() {
             public void itemStateChanged(ItemEvent e) {
                 adaptDialog();
             }
         });
-        panelCalibration.add(recalibrationCb, "4, 12, left, default");
-        
+        panelCalibration.add(recalibrationCb, "4, 14, left, default");
+
         lblFailHoming = new JLabel("Fail Homing?");
         lblFailHoming.setToolTipText(
                 "When the calibration fails during homing, also fail the homing cycle.");
-        panelCalibration.add(lblFailHoming, "6, 12, right, default");
+        panelCalibration.add(lblFailHoming, "6, 14, right, default");
         
         failHoming = new JCheckBox("");
-        panelCalibration.add(failHoming, "8, 12");
->>>>>>> bd0de32a
+        panelCalibration.add(failHoming, "8, 14");
 
         lblNewLabel = new JLabel("Pipeline");
         panelCalibration.add(lblNewLabel, "2, 16, right, default");
@@ -328,13 +324,10 @@
     private JLabel lblRecalibration;
     private JComboBox recalibrationCb;
     private JButton btnCalibrateCamera;
-<<<<<<< HEAD
     private JLabel lblNozzleTipDiameter;
     private JTextField calibrationTipDiameter;
-=======
     private JLabel lblFailHoming;
     private JCheckBox failHoming;
->>>>>>> bd0de32a
 
     public static ReferenceNozzle getUiCalibrationNozzle(ReferenceNozzleTip nozzleTip) throws Exception {
         ReferenceNozzle refNozzle; 
