/*
 * Copyright (C) 2011 Jason von Nieda <jason@vonnieda.org>
 * 
 * This file is part of OpenPnP.
 * 
 * OpenPnP is free software: you can redistribute it and/or modify it under the terms of the GNU
 * General Public License as published by the Free Software Foundation, either version 3 of the
 * License, or (at your option) any later version.
 * 
 * OpenPnP is distributed in the hope that it will be useful, but WITHOUT ANY WARRANTY; without even
 * the implied warranty of MERCHANTABILITY or FITNESS FOR A PARTICULAR PURPOSE. See the GNU General
 * Public License for more details.
 * 
 * You should have received a copy of the GNU General Public License along with OpenPnP. If not, see
 * <http://www.gnu.org/licenses/>.
 * 
 * For more information about OpenPnP visit http://openpnp.org
 */

package org.openpnp.machine.reference;

import java.awt.Color;
import java.awt.event.ActionEvent;
import java.awt.image.BufferedImage;
import java.io.IOException;
import java.util.HashMap;
import java.util.List;
import java.util.Map;

import javax.swing.AbstractAction;
import javax.swing.Action;
import javax.swing.JOptionPane;

import org.opencv.calib3d.Calib3d;
import org.opencv.core.Core;
import org.opencv.core.CvType;
import org.opencv.core.Mat;
import org.opencv.core.Point;
import org.opencv.core.Rect;
import org.opencv.core.RotatedRect;
import org.opencv.core.Size;
import org.opencv.core.TermCriteria;
import org.opencv.imgproc.Imgproc;
import org.openpnp.ConfigurationListener;
import org.openpnp.gui.MainFrame;
import org.openpnp.gui.components.CameraPanel;
import org.openpnp.gui.components.CameraView;
import org.openpnp.gui.components.CameraView.RenderingQuality;
import org.openpnp.gui.support.Icons;
import org.openpnp.gui.support.PropertySheetWizardAdapter;
import org.openpnp.gui.wizards.CameraConfigurationWizard;
import org.openpnp.gui.wizards.CameraVisionConfigurationWizard;
import org.openpnp.machine.reference.camera.AutoFocusProvider;
import org.openpnp.machine.reference.camera.OpenPnpCaptureCamera;
import org.openpnp.machine.reference.camera.SimulatedUpCamera;
import org.openpnp.machine.reference.camera.calibration.AdvancedCalibration;
import org.openpnp.machine.reference.camera.calibration.LensCalibrationParams;
import org.openpnp.machine.reference.wizards.ReferenceCameraCalibrationConfigurationWizard;
import org.openpnp.machine.reference.wizards.ReferenceCameraCalibrationWizard;
import org.openpnp.machine.reference.wizards.ReferenceCameraPositionConfigurationWizard;
import org.openpnp.machine.reference.wizards.ReferenceCameraTransformsConfigurationWizard;
import org.openpnp.model.AbstractModelObject;
import org.openpnp.model.Configuration;
import org.openpnp.model.Length;
import org.openpnp.model.LengthUnit;
import org.openpnp.model.Location;
import org.openpnp.model.Solutions;
import org.openpnp.model.Solutions.Milestone;
import org.openpnp.model.Solutions.Severity;
import org.openpnp.spi.Actuator;
import org.openpnp.spi.Camera;
import org.openpnp.spi.FocusProvider;
import org.openpnp.spi.Head;
import org.openpnp.spi.Machine;
import org.openpnp.util.Collect;
import org.openpnp.util.OpenCvUtils;
import org.openpnp.util.SimpleGraph;
import org.openpnp.util.UiUtils;
import org.openpnp.vision.LensCalibration;
import org.openpnp.vision.LensCalibration.LensModel;
import org.openpnp.vision.LensCalibration.Pattern;
import org.pmw.tinylog.Logger;
import org.simpleframework.xml.Attribute;
import org.simpleframework.xml.Element;
import org.simpleframework.xml.core.Commit;
import org.simpleframework.xml.core.Persist;

public abstract class ReferenceCamera extends AbstractBroadcastingCamera implements ReferenceHeadMountable {
    static {
        nu.pattern.OpenCV.loadShared();
    }

    @Attribute(required = false)
    private int captureTryCount = 4;

    @Attribute(required = false)
    private int captureTryTimeoutMs = 2000;

    @Element(required = false)
    private Location headOffsets = new Location(LengthUnit.Millimeters);

    @Attribute(required = false)
    protected double rotation = 0;

    @Attribute(required = false)
    protected boolean flipX = false;

    @Attribute(required = false)
    protected boolean flipY = false;

    @Deprecated
    @Element(required = false)
    protected Length safeZ = null;

    @Attribute(required = false)
    protected int offsetX = 0;

    @Attribute(required = false)
    protected int offsetY = 0;

    @Attribute(required = false)
    protected int cropWidth = 0;

    @Attribute(required = false)
    protected int cropHeight = 0;

    @Attribute(required = false)
    protected int scaleWidth = 0;

    @Attribute(required = false)
    protected int scaleHeight = 0;

    @Attribute(required = false)
    protected double redBalance = 1.0; 

    @Attribute(required = false)
    protected double greenBalance = 1.0; 

    @Attribute(required = false)
    protected double blueBalance = 1.0; 

    @Attribute(required = false)
    protected double redGamma = 1.0; 

    @Attribute(required = false)
    protected double greenGamma = 1.0; 

    @Attribute(required = false)
    protected double blueGamma = 1.0; 

    @Attribute(required = false)
    protected boolean deinterlace;

    @Element(required = false)
    private LensCalibrationParams calibration = new LensCalibrationParams();

    @Element(required = false)
    private AdvancedCalibration advancedCalibration = new AdvancedCalibration();

    @Attribute(required = false)
    private String lightActuatorId; 
    @Attribute(required = false)
    private boolean allowMachineActuators = false;

    @Attribute(required = false)
    private FocusSensingMethod focusSensingMethod = FocusSensingMethod.None;

    @Element(required = false)
    protected FocusProvider focusProvider = new AutoFocusProvider();

    @Attribute(required = false)
    private double whiteBalanceLeadFractile = 0.8;

    @Attribute(required = false)
    private double whiteBalanceClipFractile = 0.99;

    @Element(required = false)
    private double[] redColorMap;
    @Element(required = false)
    private double[] greenColorMap;
    @Element(required = false)
    private double[] blueColorMap;


    private boolean calibrating;
    private CalibrationCallback calibrationCallback;
    private int calibrationCountGoal = 25;

    private Mat undistortionMap1;
    private Mat undistortionMap2;
    private Mat lut;

    private LensCalibration lensCalibration;

    private Actuator lightActuator;

    public enum FocusSensingMethod {
        None,
        AutoFocus
    }

    public ReferenceCamera() {
        super();
        Configuration.get().addListener(new ConfigurationListener.Adapter() {

            @Override
            public void configurationLoaded(Configuration configuration) throws Exception {
                // We don't have access to machine or head here. So we need to scan them all. 
                // I'm sure there is a better solution.
                Machine machine = configuration.getMachine();
                lightActuator = machine.getActuator(lightActuatorId);
                for (Head head : machine.getHeads()) {
                    if (lightActuator == null) {
                        lightActuator = head.getActuator(lightActuatorId);
                    }
                }
            }
        });
    }
    
    /**
     * Captures an image using captureTransformed() and performs scripting and lighting events
     * before and after the capture.
     * @throws Exception 
     */
    @Override
    public BufferedImage capture() throws Exception {
        Map<String, Object> globals = new HashMap<>();
        globals.put("camera", this);
        Configuration.get().getScripting().on("Camera.BeforeCapture", globals);

        BufferedImage image = captureTransformed();

        Configuration.get().getScripting().on("Camera.AfterCapture", globals);
        return image;
    }
    
    /**
     * Captures an image using captureRaw(), applies local transformations and returns the image.
     */
    @Override
    public BufferedImage captureTransformed() {
        return transformImage(captureRaw());
    }
    
    /**
     * Captures an image using safeInternalCapture() and returns it without any transformations
     * applied.
     */
    @Override
    public BufferedImage captureRaw() {
        return safeInternalCapture();
    }

    @Override
    public boolean hasNewFrame() {
        // Default behavior: always has frames when open.
        return isOpen();
    }

    protected abstract BufferedImage internalCapture();
    
    /**
     * Wraps internalCapture() to ensure that a null image is never returned. Attempts to
     * retry capture if the capture returns null and if no image can be captured returns a
     * default image. Several of the low level camera drivers return null when there is a
     * capture error, but these are often temporary and we would prefer not to have bad
     * images returned. The retry is intended to smooth this out.
     * @return
     */
    protected synchronized BufferedImage safeInternalCapture() {
        if (! ensureOpen()) {
            return getCaptureErrorImage();
        }
        long t1 = System.currentTimeMillis() + captureTryTimeoutMs;
        int i = 0;
        while (true) {
            BufferedImage image = internalCapture();
            i++;
            if (image != null) {
                return image;
            }
            if (i >= getCaptureTryCount()) {
                break;
            }
            if (System.currentTimeMillis() > t1) {
                // Timed out.
                break;
            }
            Logger.trace("Camera {} failed to return an image. Retrying.", this);
            Thread.yield();
        }
        Logger.warn("Camera {} failed to return an image after {} tries.", this, i);
        return getCaptureErrorImage();
    }

    protected int getCaptureTryCount() {
        return captureTryCount;
    }

    @Override
    public synchronized int getWidth() {
        if (width == null) {
            determineSize();
        }
        return width;
    }

    @Override
    public synchronized int getHeight() {
        if (height == null) {
            determineSize();
        }
        return height;
    }

    private void determineSize() {
        if (isOpen()) {
            BufferedImage image = captureTransformed();
            width = image.getWidth();
            height = image.getHeight();
        }
        else {
            width = 640;
            height = 480;
        }
    }

    @Override
    public Location getHeadOffsets() {
        if (advancedCalibration.isOverridingOldTransformsAndDistortionCorrectionSettings() && 
                advancedCalibration.isValid()) {
            Head head = getHead();
            if (head == null) {
                //For fixed cameras, the head offset is the horizontal location of the 
                //associated virtual camera and the vertical location set by auto focus
                Location uncalibratedHeadOffsets = getUncalibratedHeadOffsets().convertToUnits(LengthUnit.Millimeters);
                return new Location(LengthUnit.Millimeters, 
                        advancedCalibration.getVectorFromMachToVirCamInMachRefFrame().get(0, 0)[0],
                        advancedCalibration.getVectorFromMachToVirCamInMachRefFrame().get(1, 0)[0],
                        uncalibratedHeadOffsets.getZ(), 0);
            }
            else {
                //For movable cameras, the head offset is the location of the associated virtual
                //camera relative to the default camera's associated virtual camera plus the default
                //camera's uncalibrated head offset (which is usually zero)
                ReferenceCamera defaultCamera = null;
                try {
                    defaultCamera = (ReferenceCamera)head.getDefaultCamera();
                }
                catch (Exception e) {
                    if (e instanceof ClassCastException) {
                        //TODO - need to figure out what to do if the default camera is not a 
                        //ReferenceCamera - should advancedCalibration be moved to AbstractCamera???
                    }
                    Logger.trace(e);
                }
                if (defaultCamera != null && defaultCamera.getAdvancedCalibration().isValid()) {
                    AdvancedCalibration defCameraAdvCal = defaultCamera.getAdvancedCalibration();
                    Location defCameraUncalibratedHeadOffsets = defaultCamera.
                            getUncalibratedHeadOffsets().convertToUnits(LengthUnit.Millimeters);
                    Mat vectorFromDefaultVirCamToVirCamInMachRefFrame = new Mat();
                    Core.subtract(advancedCalibration.getVectorFromMachToVirCamInMachRefFrame(), 
                            defCameraAdvCal.getVectorFromMachToVirCamInMachRefFrame(), 
                            vectorFromDefaultVirCamToVirCamInMachRefFrame);
                    Location offset = new Location(LengthUnit.Millimeters,
                            vectorFromDefaultVirCamToVirCamInMachRefFrame.get(0, 0)[0] + 
                                defCameraUncalibratedHeadOffsets.getX(), 
                            vectorFromDefaultVirCamToVirCamInMachRefFrame.get(1, 0)[0] + 
                                defCameraUncalibratedHeadOffsets.getY(), 
                            vectorFromDefaultVirCamToVirCamInMachRefFrame.get(2, 0)[0] + 
                                defCameraUncalibratedHeadOffsets.getZ(),
                            0);
                    vectorFromDefaultVirCamToVirCamInMachRefFrame.release();
                    return offset;
                }
            }
        }
        return headOffsets;
    }
    
    @Override
    public void setHeadOffsets(Location headOffsets) {
        this.headOffsets = headOffsets;
        viewHasChanged();
    }

    public Location getUncalibratedHeadOffsets() {
        return headOffsets;
    }
    
    @Override
    public void home() throws Exception {
    }

    protected void viewHasChanged() {
        if (this.getLooking() == Looking.Up) {
            // Changing an up-looking camera view invalidates the nozzle tip calibration.
            ReferenceNozzleTipCalibration.resetAllNozzleTips();
        }
    }

    public double getRotation() {
        return rotation;
    }

    public void setRotation(double rotation) {
        this.rotation = rotation;
        viewHasChanged();
    }

    public boolean isFlipX() {
        return flipX;
    }

    public void setFlipX(boolean flipX) {
        this.flipX = flipX;
        viewHasChanged();
    }

    public boolean isFlipY() {
        return flipY;
    }

    public void setFlipY(boolean flipY) {
        this.flipY = flipY;
        viewHasChanged();
    }

    public int getOffsetX() {
        return offsetX;
    }

    public void setOffsetX(int offsetX) {
        this.offsetX = offsetX;
        viewHasChanged();
    }

    public int getOffsetY() {
        return offsetY;
    }

    public void setOffsetY(int offsetY) {
        this.offsetY = offsetY;
        viewHasChanged();
    }

    public int getCropWidth() {
        return cropWidth;
    }

    public void setCropWidth(int cropWidth) {
        this.cropWidth = cropWidth;
        viewHasChanged();
    }

    public int getCropHeight() {
        return cropHeight;
    }

    public void setCropHeight(int cropHeight) {
        this.cropHeight = cropHeight;
        viewHasChanged();
    }

    public int getScaleWidth() {
        return scaleWidth;
    }

    public void setScaleWidth(int scaleWidth) {
        this.scaleWidth = scaleWidth;
        viewHasChanged();
    }

    public int getScaleHeight() {
        return scaleHeight;
    }

    public void setScaleHeight(int scaleHeight) {
        this.scaleHeight = scaleHeight;
        viewHasChanged();
    }

    public double getRedBalance() {
        return redBalance;
    }

    public void setRedBalance(double redBalance) {
        Object oldValue = this.redBalance;
        this.redBalance = redBalance;
        resetColorMaps();
        firePropertyChange("redBalance", oldValue, redBalance);
        firePropertyChange("colorBalanceGraph", null, getColorBalanceGraph());
        cameraViewHasChanged(null);
    }

    public double getGreenBalance() {
        return greenBalance;
    }

    public void setGreenBalance(double greenBalance) {
        Object oldValue = this.greenBalance;
        this.greenBalance = greenBalance;
        resetColorMaps();
        firePropertyChange("greenBalance", oldValue, greenBalance);
        firePropertyChange("colorBalanceGraph", null, getColorBalanceGraph());
        cameraViewHasChanged(null);
    }

    public double getBlueBalance() {
        return blueBalance;
    }

    public void setBlueBalance(double blueBalance) {
        Object oldValue = this.blueBalance;
        this.blueBalance = blueBalance;
        resetColorMaps();
        firePropertyChange("blueBalance", oldValue, blueBalance);
        firePropertyChange("colorBalanceGraph", null, getColorBalanceGraph());
        cameraViewHasChanged(null);
    }


    public double getRedGamma() {
        return redGamma;
    }

    public void setRedGamma(double redGamma) {
        Object oldValue = this.redGamma;
        this.redGamma = redGamma;
        resetColorMaps();
        firePropertyChange("redGamma", oldValue, redGamma);
        firePropertyChange("colorBalanceGraph", null, getColorBalanceGraph());
        cameraViewHasChanged(null);
    }

    public double getGreenGamma() {
        return greenGamma;
    }

    public void setGreenGamma(double greenGamma) {
        Object oldValue = this.greenGamma;
        this.greenGamma = greenGamma;
        resetColorMaps();
        firePropertyChange("greenGamma", oldValue, greenGamma);
        firePropertyChange("colorBalanceGraph", null, getColorBalanceGraph());
        cameraViewHasChanged(null);
    }

    public double getBlueGamma() {
        return blueGamma;
    }

    public void setBlueGamma(double blueGamma) {
        Object oldValue = this.blueGamma;
        this.blueGamma = blueGamma;
        resetColorMaps();
        firePropertyChange("blueGamma", oldValue, blueGamma);
        firePropertyChange("colorBalanceGraph", null, getColorBalanceGraph());
        cameraViewHasChanged(null);
    }

    public boolean isDeinterlace() {
        return isDeinterlaced();
    }

    public void setDeinterlace(boolean deinterlace) {
        this.deinterlace = deinterlace;
    }

    public boolean isWhiteBalanced() {
        return redBalance != 1.0 || greenBalance != 1.0 || blueBalance != 1.0
                || redGamma != 1.0 || greenGamma != 1.0 || blueGamma != 1.0
                || (redColorMap != null & blueColorMap != null & greenColorMap != null); 
    }

    @Override
    public Actuator getLightActuator() {
        return lightActuator;
    }

    public void setLightActuator(Actuator lightActuator) {
        this.lightActuator = lightActuator;
        this.lightActuatorId = (lightActuator == null) ? null : lightActuator.getId();
    }

    public boolean isAllowMachineActuators() {
        return allowMachineActuators;
    }

    public void setAllowMachineActuators(boolean allowMachineActuators) {
        this.allowMachineActuators = allowMachineActuators;
    }

    public FocusSensingMethod getFocusSensingMethod() {
        return focusSensingMethod;
    }

    public void setFocusSensingMethod(FocusSensingMethod partHeightVisionMethod) {
        this.focusSensingMethod = partHeightVisionMethod;
        // if we ever expand the methods this would be the point where another method's focusProvider
        // would be instantiated.
    }

    @Override
    public FocusProvider getFocusProvider() {
        if (getFocusSensingMethod() != FocusSensingMethod.None) {
            return focusProvider;
        }
        else {
            return null;
        }
    }

    protected BufferedImage transformImage(BufferedImage image) {
        try {
            if (image == null) {
                return null;
            }

            if (advancedCalibration.isOverridingOldTransformsAndDistortionCorrectionSettings()) {
                //Skip all the old style image transforms and distortion corrections except for 
                //deinterlacing and cropping
                if (isDeinterlaced() || isCropped() || advancedCalibration.isEnabled()) {
                    Mat mat = OpenCvUtils.toMat(image);
                    mat = deinterlace(mat);
                    mat = crop(mat);
                    if (advancedCalibration.isEnabled()) {
                        //Use the new advanced image transformation and distortion correction
                        mat = advancedUndistort(mat);
                    }
                    mat = whiteBalance(mat);
                    image = OpenCvUtils.toBufferedImage(mat);
                    mat.release();
                }
            }
            // Old style of image transforms and distortion correction
            // We do skip the convert to and from Mat if no transforms are needed.
<<<<<<< HEAD
            // But we must enter while performing original calibration.
            else if (isDeinterlaced()
                || isCropped() 
=======
            // But we must enter while calibrating. 
            if (isDeinterlaced()
                || isCropped()
                || isWhiteBalanced() 
>>>>>>> 7d577597
                || isCalibrating()
                || isUndistorted()
                || isScaled()
                || isRotated()
                || isOffset()
                || isFlipped()
                || isWhiteBalanced()) {

                Mat mat = OpenCvUtils.toMat(image);

                mat = deinterlace(mat);

                mat = crop(mat);

                mat = whiteBalance(mat);

                mat = calibrate(mat);

                mat = undistort(mat);

                // apply affine transformations
                mat = scale(mat);

                mat = rotate(mat);

                mat = offset(mat);

                mat = flip(mat);

                image = OpenCvUtils.toBufferedImage(mat);
                mat.release();
            }
            if (image != null) {
                // save the new image dimensions
                width = image.getWidth();
                height = image.getHeight();
                setLastTransformedImage(image);
            }
        }
        catch (Exception e) {
            Logger.error(e);
        }
        return image;
    }

    @Override
    public Location getUnitsPerPixel(Length viewingPlaneZ) {
        if (advancedCalibration.isOverridingOldTransformsAndDistortionCorrectionSettings()) {
            //If using advance calibration but it is not valid, we could just return the upp set 
            //by the super but it is safer to just return zero as this will keep the operator from
            //doing a camera drag jog with potentially unexpected results
            double upp = 0;
            if (advancedCalibration.isValid()) {
                upp = advancedCalibration.getDistanceToCameraAtZ(viewingPlaneZ).
                            convertToUnits(LengthUnit.Millimeters).getValue() / 
                            advancedCalibration.getVirtualCameraMatrix().get(0, 0)[0];
                upp = Double.isFinite(upp) ? upp : 0;
            }
            return new Location(LengthUnit.Millimeters, upp, upp, 0, 0);
        }
        return super.getUnitsPerPixel(viewingPlaneZ);
    }

    private Mat advancedUndistort(Mat mat) {
        if (undistortionMap1 == null || undistortionMap2 == null) {
            undistortionMap1 = new Mat();
            undistortionMap2 = new Mat();
            advancedCalibration.initUndistortRectifyMap(mat.size(), 
                    undistortionMap1, undistortionMap2);
        }
        
        Mat dst = mat.clone();
        Imgproc.remap(mat, dst, undistortionMap1, undistortionMap2, Imgproc.INTER_LINEAR);
        mat.release();

        return dst;
    }

    private Mat whiteBalance(Mat mat) {
        if (isWhiteBalanced() && mat.channels() == 3) {
            initWhiteBalanceLut();
            Mat whiteBalanced = new Mat();
            Core.LUT(mat, lut, whiteBalanced);
            mat.release();
            mat = whiteBalanced;
        }
        return mat;
    }

    protected void initWhiteBalanceLut() {
        if (lut == null) {
            byte[] data = new byte[3];
            lut = new Mat(256, 1, CvType.CV_8UC3);
            if (redColorMap != null & blueColorMap != null & greenColorMap != null) {
                final int levels = redColorMap.length;
                final int range = 256/levels;
                final int halfRange = range/2;
                for (int i = 0; i < 256; i++) {
                    // Indexed BGR.
                    int level1 = (i+halfRange)/range;
                    int level0 = level1 - 1;
                    double weight1 = ((i + halfRange) % range)/(double)range; 
                    double weight0 = 1.0 - weight1;
                    if (level0 < 0) {
                        level0 = 0;
                        weight0 = -weight0;
                    }
                    if (level1 >= levels) {
                        level1 = levels-2;
                        weight0 += 2*weight1; 
                        weight1 = -weight1;
                    }
                    data[2] = (byte)Math.max(0, Math.min(255, (redColorMap[level0]*weight0 + redColorMap[level1]*weight1)*255.0));
                    data[1] = (byte)Math.max(0, Math.min(255, (greenColorMap[level0]*weight0 + greenColorMap[level1]*weight1)*255.0));
                    data[0] = (byte)Math.max(0, Math.min(255, (blueColorMap[level0]*weight0 + blueColorMap[level1]*weight1)*255.0));
                    lut.put(i, 0, data);
                }
            }
            else {
                for (int i = 0; i < 256; i++) {
                    // Indexed BGR.
                    data[2] = (byte)Math.min(255, Math.pow(i/255.0*redBalance, 1/redGamma)*255.0);
                    data[1] = (byte)Math.min(255, Math.pow(i/255.0*greenBalance, 1/greenGamma)*255.0);
                    data[0] = (byte)Math.min(255, Math.pow(i/255.0*blueBalance, 1/blueGamma)*255.0);
                    lut.put(i, 0, data);
                }
            }
        }
    }

    public void autoAdjustWhiteBalance(boolean averaged) throws Exception {
        // Switch it off to get a neutral image.
        resetWhiteBalance();
        // Capture.
        BufferedImage image = lightSettleAndCapture();
        // Calculate the histogram.
        long[][] histogram = computeImageHistogram(image);
        // Analyze the percentiles.
        long pixels = image.getHeight()*image.getWidth();
        double percentileGamma[] = new double[3];
        double percentileLead[] = new double[3];
        double percentileClip[] = new double[3];
        double sum[] = new double[3];
        double n[] = new double[3];
        for (int ch = 0; ch < 3; ch++) {
            long accumulated = 0;
            for (int bin = 0; bin < 256; bin++) {
                long value = histogram[ch][bin];
                accumulated += value;
                if (accumulated < pixels*0.5) {
                    percentileGamma[ch] = bin;
                }
                if (accumulated < pixels*whiteBalanceLeadFractile) {
                    percentileLead[ch] = bin;
                }
                else {
                    sum[ch] += bin*value;
                    n[ch] += value;
                }
                if (accumulated < pixels*whiteBalanceClipFractile) {
                    percentileClip[ch] = bin;
                }
            }
            sum[ch] /= n[ch];
        }
        // Adapt the other channels to the one with the highest signal in the result.
        double resultLead[] = averaged ? sum : percentileLead;
        double lead = Math.max(Math.max(resultLead[0], resultLead[1]), resultLead[2]);
        if (lead < 32) {
            throw new Exception("The camera "+getName()+" exposure is too low!");
        }

        double r = lead/resultLead[0];
        double g = lead/resultLead[1];
        double b = lead/resultLead[2];

        // We do not: Norm to the maximum clip percentile, but never amplify.
        double clip = 1.0; //Math.max(1.0, Math.max(Math.max(r*percentileClip[0], g*percentileClip[1]), b*percentileClip[2])/255.0);

        // Set the new balance.
        setRedBalance(r/clip);
        setGreenBalance(g/clip);
        setBlueBalance(b/clip);
        
        // Scale the gamma percentile.
        percentileGamma[0] *= r/clip/255; 
        percentileGamma[1] *= g/clip/255; 
        percentileGamma[2] *= b/clip/255;
        
        // Make them match.
        double midGamma = (percentileGamma[0] + percentileGamma[1] + percentileGamma[2])/3;
        setRedGamma(Math.log(percentileGamma[0])/Math.log(midGamma));
        setGreenGamma(Math.log(percentileGamma[1])/Math.log(midGamma));
        setBlueGamma(Math.log(percentileGamma[2])/Math.log(midGamma));
    }

    protected long[][] computeImageHistogram(BufferedImage image) {
        long[][] histogram = new long[3][256];
        for (int y = 0; y < image.getHeight(); y++) {
            for (int x = 0; x < image.getWidth(); x++) {
                int rgb = image.getRGB(x, y);
                int r = (rgb >> 16) & 0xff;
                int g = (rgb >> 8) & 0xff;
                int b = (rgb >> 0) & 0xff;
                histogram[0][r]++;
                histogram[1][g]++;
                histogram[2][b]++;
            }
        }
        return histogram;
    }

    public void autoAdjustWhiteBalanceMapped(int levels) throws Exception {
        // Switch it off to get a neutral image.
        resetWhiteBalance();
        // Capture.
        BufferedImage image = lightSettleAndCapture();
        // Map the balance on various levels.
        final int range = 256/levels;
        final int halfRange = range/2;
        final int clip = 254; 
        final int balanceLimit = 4;
        long[][] histogram = computeImageHistogram(image);
        double lead[] = new double[3];
        long pixels = image.getHeight()*image.getWidth();
        int fractileLead = 0;
        for (int ch = 0; ch < 3; ch++) {
            long accumulated = 0;
            for (int bin = 0; bin < 256; bin++) {
                long value = histogram[ch][bin];
                accumulated += value;
                if (accumulated > pixels*whiteBalanceLeadFractile) {
                    lead[ch] = bin;
                    if (bin > fractileLead) {
                        fractileLead = bin;
                    }
                    break;
                }
            }
        }
        double amplify = fractileLead*3.0/(lead[0] + lead[1] + lead[2]);
        long[][][] histogramAtLevel = new long[3][levels][255+range];
        long[][] counts = new long[3][levels];
        for (int y = 0; y < image.getHeight(); y++) {
            for (int x = 0; x < image.getWidth(); x++) {
                int rgb = image.getRGB(x, y);
                int r = (rgb >> 16) & 0xff;
                int g = (rgb >> 8) & 0xff;
                int b = (rgb >> 0) & 0xff;
                int lum = ((r >= clip || g >= clip || b >= clip) ? 255 // clip all when one is clipped 
                        : (int)(amplify*(r+g+b)/3));
                if (lum >= 1) {
                    if (r >= 1 && lum/r < balanceLimit && r/lum < balanceLimit) {
                        int level = r/range;
                        int midLevel = level*range+halfRange;
                        histogramAtLevel[0][level][Math.min(255, midLevel*lum/r)]++;
                        counts[0][level]++;
                    }
                    if (g >= 1 && lum/g < balanceLimit && g/lum < balanceLimit) {
                        int level = g/range;
                        int midLevel = level*range+halfRange;
                        histogramAtLevel[1][level][Math.min(255, midLevel*lum/g)]++;
                        counts[1][level]++;
                    }
                    if (b >= 1 && lum/b < balanceLimit && b/lum < balanceLimit) {
                        int level = b/range;
                        int midLevel = level*range+halfRange;
                        histogramAtLevel[2][level][Math.min(255, midLevel*lum/b)]++;
                        counts[2][level]++;
                    }
                }
            }
        }
        // Map the colors.
        double [][] colorMap = new double[3][levels];
        for (int ch = 0; ch < 3; ch++) {
            for (int level = 0; level < levels; level++) {
                long median = counts[ch][level]/2;
                long accumulated = 0;
                for (int bin = 0; bin < 256; bin++) {
                    long value = histogramAtLevel[ch][level][bin];
                    accumulated += value;
                    if (accumulated > median) {
                        colorMap[ch][level] = bin/255.0;
                        break;
                    }
                }
            }
            // Sanity check
            for (int level = 1; level < levels; level++) {
                if (level == levels) {
                    if (colorMap[ch][level] > colorMap[ch][level+1]) {
                        // extrapolate
                        colorMap[ch][level] = (colorMap[ch][level+1]*3 - colorMap[ch][level+2])/2;
                    }
                }
                else if (colorMap[ch][level-1] > colorMap[ch][level]) {
                    if (level+1 >= levels) {
                        // extrapolate
                        colorMap[ch][level] = (colorMap[ch][level-1]*3 - colorMap[ch][level-2])/2;
                    }
                    else {
                        if (colorMap[ch][level-1] > colorMap[ch][level+1]) {
                            throw new Exception("Image does not contain grayscales at level "+100*level/levels+" ... "+100*(level+1)/levels+"%.");
//                            colorMap[ch][level] = colorMap[ch][level-1];
                        }
                        else {
                        // Simply interpolate.
                        colorMap[ch][level] = (colorMap[ch][level-1] + colorMap[ch][level+1])/2;
                        }
                    }
                }
            }
        }

        // As an approximation, compute the parametric white balance (as sort of feedback 
        // for the user, and starting point for manual override).
        autoAdjustWhiteBalance(false);
        // But immediately reset the maps and LUT.
        resetColorMaps();
        // And assign our new color maps.
        redColorMap = colorMap[0];
        greenColorMap = colorMap[1];
        blueColorMap = colorMap[2];
        firePropertyChange("colorBalanceGraph", null, getColorBalanceGraph());
        cameraViewHasChanged(null);
    }

    public void resetWhiteBalance() throws Exception {
        setRedBalance(1.0);
        setGreenBalance(1.0);
        setBlueBalance(1.0);
        setRedGamma(1.0);
        setGreenGamma(1.0);
        setBlueGamma(1.0);
        resetColorMaps();
    }

    public SimpleGraph getColorBalanceGraph() {
        final String COLOR_GRAPH = "C"; 
        SimpleGraph colorGraph = new SimpleGraph();
        colorGraph.setRelativePaddingLeft(0.1);
        colorGraph.setRelativePaddingRight(0.05);
        SimpleGraph.DataScale scale =  colorGraph.getScale(COLOR_GRAPH);
        scale.setRelativePaddingTop(0.05);
        scale.setRelativePaddingBottom(0.1);
        scale.setColor(SimpleGraph.getDefaultGridColor());
        scale.setSquareAspectRatio(true);
        if (!isWhiteBalanced()) {
            // Show identity.
            SimpleGraph.DataRow lum = colorGraph.getRow(COLOR_GRAPH, "lum");
            lum.setColor(SimpleGraph.getDefaultGridColor());
            lum.recordDataPoint(0, 0);
            lum.recordDataPoint(255, 255);
            return colorGraph;
        }
        else {
            // LUT graph.
            SimpleGraph.DataRow red = colorGraph.getRow(COLOR_GRAPH, "red");
            red.setColor(new Color(255, 0, 0));
            SimpleGraph.DataRow green = colorGraph.getRow(COLOR_GRAPH, "green");
            green.setColor(new Color(0, 255, 0));
            SimpleGraph.DataRow blue = colorGraph.getRow(COLOR_GRAPH, "blue");
            blue.setColor(new Color(0, 0, 255));
            // Make sure the LUT is initialized.
            initWhiteBalanceLut();
            Mat lut = this.lut;
            byte[] data = new byte[3];
            for (int i = 0; i < 256; i++) {
                lut.get(i, 0, data);
                // BGR indexed.
                red.recordDataPoint(i, Byte.toUnsignedInt(data[2]));
                green.recordDataPoint(i, Byte.toUnsignedInt(data[1]));
                blue.recordDataPoint(i, Byte.toUnsignedInt(data[0]));
            }
            return colorGraph;
        }
    }

    protected void resetColorMaps() {
        redColorMap = null;
        greenColorMap = null;
        blueColorMap = null;
        if (lut != null) {
            lut.release();
            lut = null;
        }
    }

    private Mat crop(Mat mat) {
        if (isCropped()) {
            int cw = (cropWidth != 0 && cropWidth < (int) mat.size().width) ? cropWidth : (int) mat.size().width;
            int ch = (cropHeight != 0 && cropHeight < (int) mat.size().height) ? cropHeight : (int) mat.size().height;
            Rect roi = new Rect(
                    (int) ((mat.size().width / 2) - (cw / 2)),
                    (int) ((mat.size().height / 2) - (ch / 2)),
                    cw,
                    ch);
            Mat tmp = new Mat(mat, roi);
            tmp.copyTo(mat);
            tmp.release();
        }
        return mat;
    }

    protected boolean isCropped() {
        return cropWidth != 0 || cropHeight != 0;
    }

    private Mat deinterlace(Mat mat) {
        if (!isDeinterlaced()) {
            return mat;
        }
        Mat dst = new Mat(mat.size(), mat.type());
        for (int i = 0; i < mat.rows() / 2; i++) {
            mat.row(i).copyTo(dst.row(i * 2));
            mat.row(i + mat.rows() / 2).copyTo(dst.row(i * 2 + 1));
        }
        mat.release();
        return dst;
    }

    protected boolean isDeinterlaced() {
        return deinterlace;
    }

    private Mat rotate(Mat mat) {
        if (!isRotated()) {
            return mat;
        }

        // See:
        // http://stackoverflow.com/questions/22041699/rotate-an-image-without-cropping-in-opencv-in-c
        Point center = new Point(mat.width() / 2D, mat.height() / 2D);
        Mat mapMatrix = Imgproc.getRotationMatrix2D(center, rotation, 1.0);

        // determine bounding rectangle
        Rect bbox = new RotatedRect(center, mat.size(), rotation).boundingRect();
        // adjust transformation matrix
        double[] cx = mapMatrix.get(0, 2);
        double[] cy = mapMatrix.get(1, 2);
        cx[0] += bbox.width / 2D - center.x;
        cy[0] += bbox.height / 2D - center.y;
        mapMatrix.put(0, 2, cx);
        mapMatrix.put(1, 2, cy);

        Mat dst = new Mat(bbox.width, bbox.height, mat.type());
        Imgproc.warpAffine(mat, dst, mapMatrix, bbox.size(), Imgproc.INTER_LINEAR);
        mat.release();

        mapMatrix.release();

        return dst;
    }

    protected boolean isRotated() {
        return rotation != 0D;
    }

    private Mat offset(Mat mat) {
        if (!isOffset()) {
            return mat;
        }

        Mat mapMatrix = new Mat(2, 3, CvType.CV_32F) {
            {
                put(0, 0, 1, 0, offsetX);
                put(1, 0, 0, 1, offsetY);
            }
        };

        Mat dst = mat.clone();
        Imgproc.warpAffine(mat, dst, mapMatrix, mat.size(), Imgproc.INTER_LINEAR);
        mat.release();

        mapMatrix.release();

        return dst;
    }

    protected boolean isOffset() {
        return offsetX != 0D || offsetY != 0D;
    }
    
    private Mat scale(Mat mat) {
        if (!isScaled()) {
            return mat;
        }
        Mat dst = new Mat();
        Imgproc.resize(mat, dst, new Size(scaleWidth, scaleHeight));
        mat.release();
        return dst;
    }

    protected boolean isScaled() {
        return scaleWidth != 0D || scaleHeight != 0D;
    }

    private Mat undistort(Mat mat) {
        if (!isUndistorted()) {
            return mat;
        }

        if (undistortionMap1 == null || undistortionMap2 == null) {
            undistortionMap1 = new Mat();
            undistortionMap2 = new Mat();
            Mat rectification = Mat.eye(3, 3, CvType.CV_32F);
            Calib3d.initUndistortRectifyMap(calibration.getCameraMatrixMat(),
                    calibration.getDistortionCoefficientsMat(), rectification,
                    calibration.getCameraMatrixMat(), mat.size(), CvType.CV_32FC1, undistortionMap1,
                    undistortionMap2);
            rectification.release();
        }

        Mat dst = mat.clone();
        Imgproc.remap(mat, dst, undistortionMap1, undistortionMap2, Imgproc.INTER_LINEAR);
        mat.release();

        return dst;
    }

    public void setUndistorted(boolean undistorted) {
        if (!undistorted) {
            clearCalibrationCache();
        }
        calibration.setEnabled(undistorted);
    }

    protected boolean isUndistorted() {
        return calibration.isEnabled();
    }

    protected Mat flip(Mat mat) {
        if (isFlipped()) {
            int flipCode;
            if (flipX && flipY) {
                flipCode = -1;
            }
            else {
                flipCode = flipX ? 0 : 1;
            }
            Core.flip(mat, mat, flipCode);
        }
        return mat;
    }

    protected boolean isFlipped() {
        return flipX || flipY;
    }

    private Mat calibrate(Mat mat) {
        if (!isCalibrating()) {
            return mat;
        }

        // Get the number of images counted so far.
        int count = lensCalibration.getPatternFoundCount();

        // Submit an image for counting. If it is good the count will increase.
        Mat appliedMat = lensCalibration.apply(mat);
        if (appliedMat == null) {
            // nothing was found in the image
            return mat;
        }

        // If the count changed then we have counted a new image, so let the caller know.
        if (count != lensCalibration.getPatternFoundCount()) {
            // If we've reached our goal, finish the process.
            if (lensCalibration.getPatternFoundCount() == calibrationCountGoal) {
                calibrationCallback.callback(lensCalibration.getPatternFoundCount(),
                        calibrationCountGoal, true);
                lensCalibration.calibrate();
                calibration.setCameraMatrixMat(lensCalibration.getCameraMatrix());
                calibration
                        .setDistortionCoefficientsMat(lensCalibration.getDistortionCoefficients());
                clearCalibrationCache();
                calibration.setEnabled(true);

                lensCalibration.close();
                lensCalibration = null;
                calibrating = false;
            }
            // Otherwise just report the addition.
            else {
                calibrationCallback.callback(lensCalibration.getPatternFoundCount(),
                        calibrationCountGoal, false);
            }
        }

        return appliedMat;
    }

    public boolean isCalibrating() {
        return calibrating;
    }

    public synchronized void clearCalibrationCache() {
        // Clear the calibration cache
        if (undistortionMap1 != null) {
            undistortionMap1.release();
            undistortionMap1 = null;
        }
        if (undistortionMap2 != null) {
            undistortionMap2.release();
            undistortionMap2 = null;
        }
    }

    public void startCalibration(CalibrationCallback callback) {
        this.calibrationCallback = callback;
        calibration.setEnabled(false);
        lensCalibration = new LensCalibration(LensModel.Pinhole, Pattern.AsymmetricCirclesGrid, 4,
                11, 15, 750);
        calibrating = true;
    }

    public void cancelCalibration() {
        if (isCalibrating()) {
            lensCalibration.close();
        }
        calibrating = false;
    }

    public LensCalibrationParams getCalibration() {
        return calibration;
    }

    public AdvancedCalibration getAdvancedCalibration() {
        return advancedCalibration;
    }

    @Override
    public PropertySheet[] getPropertySheets() {
        PropertySheet[] sheets = new PropertySheet[] {
                new PropertySheetWizardAdapter(new CameraConfigurationWizard(this), "General Configuration"),
                new PropertySheetWizardAdapter(new CameraVisionConfigurationWizard(this), "Vision"),
                new PropertySheetWizardAdapter(getConfigurationWizard(), "Device Settings"),
                new PropertySheetWizardAdapter(new ReferenceCameraPositionConfigurationWizard(getMachine(), this), "Position"),
                new PropertySheetWizardAdapter(new ReferenceCameraCalibrationConfigurationWizard(this), "Lens Calibration"),
                new PropertySheetWizardAdapter(new ReferenceCameraTransformsConfigurationWizard(this), "Image Transforms"),
                new PropertySheetWizardAdapter(new ReferenceCameraCalibrationWizard(this), "Experimental Calibration"),
        };
        if (getFocusSensingMethod() != FocusSensingMethod.None) {
                sheets = Collect.concat(sheets, new PropertySheet[] {
                        new PropertySheetWizardAdapter(getFocusProvider().getConfigurationWizard(this), "Auto Focus"),
                });
        }
        return sheets;
    }
    
    @Override
    public Action[] getPropertySheetHolderActions() {
        return new Action[] { deleteAction };
    }
    
    public Action deleteAction = new AbstractAction("Delete Camera") {
        {
            putValue(SMALL_ICON, Icons.delete);
            putValue(NAME, "Delete Camera");
            putValue(SHORT_DESCRIPTION, "Delete the currently selected camera.");
        }

        @Override
        public void actionPerformed(ActionEvent arg0) {
            int ret = JOptionPane.showConfirmDialog(MainFrame.get(),
                    "Are you sure you want to delete " + getName() + "?",
                    "Delete " + getName() + "?", JOptionPane.YES_NO_OPTION);
            if (ret == JOptionPane.YES_OPTION) {
                if (getHead() != null) {
                    getHead().removeCamera(ReferenceCamera.this);
                }
                else {
                    Configuration.get().getMachine().removeCamera(ReferenceCamera.this);
                }
                MainFrame.get().getCameraViews().removeCamera(ReferenceCamera.this);
                try {
                    ReferenceCamera.this.close();
                }
                catch (IOException e) {
                    e.printStackTrace();
                }
            }
        }
    };

    ReferenceMachine getMachine() {
        return (ReferenceMachine) Configuration.get().getMachine();
    }

    public interface CalibrationCallback {
        public void callback(int progressCurrent, int progressMax, boolean complete);
    }

    @Override
    public void findIssues(Solutions solutions) {
        super.findIssues(solutions);
        if (solutions.isTargeting(Milestone.Vision)) {
            if (getLooking() == Looking.Up
                    && isFlipX() == isFlipY()
                    && ! (this instanceof SimulatedUpCamera)) {
                solutions.add(new Solutions.PlainIssue(
                        this, 
                        "An up-looking camera should usually mirror the image.", 
                        "Enable either Flip X or Flip Y (but not both) in the camera's Image Transforms.", 
                        Severity.Warning,
                        "https://github.com/openpnp/openpnp/wiki/Setup-and-Calibration:-General-Camera-Setup#set-rotation-and-transforms"));
            }
            /*duplicate
            if (getUnitsPerPixel().getX() == 0 && getUnitsPerPixel().getY() == 0) {
                solutions.add(new Solutions.PlainIssue(
                        this, 
                        "Units per pixel are not yet set.", 
                        "Perform the Units Per Pixel measurement in the General Configuration tab .", 
                        Severity.Error,
                        "https://github.com/openpnp/openpnp/wiki/Setup-and-Calibration:-General-Camera-Setup#set-units-per-pixel"));
            }
            */
            final double previewFps = getPreviewFps();
            if (previewFps > 15) {
                solutions.add(new Solutions.Issue(
                        this, 
                        "A high Preview FPS value might create undue CPU load.", 
                        "Set to 5 FPS.", 
                        Severity.Suggestion,
                        "https://github.com/openpnp/openpnp/wiki/Setup-and-Calibration:-General-Camera-Setup#general-configuration") {


                    @Override
                    public void setState(Solutions.State state) throws Exception {
                        setPreviewFps((state == Solutions.State.Solved) ? 5.0 : previewFps);
                        super.setState(state);
                    }
                });
            }
            if (! isSuspendPreviewInTasks()) {
                solutions.add(new Solutions.Issue(
                        this, 
                        "It is recommended to suspend camera preview during machine tasks / Jobs.", 
                        "Enable Suspend during tasks.", 
                        Severity.Suggestion,
                        "https://github.com/openpnp/openpnp/wiki/Setup-and-Calibration:-General-Camera-Setup#general-configuration") {

                    @Override
                    public void setState(Solutions.State state) throws Exception {
                        setSuspendPreviewInTasks((state == Solutions.State.Solved));
                        super.setState(state);
                    }
                });
            }
            if (! isAutoVisible()) {
                solutions.add(new Solutions.Issue(
                        this, 
                        "In single camera preview OpenPnP can automatically switch the camera for you.", 
                        "Enable Auto Camera View.", 
                        Severity.Suggestion,
                        "https://github.com/openpnp/openpnp/wiki/Setup-and-Calibration:-General-Camera-Setup#general-configuration") {

                    @Override
                    public void setState(Solutions.State state) throws Exception {
                        setAutoVisible((state == Solutions.State.Solved));
                        super.setState(state);
                    }
                });
            }
            CameraPanel cameraPanel = MainFrame.get().getCameraViews();
            CameraView view = cameraPanel.getCameraView(this);
            if (view != null) {
                final RenderingQuality renderingQuality = view.getRenderingQuality();
                if (renderingQuality.ordinal() < RenderingQuality.High.ordinal()) {
                    solutions.add(new Solutions.Issue(
                            this, 
                            "The preview rendering quality can be improved.", 
                            "Set to Rendering Quality to High (right click the Camera View to see other options).", 
                            Severity.Suggestion,
                            "https://github.com/openpnp/openpnp/wiki/Setup-and-Calibration:-General-Camera-Setup#camera-view-configuration") {

                        @Override
                        public void setState(Solutions.State state) throws Exception {
                            view.setRenderingQuality((state == Solutions.State.Solved) ? RenderingQuality.High : renderingQuality);
                            cameraViewHasChanged(null);
                            super.setState(state);
                        }
                    });
                }
            }
        }
    }

    /**
     * Create a replacement OpenPnpCaptureCamera for this camera with some of the
     * generic settings transferred.  
     * 
     * @return
     */
    protected OpenPnpCaptureCamera createReplacementCamera() {
        OpenPnpCaptureCamera camera = new OpenPnpCaptureCamera();
        camera.setHead(getHead());
        camera.setId(getId());
        camera.setLooking(getLooking());
        camera.setName(getName());
        camera.setHeadOffsets(getHeadOffsets());
        camera.setAxisX(getAxisX());
        camera.setAxisY(getAxisY());
        camera.setAxisZ(getAxisZ());
        camera.setAxisRotation(getAxisRotation());
        camera.setPreviewFps(getPreviewFps());
        camera.setSuspendPreviewInTasks(isSuspendPreviewInTasks());
        camera.setAutoVisible(isAutoVisible());
        camera.setLightActuator(getLightActuator());
        camera.setAllowMachineActuators(isAllowMachineActuators());
        camera.setBeforeCaptureLightOn(isBeforeCaptureLightOn());
        camera.setAfterCaptureLightOff(isAfterCaptureLightOff());
        camera.setUserActionLightOn(isUserActionLightOn());
        camera.setAntiGlareLightOff(isAntiGlareLightOff());
        return camera;
    }

    /**
     * Replace a camera with the same Id at the same place in the cameras list.
     * 
     * @param camera
     * @throws Exception
     */
    public static void replaceCamera(Camera camera) throws Exception {
        // Disable the machine, so the driver isn't connected.
        Machine machine = Configuration.get().getMachine();
        // Find the old driver with the same Id.
        Head cameraHead = camera.getHead();
        List<Camera> list = (cameraHead == null ? machine.getCameras() : cameraHead.getCameras());
        Camera replaced = null;
        int index;
        for (index = 0; index < list.size(); index++) {
            if (list.get(index).getId().equals(camera.getId())) {
                replaced = list.get(index);
                if (cameraHead == null) {
                    machine.removeCamera(replaced);
                }
                else {
                    cameraHead.removeCamera(replaced);
                }
                MainFrame.get().getCameraViews().removeCamera(replaced);
                if (replaced instanceof AutoCloseable) {
                    try {
                        ((AutoCloseable) replaced).close();
                    }
                    catch (Exception e) {
                        Logger.warn(e);
                    }
                }
                break;
            }
        }
        final int formerIndex = index;

        UiUtils.messageBoxOnExceptionLater(() -> {
            // Add the new one.
            if (cameraHead == null) {
                machine.addCamera(camera);
            }
            else {
                cameraHead.addCamera(camera);
            }
            // Permutate it back to the old list place (cumbersome but works).
            for (int p = list.size() - formerIndex; p > 1; p--) {
                if (cameraHead == null) {
                    machine.permutateCamera(camera, -1);
                }
                else {
                    cameraHead.permutateCamera(camera, -1);
                }
            }
            if (camera instanceof AbstractBroadcastingCamera) {
                ((AbstractBroadcastingCamera) camera).reinitialize();
            }
            MainFrame.get().getCameraViews().addCamera(camera);
        });
    }
}<|MERGE_RESOLUTION|>--- conflicted
+++ resolved
@@ -636,16 +636,9 @@
             }
             // Old style of image transforms and distortion correction
             // We do skip the convert to and from Mat if no transforms are needed.
-<<<<<<< HEAD
             // But we must enter while performing original calibration.
             else if (isDeinterlaced()
                 || isCropped() 
-=======
-            // But we must enter while calibrating. 
-            if (isDeinterlaced()
-                || isCropped()
-                || isWhiteBalanced() 
->>>>>>> 7d577597
                 || isCalibrating()
                 || isUndistorted()
                 || isScaled()
