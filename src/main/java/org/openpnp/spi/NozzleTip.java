package org.openpnp.spi;

import org.openpnp.model.Identifiable;
import org.openpnp.model.Length;
import org.openpnp.model.Named;

/**
 * A NozzleTip is the physical interface between a Nozzle and a Part.
 */
public interface NozzleTip extends Identifiable, Named, WizardConfigurable, PropertySheetHolder {
<<<<<<< HEAD
    public boolean canHandle(Part part);
    public void calibrate() throws Exception;
    public boolean isCalibrated();
    public Length getDiameterLow();
    public Length getDiameterHigh();
=======
>>>>>>> 10f6c9df
}<|MERGE_RESOLUTION|>--- conflicted
+++ resolved
@@ -8,12 +8,6 @@
  * A NozzleTip is the physical interface between a Nozzle and a Part.
  */
 public interface NozzleTip extends Identifiable, Named, WizardConfigurable, PropertySheetHolder {
-<<<<<<< HEAD
-    public boolean canHandle(Part part);
-    public void calibrate() throws Exception;
-    public boolean isCalibrated();
     public Length getDiameterLow();
     public Length getDiameterHigh();
-=======
->>>>>>> 10f6c9df
 }