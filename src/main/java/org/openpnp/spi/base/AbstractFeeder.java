package org.openpnp.spi.base;

import javax.swing.Icon;

import org.openpnp.ConfigurationListener;
import org.openpnp.gui.support.Icons;
import org.openpnp.gui.support.PropertySheetWizardAdapter;
import org.openpnp.model.AbstractModelObject;
import org.openpnp.model.Configuration;
import org.openpnp.model.Part;
import org.openpnp.spi.Feeder;
<<<<<<< HEAD
import org.openpnp.spi.PropertySheetHolder.PropertySheet;
=======
import org.openpnp.spi.Nozzle;
>>>>>>> 566d27a6
import org.simpleframework.xml.Attribute;

public abstract class AbstractFeeder extends AbstractModelObject implements Feeder {
    @Attribute
    protected String id;

    @Attribute(required = false)
    protected String name;

    @Attribute
    protected boolean enabled;

    @Attribute
    protected String partId;
    
    @Attribute(required=false)
    protected int retryCount = 3;

    protected Part part;

    public AbstractFeeder() {
        this.id = Configuration.createId("FDR");
        this.name = getClass().getSimpleName();
        Configuration.get().addListener(new ConfigurationListener.Adapter() {
            @Override
            public void configurationLoaded(Configuration configuration) throws Exception {
                part = configuration.getPart(partId);
            }
        });
    }

    @Override
    public String getId() {
        return id;
    }

    @Override
    public boolean isEnabled() {
        return enabled;
    }

    @Override
    public void setEnabled(boolean enabled) {
        this.enabled = enabled;
    }

    @Override
    public void setPart(Part part) {
        this.part = part;
        this.partId = part.getId();
    }

    @Override
    public Part getPart() {
        return part;
    }

    @Override
    public String getName() {
        return name;
    }

    @Override
    public void setName(String name) {
        this.name = name;
    }

    @Override
    public Icon getPropertySheetHolderIcon() {
        return Icons.editFeeder;
    }

    public int getRetryCount() {
        return retryCount;
    }

    public void setRetryCount(int retryCount) {
        this.retryCount = retryCount;
    }

    @Override
<<<<<<< HEAD
    public PropertySheet[] getPropertySheets() {
        return new PropertySheet[] {new PropertySheetWizardAdapter(getConfigurationWizard(), "Configuration")};
    }
=======
    public void postFeed(Nozzle nozzle) throws Exception { }
>>>>>>> 566d27a6
}<|MERGE_RESOLUTION|>--- conflicted
+++ resolved
@@ -9,11 +9,7 @@
 import org.openpnp.model.Configuration;
 import org.openpnp.model.Part;
 import org.openpnp.spi.Feeder;
-<<<<<<< HEAD
-import org.openpnp.spi.PropertySheetHolder.PropertySheet;
-=======
 import org.openpnp.spi.Nozzle;
->>>>>>> 566d27a6
 import org.simpleframework.xml.Attribute;
 
 public abstract class AbstractFeeder extends AbstractModelObject implements Feeder {
@@ -95,11 +91,9 @@
     }
 
     @Override
-<<<<<<< HEAD
     public PropertySheet[] getPropertySheets() {
         return new PropertySheet[] {new PropertySheetWizardAdapter(getConfigurationWizard(), "Configuration")};
     }
-=======
-    public void postFeed(Nozzle nozzle) throws Exception { }
->>>>>>> 566d27a6
+    
+    public void postPick(Nozzle nozzle) throws Exception { }
 }