package org.openpnp.spi.base;

import java.util.HashMap;
import java.util.Map;

import org.openpnp.model.Configuration;
import org.openpnp.model.Part;
import org.openpnp.spi.Feeder;
import org.openpnp.spi.Head;
import org.openpnp.spi.Machine;
import org.openpnp.spi.Nozzle;
import org.openpnp.spi.PartAlignment;
import org.openpnp.spi.PnpJobProcessor;
import org.openpnp.util.MovableUtils;
import org.pmw.tinylog.Logger;

public abstract class AbstractPnpJobProcessor extends AbstractJobProcessor
        implements PnpJobProcessor {

    public static void discardAll(Head head) throws JobProcessorException {
        for (Nozzle nozzle : head.getNozzles()) {
            discard(nozzle);
        }
    }


    /**
     * Discard the Part, if any, on the given Nozzle. the Nozzle is returned to Safe Z at the end of
     * the operation.
     * 
     * @param nozzle
     * @throws Exception
     */
    public static void discard(Nozzle nozzle) throws JobProcessorException {
        if (nozzle.getPart() == null) {
            return;
        }
        try {
            // discard the part
<<<<<<< HEAD
            nozzle.place(Configuration.get().getMachine().getDiscardLocation());
            
=======
            nozzle.place();
            nozzle.moveToSafeZ();
            try {
                Map<String, Object> globals = new HashMap<>();
                globals.put("nozzle", nozzle);
                Configuration.get().getScripting().on("Job.AfterDiscard", globals);
            }
            catch (Exception e) {
                Logger.warn(e);
            }
>>>>>>> 2a65e861
        }
        catch (Exception e) {
            throw new JobProcessorException(nozzle, e);
        }
    }

    /**
     * Find the first enabled Feeder is that is able to feed the given Part.
     * 
     * @param part
     * @return
     * @throws Exception If no Feeder is found that is both enabled and is serving the Part.
     */
    public static Feeder findFeeder(Machine machine, Part part) throws JobProcessorException {
        for (Feeder feeder : machine.getFeeders()) {
            if (feeder.getPart() == part && feeder.isEnabled()) {
                return feeder;
            }
        }
        throw new JobProcessorException(part, "No compatible, enabled feeder found for part " + part.getId());
    }


    public static PartAlignment findPartAligner(Machine machine, Part part) {
        for (PartAlignment partAlignment : machine.getPartAlignments()) {
            if (partAlignment.canHandle(part)) {
                return partAlignment;
            }
        }

        // if we can't find a part-aligner, thats ok.. the user might not have defined one, so we
        // place without aligning
        return null;
    }

}<|MERGE_RESOLUTION|>--- conflicted
+++ resolved
@@ -37,12 +37,7 @@
         }
         try {
             // discard the part
-<<<<<<< HEAD
             nozzle.place(Configuration.get().getMachine().getDiscardLocation());
-            
-=======
-            nozzle.place();
-            nozzle.moveToSafeZ();
             try {
                 Map<String, Object> globals = new HashMap<>();
                 globals.put("nozzle", nozzle);
@@ -51,7 +46,6 @@
             catch (Exception e) {
                 Logger.warn(e);
             }
->>>>>>> 2a65e861
         }
         catch (Exception e) {
             throw new JobProcessorException(nozzle, e);
