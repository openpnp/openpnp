/*
 * Copyright (C) 2011 Jason von Nieda <jason@vonnieda.org>
 * 
 * This file is part of OpenPnP.
 * 
 * OpenPnP is free software: you can redistribute it and/or modify it under the terms of the GNU
 * General Public License as published by the Free Software Foundation, either version 3 of the
 * License, or (at your option) any later version.
 * 
 * OpenPnP is distributed in the hope that it will be useful, but WITHOUT ANY WARRANTY; without even
 * the implied warranty of MERCHANTABILITY or FITNESS FOR A PARTICULAR PURPOSE. See the GNU General
 * Public License for more details.
 * 
 * You should have received a copy of the GNU General Public License along with OpenPnP. If not, see
 * <http://www.gnu.org/licenses/>.
 * 
 * For more information about OpenPnP visit http://openpnp.org
 */

package org.openpnp.spi;

import java.util.List;

import org.openpnp.gui.support.WizardContainer;
import org.openpnp.machine.reference.feeder.ReferenceFeederGroup;
import org.openpnp.model.Configuration;
import org.openpnp.model.Identifiable;
import org.openpnp.model.Location;
import org.openpnp.model.Named;
import org.openpnp.model.Part;
import org.openpnp.model.Solutions;



/**
 * A Feeder is an abstraction that represents any type of part source. It can be a tape and reel
 * feeder, a tray handler, a single part in a specific location or anything else that can be used as
 * a pick source.
 */
<<<<<<< HEAD
public interface Feeder extends Identifiable, Named, WizardConfigurable, PropertySheetHolder {
    public static String ROOT_FEEDER_ID = "Machine";

=======
public interface Feeder extends Identifiable, Named, WizardConfigurable, PropertySheetHolder, Solutions.Subject {
>>>>>>> c6149415
    /**
     * Return true if this feeder is currently enabled and therefore can be considered in Job planning.
     * 
     * @return
     */
    public boolean isEnabled();

    public void setEnabled(boolean enabled);

    /**
     * Get the Part that is loaded into this Feeder.
     * 
     * @return
     */
    public Part getPart();

    /**
     * Get the ParentId of this Feeder.
     * 
     * @return
     */
    public String getParentId();

    /**
     * Set the ParentId of this Feeder.
     */
    public void setParentId(String parentId);
    
    /**
     * Check to see if the ParentId of this Feeder can be changed.
     */
    public boolean isParentIdChangable();
    
    /**
     * Adds the specified child to this feeder and sets its parent to this Feeder.
     */
    public void addChild(String childId);
    
    /**
     * Removes the specified child from this Feeder and sets its parent to the parent of this Feeder.
     */
    public void removeChild(String childId);
    
    /**
     * Removes all children from this Feeder and sets their parent to the parent of this Feeder.
     */
    public void removeAllChildren();

    /**
     * Determine if this Feeder could be a parent to feeder.
     * 
     * @return
     */
    public boolean isPotentialParentOf(Feeder feeder);

    /**
     * Should be called prior to this Feeder being deleted.
     */
    public void preDeleteCleanUp();

    /**
     * Set the Part that is loaded into this Feeder.
     */
    public void setPart(Part part);

    /**
     * Gets the Location from which the currently available Part should be picked from. This value
     * may not be valid until after a feed has been performed for Feeders who update the pick
     * location.
     * 
     * @return
     */
    public Location getPickLocation() throws Exception;

    /**
     * Some feeders need preparation for a Job that is best done up front and in bulk, such as vision 
     * calibration, actuating covers, checking OCR labels etc. Some prep requires the head moving to the 
     * feeder. For efficiency the JobProcessor uses a Travelling Salesman algorithm to visit
     * all these feeders. The locations for these visits are gathered using getJobPreparationLocation().
     *  
     * @return The location for the feeder Job preparation visit or null if none.
     */
    public Location getJobPreparationLocation();
    
    /**
     * Prepares a Feeder for usage in a Job. This is done for all the feeders that are enabled and 
     * contain Parts that are used in pending placements. Preparation is done when the Job is started, 
     * so it can perform bulk initialization that should not be postponed until the Nozzle.feed() 
     * 
     * @param visit true for visits along the getJobPreparationLocation() travel path, false for 
     * general preparation (second pass for visited feeders).
     *  
     * @throws Exception
     */
    public void prepareForJob(boolean visit) throws Exception;
    
    /**
     * Commands the Feeder to do anything it needs to do to prepare the part to be picked by the
     * specified Nozzle. If the Feeder requires Head interaction to feed it will perform those
     * operations during this call.
     * 
     * @param nozzle The Nozzle to be used for picking after the feed is completed. The Feeder may
     *        use this Nozzle to determine which Head, and therefore which Actuators and Cameras it
     *        can use for assistance.
     * @return The Location where the fed part can be picked from.
     * @throws Exception
     */
    public void feed(Nozzle nozzle) throws Exception;

    public void postPick(Nozzle nozzle) throws Exception;
    
    public int getFeedRetryCount();
    
    public int getPickRetryCount();
}
<|MERGE_RESOLUTION|>--- conflicted
+++ resolved
@@ -37,13 +37,8 @@
  * feeder, a tray handler, a single part in a specific location or anything else that can be used as
  * a pick source.
  */
-<<<<<<< HEAD
-public interface Feeder extends Identifiable, Named, WizardConfigurable, PropertySheetHolder {
+public interface Feeder extends Identifiable, Named, WizardConfigurable, PropertySheetHolder, Solutions.Subject {
     public static String ROOT_FEEDER_ID = "Machine";
-
-=======
-public interface Feeder extends Identifiable, Named, WizardConfigurable, PropertySheetHolder, Solutions.Subject {
->>>>>>> c6149415
     /**
      * Return true if this feeder is currently enabled and therefore can be considered in Job planning.
      * 
@@ -158,4 +153,4 @@
     public int getFeedRetryCount();
     
     public int getPickRetryCount();
-}
+}