--- conflicted
+++ resolved
@@ -118,11 +118,7 @@
     
     public Location getParkLocation();
 
-<<<<<<< HEAD
-	public boolean hasMountedPart(); // returns true if any nozzles on this head has a part
-	
-	public double minSpeedOfMountedPart(); // returns the speed limit of any mounted part
-=======
+
     /**
      * Returns true if any nozzle on the Head is currently carrying a part.
      * @return
@@ -135,5 +131,5 @@
      * @return
      */
 	public double getMaxPartSpeed(); 
->>>>>>> ca7141ee
+
 }